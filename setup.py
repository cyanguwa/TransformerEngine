--- conflicted
+++ resolved
@@ -83,16 +83,6 @@
     return [os.path.join(path, p) for p in l]
 
 
-<<<<<<< HEAD
-include_dirs = [
-    "transformer_engine/common/include",
-    "transformer_engine/pytorch/csrc",
-    "3rdparty/cudnn-frontend/include",
-]
-include_dirs = make_abs_path(include_dirs)
-
-=======
->>>>>>> 4a1efe89
 pytorch_sources = [
     "transformer_engine/pytorch/csrc/extensions.cu",
     "transformer_engine/pytorch/csrc/common.cu",
@@ -114,6 +104,7 @@
 include_dirs = [
     "transformer_engine/common/include",
     "transformer_engine/pytorch/csrc",
+    "3rdparty/cudnn-frontend/include",
 ]
 if (framework in ("all", "pytorch")) and NVTE_MPI_FOUND:
     include_dirs.append(NVTE_MPI_INCLUDE)
