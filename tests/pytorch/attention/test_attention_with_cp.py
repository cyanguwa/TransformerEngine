--- conflicted
+++ resolved
@@ -99,11 +99,6 @@
         config,
         qkv_dtype=dtypes[dtype],
         qkv_layout="_".join([qkv_format] * 3),
-<<<<<<< HEAD
-        window_size=config.window_size,
-        context_parallel=True,
-=======
->>>>>>> 5e4e0b2c
     )
     flash_attn_supported, *_ = available_backends
     if not flash_attn_supported:
@@ -279,11 +274,8 @@
             fp8_bwd=fp8_bwd,
             fp8_dpa=fp8_dpa,
             fp8_mha=fp8_mha,
-<<<<<<< HEAD
             scaling_mode=scaling_mode,
-=======
             log_level=pytest_logging_level,
->>>>>>> 5e4e0b2c
         ),
         check=True,
     )