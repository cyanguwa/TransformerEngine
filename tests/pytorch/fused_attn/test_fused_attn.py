--- conflicted
+++ resolved
@@ -415,20 +415,6 @@
     ),
     "mask_5_1": ModelConfig(
         2, 24, 1, 128, 2048, 2048, 0.0, "padding_causal_bottom_right", "no_bias"
-<<<<<<< HEAD
-    ),
-    "mask_5_2": ModelConfig(
-        2, 24, 24, 128, 2048, 4096, 0.0, "padding_causal_bottom_right", "no_bias"
-    ),
-    "mask_6_0": ModelConfig(2, 16, 16, 128, 1, 2048, 0.0, "causal", "no_bias"),
-    "mask_6_1": ModelConfig(2, 16, 16, 256, 1, 2048, 0.0, "causal", "no_bias"),
-    "mask_7_0": ModelConfig(2, 16, 16, 128, 1, 2048, 0.0, "causal_bottom_right", "no_bias"),
-    "mask_7_1": ModelConfig(2, 16, 16, 256, 1, 2048, 0.0, "causal_bottom_right", "no_bias"),
-    "mask_8_0": ModelConfig(2, 16, 16, 128, 1, 2048, 0.0, "padding_causal", "no_bias"),
-    "mask_8_1": ModelConfig(2, 16, 16, 256, 1, 2048, 0.0, "padding_causal", "no_bias"),
-    "mask_9_0": ModelConfig(2, 16, 16, 128, 1, 2048, 0.0, "padding_causal_bottom_right", "no_bias"),
-    "mask_9_1": ModelConfig(2, 16, 16, 256, 1, 2048, 0.0, "padding_causal_bottom_right", "no_bias"),
-=======
     ),
     "mask_5_2": ModelConfig(
         2, 24, 24, 128, 2048, 4096, 0.0, "padding_causal_bottom_right", "no_bias"
@@ -447,7 +433,6 @@
     "mask_10_1": ModelConfig(
         2, 16, 16, 256, 1, 2048, 0.0, "padding_causal_bottom_right", "no_bias"
     ),
->>>>>>> c9ea6be9
 }
 
 
@@ -565,18 +550,6 @@
     "swa_3_1": ModelConfig(2, 16, 16, 64, 2048, 2048, 0.0, "causal_bottom_right", "no_bias"),
     "swa_3_2": ModelConfig(2, 24, 4, 128, 2048, 2048, 0.0, "causal_bottom_right", "no_bias"),
     "swa_3_3": ModelConfig(2, 24, 24, 128, 2048, 4096, 0.0, "causal_bottom_right", "no_bias"),
-<<<<<<< HEAD
-    "swa_4_1": ModelConfig(2, 16, 16, 64, 2048, 2048, 0.0, "padding_causal", "no_bias"),
-    "swa_4_2": ModelConfig(2, 24, 4, 128, 2048, 2048, 0.0, "padding_causal", "no_bias"),
-    "swa_4_3": ModelConfig(2, 24, 24, 128, 2048, 4096, 0.0, "padding_causal", "no_bias"),
-    "swa_5_1": ModelConfig(
-        2, 16, 16, 64, 2048, 2048, 0.0, "padding_causal_bottom_right", "no_bias"
-    ),
-    "swa_5_2": ModelConfig(
-        2, 24, 4, 128, 2048, 2048, 0.0, "padding_causal_bottom_right", "no_bias"
-    ),
-    "swa_5_3": ModelConfig(
-=======
     "swa_4_1": ModelConfig(2, 16, 16, 64, 2048, 2048, 0.0, "padding", "no_bias"),
     "swa_4_2": ModelConfig(2, 24, 4, 128, 2048, 2048, 0.0, "padding", "no_bias"),
     "swa_4_3": ModelConfig(2, 24, 24, 128, 2048, 4096, 0.0, "padding", "no_bias"),
@@ -590,7 +563,6 @@
         2, 24, 4, 128, 2048, 2048, 0.0, "padding_causal_bottom_right", "no_bias"
     ),
     "swa_6_3": ModelConfig(
->>>>>>> c9ea6be9
         2, 24, 24, 128, 2048, 4096, 0.0, "padding_causal_bottom_right", "no_bias"
     ),
 }
@@ -669,24 +641,6 @@
 qkv_layouts_thd = ["t3hd", "th3d", "thd_t2hd", "thd_th2d", "thd_thd_thd"]
 model_configs_layout_thd = {
     #       test:             b,  h, hg,   d,   sq,  skv,   p,             mask,             bias
-<<<<<<< HEAD
-    "layout_0_1": ModelConfig(3, 16, 4, 64, 128, 128, 0.0, "padding", "no_bias"),
-    "layout_0_2": ModelConfig(8, 16, 4, 64, 128, 128, 0.0, "padding", "no_bias"),
-    "layout_0_3": ModelConfig(1, 16, 16, 64, 128, 128, 0.0, "padding_causal", "no_bias"),
-    "layout_0_4": ModelConfig(8, 16, 16, 64, 128, 128, 0.0, "padding_causal", "no_bias"),
-    "layout_1_1": ModelConfig(1, 16, 16, 64, 2048, 2048, 0.0, "padding", "no_bias"),
-    "layout_1_2": ModelConfig(8, 16, 16, 64, 2048, 2048, 0.0, "padding", "no_bias"),
-    "layout_1_3": ModelConfig(1, 16, 1, 64, 2048, 2048, 0.0, "padding_causal", "no_bias"),
-    "layout_1_4": ModelConfig(8, 16, 1, 64, 2048, 2048, 0.0, "padding_causal", "no_bias"),
-    "layout_2_1": ModelConfig(1, 16, 16, 128, 128, 128, 0.0, "padding", "no_bias"),
-    "layout_2_2": ModelConfig(1, 16, 16, 64, 128, 256, 0.0, "padding", "no_bias"),
-    "layout_2_3": ModelConfig(1, 16, 16, 128, 2048, 2048, 0.0, "padding_causal", "no_bias"),
-    "layout_2_4": ModelConfig(8, 16, 16, 64, 2048, 4096, 0.0, "padding_causal", "no_bias"),
-    "layout_3_0": ModelConfig(
-        2,
-        16,
-        16,
-=======
     "layout_0_0": ModelConfig(2, 16, 16, 64, 2048, 2048, 0.0, "padding", "no_bias"),
     "layout_0_1": ModelConfig(2, 24, 1, 128, 2048, 2048, 0.0, "padding", "no_bias"),
     "layout_0_2": ModelConfig(2, 24, 24, 128, 2048, 4096, 0.0, "padding", "no_bias"),
@@ -730,7 +684,6 @@
         2,
         24,
         24,
->>>>>>> c9ea6be9
         128,
         2048,
         4096,
@@ -739,24 +692,6 @@
         "no_bias",
         window_size=(4, 0),
     ),
-<<<<<<< HEAD
-    "layout_3_1": ModelConfig(
-        4, 16, 1, 64, 2048, 2048, 0.0, "padding_causal_bottom_right", "no_bias", window_size=(4, 0)
-    ),
-    "layout_3_2": ModelConfig(
-        2, 16, 16, 128, 2048, 4096, 0.0, "padding_causal", "no_bias", window_size=(4, 0)
-    ),
-    "layout_3_3": ModelConfig(
-        4, 16, 1, 64, 2048, 2048, 0.0, "padding_causal", "no_bias", window_size=(4, 0)
-    ),
-    "layout_3_4": ModelConfig(
-        2, 16, 16, 128, 2048, 4096, 0.0, "padding", "no_bias", window_size=(4, 4)
-    ),
-    "layout_3_5": ModelConfig(
-        4, 16, 1, 64, 2048, 2048, 0.0, "padding", "no_bias", window_size=(4, 4)
-    ),
-=======
->>>>>>> c9ea6be9
 }
 
 
