--- conflicted
+++ resolved
@@ -6,12 +6,8 @@
 import logging
 import math
 import os
-<<<<<<< HEAD
+from importlib.metadata import version
 from typing import Any, Dict, List, Tuple, Union, Optional
-=======
-from importlib.metadata import version
-from typing import Any, Dict, List, Tuple, Union
->>>>>>> 67b67432
 
 import pytest
 import torch
@@ -185,69 +181,11 @@
             fp8=fp8,
             fp8_meta=fp8_meta,
         )
-<<<<<<< HEAD
         if fused_attention_backend == FusedAttnBackend["F16_arbitrary_seqlen"]:
             fused_attn_backends.append(fused_attention_backend)
     else:
         fused_attn_backends.append(fused_attention_backend)
     return available_backends, fused_attn_backends 
-=======
-        if backend == FusedAttnBackend["F16_arbitrary_seqlen"]:
-            backends.append(backend)
-        return True, backends
-    return False, backends
-
-
-@functools.lru_cache(maxsize=None)
-def _is_flash_attention_2_available() -> bool:
-    """Check if flash-attn 2.0+ is available"""
-    Version = packaging.version.Version
-    return Version(version("flash-attn")) >= Version("2")
-
-
-@functools.lru_cache(maxsize=None)
-def _is_flash_attention_2_1() -> bool:
-    """Check if flash-attn 2.1+ is available"""
-    Version = packaging.version.Version
-    return Version(version("flash-attn")) >= Version("2.1")
-
-
-@functools.lru_cache(maxsize=None)
-def _is_flash_attention_2_3() -> bool:
-    """Check if flash-attn 2.3+ is available"""
-    Version = packaging.version.Version
-    return Version(version("flash-attn")) >= Version("2.3")
-
-
-def _is_flash_attention_supported(config: ModelConfig) -> bool:
-    """Check if FlashAttention supports a model configuration"""
-    if get_device_compute_capability() < (8, 0):
-        return False
-    if config.attn_bias_type not in ["no_bias", "alibi"]:
-        return False
-    if config.num_heads != config.num_gqa_groups and not _is_flash_attention_2_available():
-        return False
-    if "causal" in config.attn_mask_type and config.attn_type == "cross":
-        if _is_flash_attention_2_1():
-            # FAv2.1 implements causal mask for cross attention differently
-            # https://github.com/Dao-AILab/flash-attention#21-change-behavior-of-causal-flag
-            return False
-    return True
-
-
-def _is_unfused_attention_supported(
-    config: ModelConfig,
-    qkv_format: str,
-) -> bool:
-    """Check if UnfusedDotProductAttention supports a model configuration"""
-    if "padding" in config.attn_mask_type:
-        return False
-    if "causal" in config.attn_mask_type and config.attn_type == "cross":
-        return False
-    if qkv_format == "thd":
-        return False
-    return True
->>>>>>> 67b67432
 
 
 model_configs_base = {
