--- conflicted
+++ resolved
@@ -1,14 +1,6 @@
-<<<<<<< HEAD
-# /*************************************************************************
-#  * Copyright (c) 2022-2023, NVIDIA CORPORATION & AFFILIATES. All rights reserved.
-#  *
-#  * See LICENSE for license information.
-#  ************************************************************************/
-=======
 # Copyright (c) 2022-2023, NVIDIA CORPORATION & AFFILIATES. All rights reserved.
 #
 # See LICENSE for license information.
->>>>>>> 144e4888
 
 add_library(CUDNN::cudnn_all INTERFACE IMPORTED)
 
