--- conflicted
+++ resolved
@@ -12,14 +12,10 @@
      transpose/transpose_fusion.cu
      transpose/multi_cast_transpose.cu
      activation/gelu.cu
-<<<<<<< HEAD
      fused_attn/fused_attn_f16_max512_seqlen.cu
      fused_attn/fused_attn_f16_arbitrary_seqlen.cu
-=======
      activation/relu.cu
      activation/swiglu.cu
-     fused_attn/fused_attn_fp16_bf16_max_seqlen_512.cu
->>>>>>> e17c31c3
      fused_attn/fused_attn_fp8.cu
      fused_attn/fused_attn.cpp
      fused_attn/utils.cu
