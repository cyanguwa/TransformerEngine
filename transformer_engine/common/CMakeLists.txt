# Copyright (c) 2022-2023, NVIDIA CORPORATION & AFFILIATES. All rights reserved.
#
# See LICENSE for license information.

# Configure Transformer Engine library
set(transformer_engine_SOURCES)
<<<<<<< HEAD
list(APPEND transformer_engine_SOURCES transformer_engine.cpp
                                       transpose/cast_transpose.cu
                                       transpose/transpose.cu
                                       transpose/cast_transpose_fusion.cu
                                       transpose/transpose_fusion.cu
                                       transpose/multi_cast_transpose.cu
                                       activation/gelu.cu
                                       fused_attn/fused_attn_fp8.cu
                                       fused_attn/fused_attn.cpp
                                       fused_attn/utils.cu
                                       gemm/cublaslt_gemm.cu
                                       layer_norm/ln_api.cpp
                                       layer_norm/ln_bwd_semi_cuda_kernel.cu
                                       layer_norm/ln_fwd_cuda_kernel.cu
                                       rmsnorm/rmsnorm_api.cpp
                                       rmsnorm/rmsnorm_bwd_semi_cuda_kernel.cu
                                       rmsnorm/rmsnorm_fwd_cuda_kernel.cu
                                       util/cast.cu
                                       fused_softmax/scaled_masked_softmax.cu
                                       fused_softmax/scaled_upper_triang_masked_softmax.cu)

if(NVTE_MPI_FOUND)
    list(APPEND transformer_engine_SOURCES comm_gemm_overlap/userbuffers.cu
                                           comm_gemm_overlap/userbuffers-host.cpp)
endif()

add_library(transformer_engine SHARED ${transformer_engine_SOURCES})

target_include_directories(transformer_engine PUBLIC "${CMAKE_CURRENT_SOURCE_DIR}/include")

list(APPEND transformer_engine_LINKER_LIBS CUDA::cublas CUDA::cudart CUDA::nvToolsExt CUDNN::cudnn)
if(NVTE_MPI_FOUND)
    list(APPEND transformer_engine_LINKER_LIBS gdrapi)
endif()

target_link_libraries(transformer_engine PUBLIC ${transformer_engine_LINKER_LIBS})
target_include_directories(transformer_engine PRIVATE ${CMAKE_CUDA_TOOLKIT_INCLUDE_DIRECTORIES})
target_include_directories(transformer_engine PRIVATE "${CMAKE_SOURCE_DIR}/../3rdparty/cudnn-frontend/include")

=======
list(APPEND transformer_engine_SOURCES
     transformer_engine.cpp
     transpose/cast_transpose.cu
     transpose/transpose.cu
     transpose/cast_transpose_fusion.cu
     transpose/transpose_fusion.cu
     transpose/multi_cast_transpose.cu
     activation/gelu.cu
     gemm/cublaslt_gemm.cu
     layer_norm/ln_api.cpp
     layer_norm/ln_bwd_semi_cuda_kernel.cu
     layer_norm/ln_fwd_cuda_kernel.cu
     rmsnorm/rmsnorm_api.cpp
     rmsnorm/rmsnorm_bwd_semi_cuda_kernel.cu
     rmsnorm/rmsnorm_fwd_cuda_kernel.cu
     util/cast.cu
     fused_softmax/scaled_masked_softmax.cu
     fused_softmax/scaled_upper_triang_masked_softmax.cu)
add_library(transformer_engine SHARED ${transformer_engine_SOURCES})
target_include_directories(transformer_engine PUBLIC
                           "${CMAKE_CURRENT_SOURCE_DIR}/include")

# Configure dependencies
target_link_libraries(transformer_engine PUBLIC
                      CUDA::cublas
                      CUDA::cudart
                      CUDA::nvToolsExt)
target_include_directories(transformer_engine PRIVATE
                           ${CMAKE_CUDA_TOOLKIT_INCLUDE_DIRECTORIES})

# Compiler options
>>>>>>> c3407300
set_source_files_properties(fused_softmax/scaled_masked_softmax.cu
                            fused_softmax/scaled_upper_triang_masked_softmax.cu
                            PROPERTIES
                            COMPILE_OPTIONS "--use_fast_math")
set(CMAKE_CUDA_FLAGS "${CMAKE_CUDA_FLAGS} --expt-relaxed-constexpr")
set(CMAKE_CUDA_FLAGS "${CMAKE_CUDA_FLAGS} -O3")<|MERGE_RESOLUTION|>--- conflicted
+++ resolved
@@ -4,47 +4,6 @@
 
 # Configure Transformer Engine library
 set(transformer_engine_SOURCES)
-<<<<<<< HEAD
-list(APPEND transformer_engine_SOURCES transformer_engine.cpp
-                                       transpose/cast_transpose.cu
-                                       transpose/transpose.cu
-                                       transpose/cast_transpose_fusion.cu
-                                       transpose/transpose_fusion.cu
-                                       transpose/multi_cast_transpose.cu
-                                       activation/gelu.cu
-                                       fused_attn/fused_attn_fp8.cu
-                                       fused_attn/fused_attn.cpp
-                                       fused_attn/utils.cu
-                                       gemm/cublaslt_gemm.cu
-                                       layer_norm/ln_api.cpp
-                                       layer_norm/ln_bwd_semi_cuda_kernel.cu
-                                       layer_norm/ln_fwd_cuda_kernel.cu
-                                       rmsnorm/rmsnorm_api.cpp
-                                       rmsnorm/rmsnorm_bwd_semi_cuda_kernel.cu
-                                       rmsnorm/rmsnorm_fwd_cuda_kernel.cu
-                                       util/cast.cu
-                                       fused_softmax/scaled_masked_softmax.cu
-                                       fused_softmax/scaled_upper_triang_masked_softmax.cu)
-
-if(NVTE_MPI_FOUND)
-    list(APPEND transformer_engine_SOURCES comm_gemm_overlap/userbuffers.cu
-                                           comm_gemm_overlap/userbuffers-host.cpp)
-endif()
-
-add_library(transformer_engine SHARED ${transformer_engine_SOURCES})
-
-target_include_directories(transformer_engine PUBLIC "${CMAKE_CURRENT_SOURCE_DIR}/include")
-
-list(APPEND transformer_engine_LINKER_LIBS CUDA::cublas CUDA::cudart CUDA::nvToolsExt CUDNN::cudnn)
-if(NVTE_MPI_FOUND)
-    list(APPEND transformer_engine_LINKER_LIBS gdrapi)
-endif()
-
-target_link_libraries(transformer_engine PUBLIC ${transformer_engine_LINKER_LIBS})
-target_include_directories(transformer_engine PRIVATE ${CMAKE_CUDA_TOOLKIT_INCLUDE_DIRECTORIES})
-target_include_directories(transformer_engine PRIVATE "${CMAKE_SOURCE_DIR}/../3rdparty/cudnn-frontend/include")
-
-=======
 list(APPEND transformer_engine_SOURCES
      transformer_engine.cpp
      transpose/cast_transpose.cu
@@ -53,6 +12,9 @@
      transpose/transpose_fusion.cu
      transpose/multi_cast_transpose.cu
      activation/gelu.cu
+     fused_attn/fused_attn_fp8.cu
+     fused_attn/fused_attn.cpp
+     fused_attn/utils.cu
      gemm/cublaslt_gemm.cu
      layer_norm/ln_api.cpp
      layer_norm/ln_bwd_semi_cuda_kernel.cu
@@ -71,12 +33,13 @@
 target_link_libraries(transformer_engine PUBLIC
                       CUDA::cublas
                       CUDA::cudart
-                      CUDA::nvToolsExt)
+                      CUDA::nvToolsExt
+		      CUDNN::cudnn)
 target_include_directories(transformer_engine PRIVATE
                            ${CMAKE_CUDA_TOOLKIT_INCLUDE_DIRECTORIES})
+target_include_directories(transformer_engine PRIVATE "${CMAKE_SOURCE_DIR}/../3rdparty/cudnn-frontend/include")
 
 # Compiler options
->>>>>>> c3407300
 set_source_files_properties(fused_softmax/scaled_masked_softmax.cu
                             fused_softmax/scaled_upper_triang_masked_softmax.cu
                             PROPERTIES
