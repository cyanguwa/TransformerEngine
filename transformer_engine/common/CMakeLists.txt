# Copyright (c) 2022-2023, NVIDIA CORPORATION & AFFILIATES. All rights reserved.
#
# See LICENSE for license information.
<<<<<<< HEAD
add_library(transformer_engine SHARED
                               transformer_engine.cpp
                               transpose/cast_transpose.cu
                               transpose/transpose.cu
                               transpose/cast_transpose_fusion.cu
                               transpose/transpose_fusion.cu
                               transpose/multi_cast_transpose.cu
                               activation/gelu.cu
			       fused_attn/fused_attn_fp8.cu
			       fused_attn/fused_attn.cpp
			       fused_attn/utils.cu
                               gemm/cublaslt_gemm.cu
                               layer_norm/ln_api.cpp
                               layer_norm/ln_bwd_semi_cuda_kernel.cu
                               layer_norm/ln_fwd_cuda_kernel.cu
                               rmsnorm/rmsnorm_api.cpp
                               rmsnorm/rmsnorm_bwd_semi_cuda_kernel.cu
                               rmsnorm/rmsnorm_fwd_cuda_kernel.cu
                               util/cast.cu
                               fused_softmax/scaled_masked_softmax.cu
                               fused_softmax/scaled_upper_triang_masked_softmax.cu)

target_include_directories(transformer_engine PUBLIC "${CMAKE_CURRENT_SOURCE_DIR}/include")

list(APPEND transformer_engine_LINKER_LIBS CUDA::cublas CUDA::cudart CUDA::nvToolsExt CUDNN::cudnn)
target_link_libraries(transformer_engine PUBLIC ${transformer_engine_LINKER_LIBS})
=======

set(transformer_engine_SOURCES)
list(APPEND transformer_engine_SOURCES transformer_engine.cpp
                                       transpose/cast_transpose.cu
                                       transpose/transpose.cu
                                       transpose/cast_transpose_fusion.cu
                                       transpose/transpose_fusion.cu
                                       transpose/multi_cast_transpose.cu
                                       activation/gelu.cu
                                       gemm/cublaslt_gemm.cu
                                       layer_norm/ln_api.cpp
                                       layer_norm/ln_bwd_semi_cuda_kernel.cu
                                       layer_norm/ln_fwd_cuda_kernel.cu
                                       rmsnorm/rmsnorm_api.cpp
                                       rmsnorm/rmsnorm_bwd_semi_cuda_kernel.cu
                                       rmsnorm/rmsnorm_fwd_cuda_kernel.cu
                                       util/cast.cu
                                       fused_softmax/scaled_masked_softmax.cu
                                       fused_softmax/scaled_upper_triang_masked_softmax.cu)

if(NVTE_MPI_FOUND)
    list(APPEND transformer_engine_SOURCES comm_gemm_overlap/userbuffers.cu
                                           comm_gemm_overlap/userbuffers-host.cpp)
endif()

add_library(transformer_engine SHARED ${transformer_engine_SOURCES})

target_include_directories(transformer_engine PUBLIC "${CMAKE_CURRENT_SOURCE_DIR}/include")

list(APPEND transformer_engine_LINKER_LIBS CUDA::cublas CUDA::cudart CUDA::nvToolsExt)
if(NVTE_MPI_FOUND)
    list(APPEND transformer_engine_LINKER_LIBS gdrapi)
endif()
>>>>>>> 4a1efe89

target_link_libraries(transformer_engine PUBLIC ${transformer_engine_LINKER_LIBS})
target_include_directories(transformer_engine PRIVATE ${CMAKE_CUDA_TOOLKIT_INCLUDE_DIRECTORIES})
target_include_directories(transformer_engine PRIVATE "${CMAKE_SOURCE_DIR}/../3rdparty/cudnn-frontend/include")

set_source_files_properties(fused_softmax/scaled_masked_softmax.cu
                            fused_softmax/scaled_upper_triang_masked_softmax.cu
                            PROPERTIES
                            COMPILE_OPTIONS "--use_fast_math")

if(NVTE_MPI_FOUND)
    set_source_files_properties(comm_gemm_overlap/userbuffers.cu
                                comm_gemm_overlap/userbuffers-host.cpp
                                PROPERTIES
                                INCLUDE_DIRECTORIES ${NVTE_MPI_INCLUDE}
                                COMPILE_OPTIONS "$<$<COMPILE_LANGUAGE:CUDA>:-maxrregcount=64>")
endif()

set(CMAKE_CUDA_FLAGS "${CMAKE_CUDA_FLAGS} --expt-relaxed-constexpr")
set(CMAKE_CUDA_FLAGS "${CMAKE_CUDA_FLAGS} -O3")<|MERGE_RESOLUTION|>--- conflicted
+++ resolved
@@ -1,34 +1,6 @@
 # Copyright (c) 2022-2023, NVIDIA CORPORATION & AFFILIATES. All rights reserved.
 #
 # See LICENSE for license information.
-<<<<<<< HEAD
-add_library(transformer_engine SHARED
-                               transformer_engine.cpp
-                               transpose/cast_transpose.cu
-                               transpose/transpose.cu
-                               transpose/cast_transpose_fusion.cu
-                               transpose/transpose_fusion.cu
-                               transpose/multi_cast_transpose.cu
-                               activation/gelu.cu
-			       fused_attn/fused_attn_fp8.cu
-			       fused_attn/fused_attn.cpp
-			       fused_attn/utils.cu
-                               gemm/cublaslt_gemm.cu
-                               layer_norm/ln_api.cpp
-                               layer_norm/ln_bwd_semi_cuda_kernel.cu
-                               layer_norm/ln_fwd_cuda_kernel.cu
-                               rmsnorm/rmsnorm_api.cpp
-                               rmsnorm/rmsnorm_bwd_semi_cuda_kernel.cu
-                               rmsnorm/rmsnorm_fwd_cuda_kernel.cu
-                               util/cast.cu
-                               fused_softmax/scaled_masked_softmax.cu
-                               fused_softmax/scaled_upper_triang_masked_softmax.cu)
-
-target_include_directories(transformer_engine PUBLIC "${CMAKE_CURRENT_SOURCE_DIR}/include")
-
-list(APPEND transformer_engine_LINKER_LIBS CUDA::cublas CUDA::cudart CUDA::nvToolsExt CUDNN::cudnn)
-target_link_libraries(transformer_engine PUBLIC ${transformer_engine_LINKER_LIBS})
-=======
 
 set(transformer_engine_SOURCES)
 list(APPEND transformer_engine_SOURCES transformer_engine.cpp
@@ -38,6 +10,9 @@
                                        transpose/transpose_fusion.cu
                                        transpose/multi_cast_transpose.cu
                                        activation/gelu.cu
+			                           fused_attn/fused_attn_fp8.cu
+			                           fused_attn/fused_attn.cpp
+			                           fused_attn/utils.cu
                                        gemm/cublaslt_gemm.cu
                                        layer_norm/ln_api.cpp
                                        layer_norm/ln_bwd_semi_cuda_kernel.cu
@@ -58,11 +33,10 @@
 
 target_include_directories(transformer_engine PUBLIC "${CMAKE_CURRENT_SOURCE_DIR}/include")
 
-list(APPEND transformer_engine_LINKER_LIBS CUDA::cublas CUDA::cudart CUDA::nvToolsExt)
+list(APPEND transformer_engine_LINKER_LIBS CUDA::cublas CUDA::cudart CUDA::nvToolsExt CUDNN::cudnn)
 if(NVTE_MPI_FOUND)
     list(APPEND transformer_engine_LINKER_LIBS gdrapi)
 endif()
->>>>>>> 4a1efe89
 
 target_link_libraries(transformer_engine PUBLIC ${transformer_engine_LINKER_LIBS})
 target_include_directories(transformer_engine PRIVATE ${CMAKE_CUDA_TOOLKIT_INCLUDE_DIRECTORIES})
