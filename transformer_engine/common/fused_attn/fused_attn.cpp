--- conflicted
+++ resolved
@@ -93,13 +93,13 @@
           && (bias_type == NVTE_Bias_Type::NVTE_NO_BIAS)
           && (attn_mask_type == NVTE_Mask_Type::NVTE_PADDING_MASK)
           && (qkv_layout == NVTE_QKV_Layout::NVTE_T3HD)) {
-#if (CUDNN_VERSION >= 8900)
-    backend = NVTE_Fused_Attn_Backend::NVTE_FP8;
-#else
-    backend = NVTE_Fused_Attn_Backend::NVTE_No_Backend;
-    std::cout << "Warning: FP8 fused attention is supported by cuDNN 8.9.0+."
-           " Please upgrade your cuDNN version if possible." << std::endl;
-#endif
+    if (cudnn_runtime_version >= 8900) {
+      backend = NVTE_Fused_Attn_Backend::NVTE_FP8;
+    } else {
+      backend = NVTE_Fused_Attn_Backend::NVTE_No_Backend;
+      std::cout << "Warning: FP8 fused attention is supported by cuDNN 8.9.0+."
+          " Please upgrade your cuDNN version if possible." << std::endl;
+    }
   } else if ((q_dtype == NVTEDType::kNVTEFloat16) || (q_dtype == NVTEDType::kNVTEBFloat16)) {
     bool flag_m512 = false;
     bool flag_arb = false;
@@ -119,33 +119,20 @@
                 || (qkv_layout == NVTE_QKV_Layout::NVTE_BSHD_BSHD_BSHD))) {
       flag_m512 = true;
     }
-    if (
-#if (CUDNN_VERSION >= 8903)
-        (sm_arch_ >= 80)
-#else
-        (sm_arch_ == 80 || sm_arch_ == 90)
-#endif
+    if ((cudnn_runtime_version >= 8903 && sm_arch_ >= 80)
+            && (cudnn_runtime_version < 8903 && sm_arch_ == 80 || sm_arch_ == 90)
             && (max_seqlen_q % 64 == 0)
             && (max_seqlen_kv % 64 == 0)
             && (num_attn_heads == num_gqa_groups)
             && ((head_dim <= 128) && (head_dim % 8 == 0))
             && (bias_type == NVTE_Bias_Type::NVTE_NO_BIAS)
-<<<<<<< HEAD
-            && ((attn_mask_type == NVTE_Mask_Type::NVTE_CAUSAL_MASK)
-                || (attn_mask_type == NVTE_Mask_Type::NVTE_PADDING_MASK)
-                || (attn_mask_type == NVTE_Mask_Type::NVTE_NO_MASK))
-            && ((qkv_format == NVTE_QKV_Format::NVTE_SBHD)
-                || (qkv_format == NVTE_QKV_Format::NVTE_BSHD))) {
-=======
             && ((cudnn_runtime_version < 8906 && attn_mask_type == NVTE_Mask_Type::NVTE_CAUSAL_MASK)
                 || ((cudnn_runtime_version >= 8906) &&
                     (attn_mask_type == NVTE_Mask_Type::NVTE_CAUSAL_MASK ||
-                     attn_mask_type == NVTE_Mask_Type::NVTE_PADDING_CAUSAL_MASK ||
-                     attn_mask_type == NVTE_Mask_Type::NVTE_PADDING_MASK)))
-            && ((qkv_layout == NVTE_QKV_Layout::NVTE_QKV_INTERLEAVED)
-                || (qkv_layout == NVTE_QKV_Layout::NVTE_BS3HD)
-                || (qkv_layout == NVTE_QKV_Layout::NVTE_SB3HD))) {
->>>>>>> bfaec644
+                     attn_mask_type == NVTE_Mask_Type::NVTE_PADDING_MASK ||
+                     attn_mask_type == NVTE_Mask_Type::NVTE_NO_MASK)))
+            && ((qkv_format == NVTE_QKV_Format::NVTE_SBHD)
+                || (qkv_format == NVTE_QKV_Format::NVTE_BSHD))) {
       flag_arb = true;
     }
     if (((max_seqlen_q > 512) || (max_seqlen_kv > 512))
@@ -167,20 +154,18 @@
           backend = static_cast<NVTE_Fused_Attn_Backend>(env_backend);
       }
     }
-#if (CUDNN_VERSION < 8901)
-    if (backend == NVTE_Fused_Attn_Backend::NVTE_F16_max512_seqlen) {
+    if (cudnn_runtime_version < 8901
+        && backend == NVTE_Fused_Attn_Backend::NVTE_F16_max512_seqlen) {
       backend = NVTE_Fused_Attn_Backend::NVTE_No_Backend;
       std::cout << "Warning: FP16/BF16 fused attention is supported by cuDNN 8.9.1+."
            " Please upgrade your cuDNN version if possible." << std::endl;
     }
-#endif
-#if (CUDNN_VERSION < 8900)
-    if (backend == NVTE_Fused_Attn_Backend::NVTE_F16_arbitrary_seqlen) {
+    if (cudnn_runtime_version < 8900
+        && backend == NVTE_Fused_Attn_Backend::NVTE_F16_arbitrary_seqlen) {
       backend = NVTE_Fused_Attn_Backend::NVTE_No_Backend;
       std::cout << "Warning: FP16/BF16 fused attention is supported by cuDNN 8.9.0+."
            " Please upgrade your cuDNN version if possible." << std::endl;
     }
-#endif
   } else {
     backend = NVTE_Fused_Attn_Backend::NVTE_No_Backend;
   }
