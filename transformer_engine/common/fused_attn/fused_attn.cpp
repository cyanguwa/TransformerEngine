/*************************************************************************
 * Copyright (c) 2022-2024, NVIDIA CORPORATION & AFFILIATES. All rights reserved.
 *
 * See LICENSE for license information.
 ************************************************************************/

#include "transformer_engine/fused_attn.h"

#include "../common.h"
#include "../util/cuda_runtime.h"
#include "../util/system.h"
#include "fused_attn_f16_arbitrary_seqlen.h"
#include "fused_attn_f16_max512_seqlen.h"
#include "fused_attn_fp8.h"
#include "utils.h"

// map NVTE_QKV_Layout to NVTE_QKV_Layout_Group
NVTE_QKV_Layout_Group nvte_get_qkv_layout_group(NVTE_QKV_Layout qkv_layout) {
  switch (qkv_layout) {
    case NVTE_QKV_Layout::NVTE_SB3HD:
    case NVTE_QKV_Layout::NVTE_BS3HD:
    case NVTE_QKV_Layout::NVTE_T3HD:
      return NVTE_QKV_Layout_Group::NVTE_3HD;
    case NVTE_QKV_Layout::NVTE_SBH3D:
    case NVTE_QKV_Layout::NVTE_BSH3D:
    case NVTE_QKV_Layout::NVTE_TH3D:
      return NVTE_QKV_Layout_Group::NVTE_H3D;
    case NVTE_QKV_Layout::NVTE_SBHD_SB2HD:
    case NVTE_QKV_Layout::NVTE_BSHD_BS2HD:
    case NVTE_QKV_Layout::NVTE_THD_T2HD:
      return NVTE_QKV_Layout_Group::NVTE_HD_2HD;
    case NVTE_QKV_Layout::NVTE_SBHD_SBH2D:
    case NVTE_QKV_Layout::NVTE_BSHD_BSH2D:
    case NVTE_QKV_Layout::NVTE_THD_TH2D:
      return NVTE_QKV_Layout_Group::NVTE_HD_H2D;
    case NVTE_QKV_Layout::NVTE_SBHD_SBHD_SBHD:
    case NVTE_QKV_Layout::NVTE_BSHD_BSHD_BSHD:
    case NVTE_QKV_Layout::NVTE_THD_THD_THD:
      return NVTE_QKV_Layout_Group::NVTE_HD_HD_HD;
    default:
      NVTE_ERROR("qkv_layout not supported!");
  }
}

// map NVTE_QKV_Layout to NVTE_QKV_Format
NVTE_QKV_Format nvte_get_qkv_format(NVTE_QKV_Layout qkv_layout) {
  switch (qkv_layout) {
    case NVTE_QKV_Layout::NVTE_SB3HD:
    case NVTE_QKV_Layout::NVTE_SBH3D:
    case NVTE_QKV_Layout::NVTE_SBHD_SB2HD:
    case NVTE_QKV_Layout::NVTE_SBHD_SBH2D:
    case NVTE_QKV_Layout::NVTE_SBHD_SBHD_SBHD:
      return NVTE_QKV_Format::NVTE_SBHD;
    case NVTE_QKV_Layout::NVTE_BS3HD:
    case NVTE_QKV_Layout::NVTE_BSH3D:
    case NVTE_QKV_Layout::NVTE_BSHD_BS2HD:
    case NVTE_QKV_Layout::NVTE_BSHD_BSH2D:
    case NVTE_QKV_Layout::NVTE_BSHD_BSHD_BSHD:
      return NVTE_QKV_Format::NVTE_BSHD;
    case NVTE_QKV_Layout::NVTE_T3HD:
    case NVTE_QKV_Layout::NVTE_TH3D:
    case NVTE_QKV_Layout::NVTE_THD_T2HD:
    case NVTE_QKV_Layout::NVTE_THD_TH2D:
    case NVTE_QKV_Layout::NVTE_THD_THD_THD:
      return NVTE_QKV_Format::NVTE_THD;
    default:
      NVTE_ERROR("qkv_layout not supported!");
  }
}

// select a backend for fused attention
NVTE_Fused_Attn_Backend nvte_get_fused_attn_backend(
    NVTEDType q_dtype, NVTEDType kv_dtype, NVTE_QKV_Layout qkv_layout, NVTE_Bias_Type bias_type,
    NVTE_Mask_Type attn_mask_type, float dropout, size_t num_attn_heads, size_t num_gqa_groups,
    size_t max_seqlen_q, size_t max_seqlen_kv, size_t head_dim) {
  using namespace transformer_engine;
  NVTE_Fused_Attn_Backend backend = NVTE_Fused_Attn_Backend::NVTE_No_Backend;
  const int device_id = cuda::current_device();
  const int sm_arch_ = cuda::sm_arch(device_id);
  NVTE_CHECK(q_dtype == kv_dtype, "Q and KV must have the same data type.");
  NVTE_QKV_Format qkv_format = nvte_get_qkv_format(qkv_layout);
  auto cudnn_runtime_version = cudnnGetVersion();
  if (((q_dtype == NVTEDType::kNVTEFloat8E4M3) || (q_dtype == NVTEDType::kNVTEFloat8E5M2)) &&
      (sm_arch_ >= 90) && (bias_type == NVTE_Bias_Type::NVTE_NO_BIAS) &&
      (((cudnn_runtime_version >= 8900) && (qkv_layout == NVTE_QKV_Layout::NVTE_T3HD) &&
        (max_seqlen_q == max_seqlen_kv) && (max_seqlen_q <= 512) && (head_dim == 64) &&
        (attn_mask_type == NVTE_Mask_Type::NVTE_PADDING_MASK)) ||
       ((cudnn_runtime_version >= 90100) && (max_seqlen_q % 128 == 0) &&
        (max_seqlen_kv % 128 == 0) && (head_dim == 128) &&
        ((qkv_format == NVTE_QKV_Format::NVTE_BSHD) ||
         (qkv_format == NVTE_QKV_Format::NVTE_SBHD)) &&
        ((attn_mask_type == NVTE_Mask_Type::NVTE_CAUSAL_MASK) ||
         (attn_mask_type == NVTE_Mask_Type::NVTE_NO_MASK))))) {
    if (cudnn_runtime_version >= 8900) {
      backend = NVTE_Fused_Attn_Backend::NVTE_FP8;
    } else {
      backend = NVTE_Fused_Attn_Backend::NVTE_No_Backend;
      std::cout << "Warning: FP8 fused attention is supported by cuDNN 8.9.0+."
                   " Please upgrade your cuDNN version if possible."
                << std::endl;
    }
  } else if ((q_dtype == NVTEDType::kNVTEFloat16) || (q_dtype == NVTEDType::kNVTEBFloat16)) {
    bool flag_m512 = false;
    bool flag_arb = false;
    if ((sm_arch_ == 80 || sm_arch_ == 90) && (max_seqlen_q <= 512 && max_seqlen_q % 64 == 0) &&
        (max_seqlen_kv <= 512 && max_seqlen_kv % 64 == 0) && (head_dim == 64) &&
        (num_attn_heads == num_gqa_groups) &&
        ((bias_type == NVTE_Bias_Type::NVTE_NO_BIAS) ||
         (bias_type == NVTE_Bias_Type::NVTE_POST_SCALE_BIAS)) &&
        ((attn_mask_type == NVTE_Mask_Type::NVTE_CAUSAL_MASK) ||
         (attn_mask_type == NVTE_Mask_Type::NVTE_PADDING_MASK) ||
         (attn_mask_type == NVTE_Mask_Type::NVTE_PADDING_CAUSAL_MASK &&
          max_seqlen_q == max_seqlen_kv) ||
         (attn_mask_type == NVTE_Mask_Type::NVTE_NO_MASK)) &&
        ((qkv_layout == NVTE_QKV_Layout::NVTE_SB3HD) ||
         (qkv_layout == NVTE_QKV_Layout::NVTE_SBHD_SB2HD) ||
         (qkv_layout == NVTE_QKV_Layout::NVTE_BS3HD) ||
         (qkv_layout == NVTE_QKV_Layout::NVTE_BSHD_BS2HD) ||
         (qkv_layout == NVTE_QKV_Layout::NVTE_BSHD_BSHD_BSHD))) {
      flag_m512 = true;
    }
    if (((cudnn_runtime_version >= 8903 && sm_arch_ >= 80) ||
         (cudnn_runtime_version < 8903 && (sm_arch_ == 80 || sm_arch_ == 90))) &&
        ((cudnn_runtime_version < 90000 && max_seqlen_q % 64 == 0 && max_seqlen_kv % 64 == 0) ||
         (cudnn_runtime_version >= 90000)) &&
        ((cudnn_runtime_version < 8907 && num_attn_heads == num_gqa_groups) ||
         (cudnn_runtime_version >= 8907)) &&
        ((head_dim <= 128 && head_dim % 8 == 0)
         // TODO (cyang): add is_training to nvte_get_fused_attn_backend
         // d=256 only supported for forward
         || (sm_arch_ >= 90 && cudnn_runtime_version >= 90000 && head_dim <= 256 &&
             head_dim % 8 == 0)) &&
        ((cudnn_runtime_version < 8906 && bias_type == NVTE_Bias_Type::NVTE_NO_BIAS) ||
         ((cudnn_runtime_version >= 8906) &&
          (bias_type == NVTE_Bias_Type::NVTE_NO_BIAS ||
           (bias_type == NVTE_Bias_Type::NVTE_ALIBI &&
            attn_mask_type != NVTE_Mask_Type::NVTE_NO_MASK &&
            attn_mask_type != NVTE_Mask_Type::NVTE_PADDING_MASK && sm_arch_ >= 90) ||
           (bias_type == NVTE_Bias_Type::NVTE_POST_SCALE_BIAS && sm_arch_ >= 90))) ||
         ((cudnn_runtime_version >= 90000) &&
          (bias_type == NVTE_Bias_Type::NVTE_POST_SCALE_BIAS && sm_arch_ >= 80))) &&
        ((cudnn_runtime_version < 8906 && attn_mask_type == NVTE_Mask_Type::NVTE_CAUSAL_MASK) ||
         ((cudnn_runtime_version >= 8906) &&
          (attn_mask_type == NVTE_Mask_Type::NVTE_CAUSAL_MASK ||
           attn_mask_type == NVTE_Mask_Type::NVTE_PADDING_MASK ||
           attn_mask_type == NVTE_Mask_Type::NVTE_PADDING_CAUSAL_MASK ||
           attn_mask_type == NVTE_Mask_Type::NVTE_NO_MASK))) &&
        (!(cudnn_runtime_version >= 8906 &&
           (attn_mask_type == NVTE_Mask_Type::NVTE_PADDING_MASK ||
            attn_mask_type == NVTE_Mask_Type::NVTE_PADDING_CAUSAL_MASK) &&
           bias_type == NVTE_Bias_Type::NVTE_POST_SCALE_BIAS)) &&
        ((qkv_format == NVTE_QKV_Format::NVTE_SBHD) ||
         (sm_arch_ >= 90 && cudnn_runtime_version >= 90100 && num_attn_heads == num_gqa_groups &&
          qkv_format == NVTE_QKV_Format::NVTE_THD) ||
         (qkv_format == NVTE_QKV_Format::NVTE_BSHD))) {
      flag_arb = true;
    }
    if (((max_seqlen_q > 512) || (max_seqlen_kv > 512)) && (flag_arb == true)) {
      backend = NVTE_Fused_Attn_Backend::NVTE_F16_arbitrary_seqlen;
    }
    if ((max_seqlen_q <= 512) && (max_seqlen_kv <= 512)) {
      if (flag_arb == true) {
        backend = NVTE_Fused_Attn_Backend::NVTE_F16_arbitrary_seqlen;
      } else if ((flag_arb == false) && (flag_m512 == true)) {
        backend = NVTE_Fused_Attn_Backend::NVTE_F16_max512_seqlen;
      }
      int env_backend = static_cast<int>(backend);
      env_backend = transformer_engine::getenv<int>("NVTE_FUSED_ATTN_BACKEND", env_backend);
      if (((env_backend == static_cast<int>(NVTE_Fused_Attn_Backend::NVTE_F16_max512_seqlen)) &&
           flag_m512) ||
          ((env_backend == static_cast<int>(NVTE_Fused_Attn_Backend::NVTE_F16_arbitrary_seqlen)) &&
           flag_arb)) {
        backend = static_cast<NVTE_Fused_Attn_Backend>(env_backend);
      }
    }
    if (cudnn_runtime_version < 8901 &&
        backend == NVTE_Fused_Attn_Backend::NVTE_F16_max512_seqlen) {
      backend = NVTE_Fused_Attn_Backend::NVTE_No_Backend;
      std::cout << "Warning: FP16/BF16 fused attention is supported by cuDNN 8.9.1+."
                   " Please upgrade your cuDNN version if possible."
                << std::endl;
    }
    if (cudnn_runtime_version < 8900 &&
        backend == NVTE_Fused_Attn_Backend::NVTE_F16_arbitrary_seqlen) {
      backend = NVTE_Fused_Attn_Backend::NVTE_No_Backend;
      std::cout << "Warning: FP16/BF16 fused attention is supported by cuDNN 8.9.0+."
                   " Please upgrade your cuDNN version if possible."
                << std::endl;
    }
  } else {
    backend = NVTE_Fused_Attn_Backend::NVTE_No_Backend;
  }
  return backend;
}

// NVTE fused attention FWD with packed QKV
<<<<<<< HEAD
void nvte_fused_attn_fwd_qkvpacked(
            const NVTETensor QKV,
            const NVTETensor Bias,
            NVTETensor S,
            NVTETensor O,
            NVTETensorPack* Aux_CTX_Tensors,
            const NVTETensor cu_seqlens,
            const NVTETensor cu_seqlens_padded,
            const NVTETensor rng_state,
            size_t max_seqlen,
            bool is_training, float attn_scale, float dropout,
            NVTE_QKV_Layout qkv_layout, NVTE_Bias_Type bias_type,
            NVTE_Mask_Type attn_mask_type,
            NVTETensor workspace,
            cudaStream_t stream) {
  NVTE_API_CALL(nvte_flash_attn_fwd_qkvpacked);
  using namespace transformer_engine;

  const Tensor *input_cu_seqlens = reinterpret_cast<const Tensor*>(cu_seqlens);
  const Tensor *input_cu_seqlens_padded = \
      reinterpret_cast<const Tensor*>(cu_seqlens_padded);
  const Tensor *input_rng_state = reinterpret_cast<const Tensor*>(rng_state);
  const Tensor *input_QKV = reinterpret_cast<const Tensor*>(QKV);
  const Tensor *input_Bias = reinterpret_cast<const Tensor*>(Bias);
  Tensor *input_output_S = reinterpret_cast<Tensor*>(S);
  Tensor *output_O = reinterpret_cast<Tensor*>(O);
  Tensor *wkspace = reinterpret_cast<Tensor*>(workspace);
=======
void nvte_fused_attn_fwd_qkvpacked(const NVTETensor QKV, const NVTETensor Bias, NVTETensor S,
                                   NVTETensor O, NVTETensorPack *Aux_CTX_Tensors,
                                   const NVTETensor cu_seqlens, const NVTETensor seq_offsets_q,
                                   const NVTETensor seq_offsets_k, const NVTETensor seq_offsets_v,
                                   const NVTETensor seq_offsets_o, const NVTETensor rng_state,
                                   size_t max_seqlen, bool is_training, float attn_scale,
                                   float dropout, NVTE_QKV_Layout qkv_layout,
                                   NVTE_Bias_Type bias_type, NVTE_Mask_Type attn_mask_type,
                                   NVTETensor workspace, cudaStream_t stream) {
  NVTE_API_CALL(nvte_flash_attn_fwd_qkvpacked);
  using namespace transformer_engine;

  const Tensor *input_cu_seqlens = reinterpret_cast<const Tensor *>(cu_seqlens);
  const Tensor *input_seq_offsets_q = reinterpret_cast<const Tensor *>(seq_offsets_q);
  const Tensor *input_seq_offsets_k = reinterpret_cast<const Tensor *>(seq_offsets_k);
  const Tensor *input_seq_offsets_v = reinterpret_cast<const Tensor *>(seq_offsets_v);
  const Tensor *input_seq_offsets_o = reinterpret_cast<const Tensor *>(seq_offsets_o);
  const Tensor *input_rng_state = reinterpret_cast<const Tensor *>(rng_state);
  const Tensor *input_QKV = reinterpret_cast<const Tensor *>(QKV);
  const Tensor *input_Bias = reinterpret_cast<const Tensor *>(Bias);
  Tensor *input_output_S = reinterpret_cast<Tensor *>(S);
  Tensor *output_O = reinterpret_cast<Tensor *>(O);
  Tensor *wkspace = reinterpret_cast<Tensor *>(workspace);
>>>>>>> d71fc946

  auto ndim = input_QKV->data.shape.size();
  size_t b = input_cu_seqlens->data.shape[0] - 1;
  size_t h = 0;
  NVTE_QKV_Layout_Group layout_group = nvte_get_qkv_layout_group(qkv_layout);
  if (layout_group == NVTE_QKV_Layout_Group::NVTE_3HD) {
    h = input_QKV->data.shape[ndim - 2];
  } else if (layout_group == NVTE_QKV_Layout_Group::NVTE_H3D) {
    h = input_QKV->data.shape[ndim - 3];
  } else {
    NVTE_ERROR("nvte_fused_attn_fwd_qkvpacked only supports H3D and 3HD layouts!");
  }
  size_t d = input_QKV->data.shape[ndim - 1];

  auto handle = cudnnExecutionPlanManager::Instance().GetCudnnHandle();
  const NVTEDType QKV_type = static_cast<NVTEDType>(input_QKV->data.dtype);

  NVTE_Fused_Attn_Backend fused_attention_backend =
      nvte_get_fused_attn_backend(QKV_type, QKV_type, qkv_layout, bias_type, attn_mask_type,
                                  dropout, h, h, max_seqlen, max_seqlen, d);

  if (fused_attention_backend == NVTE_Fused_Attn_Backend::NVTE_F16_max512_seqlen) {
#if (CUDNN_VERSION >= 8901)
    fused_attn_max_512_fwd_qkvpacked(b, h, max_seqlen, d, is_training, attn_scale, dropout,
                                     qkv_layout, bias_type, attn_mask_type, input_QKV, input_Bias,
                                     output_O, Aux_CTX_Tensors, input_cu_seqlens, input_rng_state,
                                     wkspace, stream, handle);
#else
    NVTE_ERROR("cuDNN 8.9.1 is required for BF16/FP16 fused attention with max_seqlen<=512. \n");
#endif
  } else if (fused_attention_backend == NVTE_Fused_Attn_Backend::NVTE_F16_arbitrary_seqlen) {
#if (CUDNN_VERSION >= 8900)
<<<<<<< HEAD
      fused_attn_arbitrary_seqlen_fwd_qkvpacked(
          b, h, max_seqlen, d,
          is_training, attn_scale, dropout, qkv_layout, bias_type, attn_mask_type,
          input_QKV, input_Bias, output_O,
          Aux_CTX_Tensors,
          input_cu_seqlens,
          input_cu_seqlens_padded,
          input_rng_state,
          wkspace, stream, handle);
=======
    fused_attn_arbitrary_seqlen_fwd_qkvpacked(
        b, h, max_seqlen, d, is_training, attn_scale, dropout, qkv_layout, bias_type,
        attn_mask_type, input_QKV, input_Bias, output_O, Aux_CTX_Tensors, input_cu_seqlens,
        input_seq_offsets_q, input_seq_offsets_k, input_seq_offsets_v, input_seq_offsets_o,
        input_rng_state, wkspace, stream, handle);
>>>>>>> d71fc946
#else
    NVTE_ERROR(
        "cuDNN 8.9.0 is required for BF16/FP16 fused attention with arbitrary sequence length. \n");
#endif
  } else if (fused_attention_backend == NVTE_Fused_Attn_Backend::NVTE_FP8) {
#if (CUDNN_VERSION >= 8900)
    fused_attn_fp8_fwd_qkvpacked(b, h, max_seqlen, d, is_training, attn_scale, dropout, qkv_layout,
                                 bias_type, attn_mask_type, input_QKV, input_output_S, output_O,
                                 Aux_CTX_Tensors, input_cu_seqlens, input_rng_state, wkspace,
                                 stream, handle);
#else
    NVTE_ERROR("cuDNN 8.9.0 is required for FP8 fused attention. \n");
#endif
  } else {
    NVTE_ERROR("Invalid combination of data type and sequence length for fused attention. \n");
  }
}
// NVTE fused attention BWD with packed QKV
void nvte_fused_attn_bwd_qkvpacked(
<<<<<<< HEAD
            const NVTETensor QKV,
            const NVTETensor O,
            const NVTETensor dO,
            const NVTETensor S,
            NVTETensor dP,
            const NVTETensorPack* Aux_CTX_Tensors,
            NVTETensor dQKV,
            NVTETensor dBias,
            const NVTETensor cu_seqlens,
            const NVTETensor cu_seqlens_padded,
            size_t max_seqlen,
            float attn_scale, float dropout,
            NVTE_QKV_Layout qkv_layout, NVTE_Bias_Type bias_type,
            NVTE_Mask_Type attn_mask_type,
            NVTETensor workspace,
            cudaStream_t stream) {
  NVTE_API_CALL(nvte_flash_attn_bwd_qkvpacked);
  using namespace transformer_engine;

  const Tensor *input_cu_seqlens = reinterpret_cast<const Tensor*>(cu_seqlens);
  const Tensor *input_cu_seqlens_padded = \
      reinterpret_cast<const Tensor*>(cu_seqlens_padded);
  const Tensor *input_QKV = reinterpret_cast<const Tensor*>(QKV);
  const Tensor *input_O = reinterpret_cast<const Tensor*>(O);
  const Tensor *input_dO = reinterpret_cast<const Tensor*>(dO);
  const Tensor *input_S = reinterpret_cast<const Tensor*>(S);
  Tensor *input_output_dP = reinterpret_cast<Tensor*>(dP);
  Tensor *output_dQKV = reinterpret_cast<Tensor*>(dQKV);
  Tensor *output_dBias = reinterpret_cast<Tensor*>(dBias);
  Tensor *wkspace = reinterpret_cast<Tensor*>(workspace);
=======
    const NVTETensor QKV, const NVTETensor O, const NVTETensor dO, const NVTETensor S,
    NVTETensor dP, const NVTETensorPack *Aux_CTX_Tensors, NVTETensor dQKV, NVTETensor dBias,
    const NVTETensor cu_seqlens, const NVTETensor seq_offsets_q, const NVTETensor seq_offsets_k,
    const NVTETensor seq_offsets_v, const NVTETensor seq_offsets_o, size_t max_seqlen,
    float attn_scale, float dropout, NVTE_QKV_Layout qkv_layout, NVTE_Bias_Type bias_type,
    NVTE_Mask_Type attn_mask_type, NVTETensor workspace, cudaStream_t stream) {
  NVTE_API_CALL(nvte_flash_attn_bwd_qkvpacked);
  using namespace transformer_engine;

  const Tensor *input_cu_seqlens = reinterpret_cast<const Tensor *>(cu_seqlens);
  const Tensor *input_seq_offsets_q = reinterpret_cast<const Tensor *>(seq_offsets_q);
  const Tensor *input_seq_offsets_k = reinterpret_cast<const Tensor *>(seq_offsets_k);
  const Tensor *input_seq_offsets_v = reinterpret_cast<const Tensor *>(seq_offsets_v);
  const Tensor *input_seq_offsets_o = reinterpret_cast<const Tensor *>(seq_offsets_o);
  const Tensor *input_QKV = reinterpret_cast<const Tensor *>(QKV);
  const Tensor *input_O = reinterpret_cast<const Tensor *>(O);
  const Tensor *input_dO = reinterpret_cast<const Tensor *>(dO);
  const Tensor *input_S = reinterpret_cast<const Tensor *>(S);
  Tensor *input_output_dP = reinterpret_cast<Tensor *>(dP);
  Tensor *output_dQKV = reinterpret_cast<Tensor *>(dQKV);
  Tensor *output_dBias = reinterpret_cast<Tensor *>(dBias);
  Tensor *wkspace = reinterpret_cast<Tensor *>(workspace);
>>>>>>> d71fc946

  auto ndim = input_QKV->data.shape.size();
  size_t b = input_cu_seqlens->data.shape[0] - 1;
  size_t h = 0;
  NVTE_QKV_Layout_Group layout_group = nvte_get_qkv_layout_group(qkv_layout);
  if (layout_group == NVTE_QKV_Layout_Group::NVTE_3HD) {
    h = input_QKV->data.shape[ndim - 2];
  } else if (layout_group == NVTE_QKV_Layout_Group::NVTE_H3D) {
    h = input_QKV->data.shape[ndim - 3];
  } else {
    NVTE_ERROR("nvte_fused_attn_fwd_qkvpacked only supports H3D and 3HD layouts!");
  }
  size_t d = input_QKV->data.shape[ndim - 1];

  auto handle = cudnnExecutionPlanManager::Instance().GetCudnnHandle();
  const NVTEDType QKV_type = static_cast<NVTEDType>(input_QKV->data.dtype);

  NVTE_Fused_Attn_Backend fused_attention_backend =
      nvte_get_fused_attn_backend(QKV_type, QKV_type, qkv_layout, bias_type, attn_mask_type,
                                  dropout, h, h, max_seqlen, max_seqlen, d);

  if (fused_attention_backend == NVTE_Fused_Attn_Backend::NVTE_F16_max512_seqlen) {
#if (CUDNN_VERSION >= 8901)
    Tensor *output_S = reinterpret_cast<Tensor *>(Aux_CTX_Tensors->tensors[0]);
    fused_attn_max_512_bwd_qkvpacked(
        b, h, max_seqlen, d, attn_scale, dropout, qkv_layout, bias_type, attn_mask_type, input_QKV,
        input_dO, output_S, output_dQKV, output_dBias, input_cu_seqlens, wkspace, stream, handle);
#else
    NVTE_ERROR("cuDNN 8.9.1 is required for BF16/FP16 fused attention with max_seqlen<=512. \n");
#endif
  } else if (fused_attention_backend == NVTE_Fused_Attn_Backend::NVTE_F16_arbitrary_seqlen) {
#if (CUDNN_VERSION >= 8900)
<<<<<<< HEAD
      Tensor *output_S = reinterpret_cast<Tensor *>(Aux_CTX_Tensors->tensors[0]);
      Tensor *input_Bias, *input_rng_state;
      if ((bias_type != NVTE_NO_BIAS) && (bias_type != NVTE_ALIBI)) {
          input_rng_state = reinterpret_cast<Tensor*>(Aux_CTX_Tensors->tensors[1]);
          input_Bias = reinterpret_cast<Tensor*>(Aux_CTX_Tensors->tensors[2]);
      } else {
          input_rng_state = reinterpret_cast<Tensor*>(Aux_CTX_Tensors->tensors[1]);
      }
      fused_attn_arbitrary_seqlen_bwd_qkvpacked(
          b, h, max_seqlen, d,
          attn_scale, dropout, qkv_layout, bias_type, attn_mask_type,
          input_QKV, input_O, input_dO, input_Bias,
          output_S,
          output_dQKV, output_dBias,
          input_cu_seqlens,
          input_cu_seqlens_padded,
          input_rng_state,
          wkspace, stream, handle);
=======
    Tensor *output_S = reinterpret_cast<Tensor *>(Aux_CTX_Tensors->tensors[0]);
    Tensor *input_Bias, *input_rng_state;
    if ((bias_type != NVTE_NO_BIAS) && (bias_type != NVTE_ALIBI)) {
      input_rng_state = reinterpret_cast<Tensor *>(Aux_CTX_Tensors->tensors[1]);
      input_Bias = reinterpret_cast<Tensor *>(Aux_CTX_Tensors->tensors[2]);
    } else {
      input_rng_state = reinterpret_cast<Tensor *>(Aux_CTX_Tensors->tensors[1]);
    }
    fused_attn_arbitrary_seqlen_bwd_qkvpacked(
        b, h, max_seqlen, d, attn_scale, dropout, qkv_layout, bias_type, attn_mask_type, input_QKV,
        input_O, input_dO, input_Bias, output_S, output_dQKV, output_dBias, input_cu_seqlens,
        input_seq_offsets_q, input_seq_offsets_k, input_seq_offsets_v, input_seq_offsets_o,
        input_rng_state, wkspace, stream, handle);
>>>>>>> d71fc946
#else
    const char *err_msg =
        "cuDNN 8.9.0 is required for BF16/FP16 fused attention "
        "with arbitrary sequence length. \n";
    NVTE_ERROR(err_msg);
#endif
  } else if (fused_attention_backend == NVTE_Fused_Attn_Backend::NVTE_FP8) {
#if (CUDNN_VERSION >= 8900)
    const Tensor *input_M = reinterpret_cast<const Tensor *>(Aux_CTX_Tensors->tensors[0]);
    const Tensor *input_ZInv = reinterpret_cast<const Tensor *>(Aux_CTX_Tensors->tensors[1]);
    const Tensor *input_rng_state = reinterpret_cast<const Tensor *>(Aux_CTX_Tensors->tensors[2]);
    fused_attn_fp8_bwd_qkvpacked(b, h, max_seqlen, d, attn_scale, dropout, qkv_layout, bias_type,
                                 attn_mask_type, input_QKV, input_O, input_dO, input_M, input_ZInv,
                                 input_S, input_output_dP, output_dQKV, input_cu_seqlens,
                                 input_rng_state, wkspace, stream, handle);
#else
    NVTE_ERROR("cuDNN 8.9.0 is required for FP8 fused attention. \n");
#endif
  } else {
    NVTE_ERROR("Invalid combination of data type and sequence length for fused attention. \n");
  }
}
// NVTE fused attention FWD with packed KV
<<<<<<< HEAD
void nvte_fused_attn_fwd_kvpacked(
            const NVTETensor Q,
            const NVTETensor KV,
            const NVTETensor Bias,
            NVTETensor S,
            NVTETensor O,
            NVTETensorPack* Aux_CTX_Tensors,
            const NVTETensor cu_seqlens_q,
            const NVTETensor cu_seqlens_kv,
            const NVTETensor cu_seqlens_q_padded,
            const NVTETensor cu_seqlens_kv_padded,
            const NVTETensor rng_state,
            size_t max_seqlen_q, size_t max_seqlen_kv,
            bool is_training, float attn_scale, float dropout,
            NVTE_QKV_Layout qkv_layout, NVTE_Bias_Type bias_type,
            NVTE_Mask_Type attn_mask_type,
            NVTETensor workspace,
            cudaStream_t stream) {
  NVTE_API_CALL(nvte_flash_attn_fwd_kvpacked);
  using namespace transformer_engine;
  const Tensor *input_cu_seqlens_q = reinterpret_cast<const Tensor*>(cu_seqlens_q);
  const Tensor *input_cu_seqlens_kv = reinterpret_cast<const Tensor*>(cu_seqlens_kv);
  const Tensor *input_cu_seqlens_q_padded = \
      reinterpret_cast<const Tensor*>(cu_seqlens_q_padded);
  const Tensor *input_cu_seqlens_kv_padded = \
      reinterpret_cast<const Tensor*>(cu_seqlens_kv_padded);
  const Tensor *input_rng_state = reinterpret_cast<const Tensor*>(rng_state);
  const Tensor *input_Q = reinterpret_cast<const Tensor*>(Q);
  const Tensor *input_KV = reinterpret_cast<const Tensor*>(KV);
  const Tensor *input_Bias = reinterpret_cast<const Tensor*>(Bias);
  Tensor *input_output_S = reinterpret_cast<Tensor*>(S);
  Tensor *output_O = reinterpret_cast<Tensor*>(O);
  Tensor *wkspace = reinterpret_cast<Tensor*>(workspace);
=======
void nvte_fused_attn_fwd_kvpacked(const NVTETensor Q, const NVTETensor KV, const NVTETensor Bias,
                                  NVTETensor S, NVTETensor O, NVTETensorPack *Aux_CTX_Tensors,
                                  const NVTETensor cu_seqlens_q, const NVTETensor cu_seqlens_kv,
                                  const NVTETensor seq_offsets_q, const NVTETensor seq_offsets_k,
                                  const NVTETensor seq_offsets_v, const NVTETensor seq_offsets_o,
                                  const NVTETensor rng_state, size_t max_seqlen_q,
                                  size_t max_seqlen_kv, bool is_training, float attn_scale,
                                  float dropout, NVTE_QKV_Layout qkv_layout,
                                  NVTE_Bias_Type bias_type, NVTE_Mask_Type attn_mask_type,
                                  NVTETensor workspace, cudaStream_t stream) {
  NVTE_API_CALL(nvte_flash_attn_fwd_kvpacked);
  using namespace transformer_engine;
  const Tensor *input_cu_seqlens_q = reinterpret_cast<const Tensor *>(cu_seqlens_q);
  const Tensor *input_cu_seqlens_kv = reinterpret_cast<const Tensor *>(cu_seqlens_kv);
  const Tensor *input_seq_offsets_q = reinterpret_cast<const Tensor *>(seq_offsets_q);
  const Tensor *input_seq_offsets_k = reinterpret_cast<const Tensor *>(seq_offsets_k);
  const Tensor *input_seq_offsets_v = reinterpret_cast<const Tensor *>(seq_offsets_v);
  const Tensor *input_seq_offsets_o = reinterpret_cast<const Tensor *>(seq_offsets_o);
  const Tensor *input_rng_state = reinterpret_cast<const Tensor *>(rng_state);
  const Tensor *input_Q = reinterpret_cast<const Tensor *>(Q);
  const Tensor *input_KV = reinterpret_cast<const Tensor *>(KV);
  const Tensor *input_Bias = reinterpret_cast<const Tensor *>(Bias);
  Tensor *input_output_S = reinterpret_cast<Tensor *>(S);
  Tensor *output_O = reinterpret_cast<Tensor *>(O);
  Tensor *wkspace = reinterpret_cast<Tensor *>(workspace);
>>>>>>> d71fc946

  size_t b = input_cu_seqlens_q->data.shape[0] - 1;
  auto ndim = input_Q->data.shape.size();
  size_t h_q = input_Q->data.shape[ndim - 2];
  size_t d = input_Q->data.shape[ndim - 1];
  auto ndim_kv = input_KV->data.shape.size();
  size_t h_kv = 0;
  NVTE_QKV_Layout_Group layout_group = nvte_get_qkv_layout_group(qkv_layout);
  if (layout_group == NVTE_QKV_Layout_Group::NVTE_HD_2HD) {
    h_kv = input_KV->data.shape[ndim_kv - 2];
  } else if (layout_group == NVTE_QKV_Layout_Group::NVTE_HD_H2D) {
    h_kv = input_KV->data.shape[ndim_kv - 3];
  } else {
    NVTE_ERROR("nvte_fused_attn_fwd_kvpacked only supports HD_H2D and HD_2HD layouts!");
  }

  auto handle = cudnnExecutionPlanManager::Instance().GetCudnnHandle();
  const NVTEDType Q_type = static_cast<NVTEDType>(input_Q->data.dtype);
  const NVTEDType KV_type = static_cast<NVTEDType>(input_KV->data.dtype);

  NVTE_Fused_Attn_Backend fused_attention_backend =
      nvte_get_fused_attn_backend(Q_type, KV_type, qkv_layout, bias_type, attn_mask_type, dropout,
                                  h_q, h_kv, max_seqlen_q, max_seqlen_kv, d);

  if (fused_attention_backend == NVTE_Fused_Attn_Backend::NVTE_F16_max512_seqlen) {
#if (CUDNN_VERSION >= 8901)
    fused_attn_max_512_fwd_kvpacked(
        b, h_q, max_seqlen_q, max_seqlen_kv, d, is_training, attn_scale, dropout, qkv_layout,
        bias_type, attn_mask_type, input_Q, input_KV, input_Bias, output_O, Aux_CTX_Tensors,
        input_cu_seqlens_q, input_cu_seqlens_kv, input_rng_state, wkspace, stream, handle);
#else
    NVTE_ERROR("cuDNN 8.9.1 is required for BF16/FP16 fused attention with max_seqlen<=512. \n");
#endif
  } else if (fused_attention_backend == NVTE_Fused_Attn_Backend::NVTE_F16_arbitrary_seqlen) {
#if (CUDNN_VERSION >= 8903)
<<<<<<< HEAD
      fused_attn_arbitrary_seqlen_fwd_kvpacked(
          b, h_q, h_kv, max_seqlen_q, max_seqlen_kv, d,
          is_training, attn_scale, dropout, qkv_layout, bias_type, attn_mask_type,
          input_Q, input_KV, input_Bias, output_O,
          Aux_CTX_Tensors,
          input_cu_seqlens_q, input_cu_seqlens_kv,
          input_cu_seqlens_q_padded, input_cu_seqlens_kv_padded,
          input_rng_state,
          wkspace, stream, handle);
=======
    fused_attn_arbitrary_seqlen_fwd_kvpacked(
        b, h_q, h_kv, max_seqlen_q, max_seqlen_kv, d, is_training, attn_scale, dropout, qkv_layout,
        bias_type, attn_mask_type, input_Q, input_KV, input_Bias, output_O, Aux_CTX_Tensors,
        input_cu_seqlens_q, input_cu_seqlens_kv, input_seq_offsets_q, input_seq_offsets_k,
        input_seq_offsets_v, input_seq_offsets_o, input_rng_state, wkspace, stream, handle);
>>>>>>> d71fc946
#else
    NVTE_ERROR(
        "cuDNN 8.9.3 is required for BF16/FP16 fused attention with arbitrary sequence length. \n");
#endif
  } else if (fused_attention_backend == NVTE_Fused_Attn_Backend::NVTE_FP8) {
#if (CUDNN_VERSION >= 8900)
    fused_attn_fp8_fwd_kvpacked(
        b, h_q, h_kv, max_seqlen_q, max_seqlen_kv, d, is_training, attn_scale, dropout, qkv_layout,
        bias_type, attn_mask_type, input_Q, input_KV, input_output_S, output_O, Aux_CTX_Tensors,
        input_cu_seqlens_q, input_cu_seqlens_kv, input_rng_state, wkspace, stream, handle);
#else
    NVTE_ERROR("cuDNN 8.9.0 is required for FP8 fused attention. \n");
#endif
  } else {
    NVTE_ERROR("Invalid combination of data type and sequence length for fused attention. \n");
  }
}
// NVTE fused attention BWD with packed KV
void nvte_fused_attn_bwd_kvpacked(
<<<<<<< HEAD
            const NVTETensor Q,
            const NVTETensor KV,
            const NVTETensor O,
            const NVTETensor dO,
            const NVTETensor S,
            NVTETensor dP,
            const NVTETensorPack* Aux_CTX_Tensors,
            NVTETensor dQ,
            NVTETensor dKV,
            NVTETensor dBias,
            const NVTETensor cu_seqlens_q,
            const NVTETensor cu_seqlens_kv,
            const NVTETensor cu_seqlens_q_padded,
            const NVTETensor cu_seqlens_kv_padded,
            size_t max_seqlen_q, size_t max_seqlen_kv,
            float attn_scale, float dropout,
            NVTE_QKV_Layout qkv_layout, NVTE_Bias_Type bias_type,
            NVTE_Mask_Type attn_mask_type,
            NVTETensor workspace,
            cudaStream_t stream) {
  NVTE_API_CALL(nvte_flash_attn_bwd_kvpacked);
  using namespace transformer_engine;
  const Tensor *input_cu_seqlens_q = reinterpret_cast<const Tensor*>(cu_seqlens_q);
  const Tensor *input_cu_seqlens_kv = reinterpret_cast<const Tensor*>(cu_seqlens_kv);
  const Tensor *input_cu_seqlens_q_padded = \
      reinterpret_cast<const Tensor*>(cu_seqlens_q_padded);
  const Tensor *input_cu_seqlens_kv_padded = \
      reinterpret_cast<const Tensor*>(cu_seqlens_kv_padded);
  const Tensor *input_Q = reinterpret_cast<const Tensor*>(Q);
  const Tensor *input_KV = reinterpret_cast<const Tensor*>(KV);
  const Tensor *input_O = reinterpret_cast<const Tensor*>(O);
  const Tensor *input_dO = reinterpret_cast<const Tensor*>(dO);
  const Tensor *input_S = reinterpret_cast<const Tensor*>(S);
  Tensor *input_output_dP = reinterpret_cast<Tensor*>(dP);
  Tensor *output_dQ = reinterpret_cast<Tensor*>(dQ);
  Tensor *output_dKV = reinterpret_cast<Tensor*>(dKV);
  Tensor *output_dBias = reinterpret_cast<Tensor*>(dBias);
  Tensor *wkspace = reinterpret_cast<Tensor*>(workspace);
=======
    const NVTETensor Q, const NVTETensor KV, const NVTETensor O, const NVTETensor dO,
    const NVTETensor S, NVTETensor dP, const NVTETensorPack *Aux_CTX_Tensors, NVTETensor dQ,
    NVTETensor dKV, NVTETensor dBias, const NVTETensor cu_seqlens_q, const NVTETensor cu_seqlens_kv,
    const NVTETensor seq_offsets_q, const NVTETensor seq_offsets_k, const NVTETensor seq_offsets_v,
    const NVTETensor seq_offsets_o, size_t max_seqlen_q, size_t max_seqlen_kv, float attn_scale,
    float dropout, NVTE_QKV_Layout qkv_layout, NVTE_Bias_Type bias_type,
    NVTE_Mask_Type attn_mask_type, NVTETensor workspace, cudaStream_t stream) {
  NVTE_API_CALL(nvte_flash_attn_bwd_kvpacked);
  using namespace transformer_engine;
  const Tensor *input_cu_seqlens_q = reinterpret_cast<const Tensor *>(cu_seqlens_q);
  const Tensor *input_cu_seqlens_kv = reinterpret_cast<const Tensor *>(cu_seqlens_kv);
  const Tensor *input_seq_offsets_q = reinterpret_cast<const Tensor *>(seq_offsets_q);
  const Tensor *input_seq_offsets_k = reinterpret_cast<const Tensor *>(seq_offsets_k);
  const Tensor *input_seq_offsets_v = reinterpret_cast<const Tensor *>(seq_offsets_v);
  const Tensor *input_seq_offsets_o = reinterpret_cast<const Tensor *>(seq_offsets_o);
  const Tensor *input_Q = reinterpret_cast<const Tensor *>(Q);
  const Tensor *input_KV = reinterpret_cast<const Tensor *>(KV);
  const Tensor *input_O = reinterpret_cast<const Tensor *>(O);
  const Tensor *input_dO = reinterpret_cast<const Tensor *>(dO);
  const Tensor *input_S = reinterpret_cast<const Tensor *>(S);
  Tensor *input_output_dP = reinterpret_cast<Tensor *>(dP);
  Tensor *output_dQ = reinterpret_cast<Tensor *>(dQ);
  Tensor *output_dKV = reinterpret_cast<Tensor *>(dKV);
  Tensor *output_dBias = reinterpret_cast<Tensor *>(dBias);
  Tensor *wkspace = reinterpret_cast<Tensor *>(workspace);
>>>>>>> d71fc946

  size_t b = input_cu_seqlens_q->data.shape[0] - 1;
  auto ndim = input_Q->data.shape.size();
  size_t h_q = input_Q->data.shape[ndim - 2];
  size_t d = input_Q->data.shape[ndim - 1];
  auto ndim_kv = input_KV->data.shape.size();
  size_t h_kv = 0;
  NVTE_QKV_Layout_Group layout_group = nvte_get_qkv_layout_group(qkv_layout);
  if (layout_group == NVTE_QKV_Layout_Group::NVTE_HD_2HD) {
    h_kv = input_KV->data.shape[ndim_kv - 2];
  } else if (layout_group == NVTE_QKV_Layout_Group::NVTE_HD_H2D) {
    h_kv = input_KV->data.shape[ndim_kv - 3];
  } else {
    NVTE_ERROR("nvte_fused_attn_fwd_kvpacked only supports HD_H2D and HD_2HD layouts!");
  }

  auto handle = cudnnExecutionPlanManager::Instance().GetCudnnHandle();
  const NVTEDType Q_type = static_cast<NVTEDType>(input_Q->data.dtype);
  const NVTEDType KV_type = static_cast<NVTEDType>(input_KV->data.dtype);

  NVTE_Fused_Attn_Backend fused_attention_backend =
      nvte_get_fused_attn_backend(Q_type, KV_type, qkv_layout, bias_type, attn_mask_type, dropout,
                                  h_q, h_kv, max_seqlen_q, max_seqlen_kv, d);

  if (fused_attention_backend == NVTE_Fused_Attn_Backend::NVTE_F16_max512_seqlen) {
#if (CUDNN_VERSION >= 8901)
    Tensor *output_S = reinterpret_cast<Tensor *>(Aux_CTX_Tensors->tensors[0]);
    fused_attn_max_512_bwd_kvpacked(
        b, h_q, max_seqlen_q, max_seqlen_kv, d, attn_scale, dropout, qkv_layout, bias_type,
        attn_mask_type, input_Q, input_KV, input_dO, output_S, output_dQ, output_dKV, output_dBias,
        input_cu_seqlens_q, input_cu_seqlens_kv, wkspace, stream, handle);
#else
    NVTE_ERROR("cuDNN 8.9.1 is required for BF16/FP16 fused attention with max_seqlen<=512. \n");
#endif
  } else if (fused_attention_backend == NVTE_Fused_Attn_Backend::NVTE_F16_arbitrary_seqlen) {
#if (CUDNN_VERSION >= 8903)
<<<<<<< HEAD
      Tensor *output_S = reinterpret_cast<Tensor *>(Aux_CTX_Tensors->tensors[0]);
      Tensor *input_Bias, *input_rng_state;
      if ((bias_type != NVTE_NO_BIAS) && (bias_type != NVTE_ALIBI)) {
          input_rng_state = reinterpret_cast<Tensor*>(Aux_CTX_Tensors->tensors[1]);
          input_Bias = reinterpret_cast<Tensor*>(Aux_CTX_Tensors->tensors[2]);
      } else {
          input_rng_state = reinterpret_cast<Tensor*>(Aux_CTX_Tensors->tensors[1]);
      }
      fused_attn_arbitrary_seqlen_bwd_kvpacked(
          b, h_q, h_kv, max_seqlen_q, max_seqlen_kv, d,
          attn_scale, dropout, qkv_layout, bias_type, attn_mask_type,
          input_Q, input_KV, input_O, input_dO, input_Bias,
          output_S,
          output_dQ, output_dKV, output_dBias,
          input_cu_seqlens_q, input_cu_seqlens_kv,
          input_cu_seqlens_q_padded, input_cu_seqlens_kv_padded,
          input_rng_state, wkspace, stream, handle);
=======
    Tensor *output_S = reinterpret_cast<Tensor *>(Aux_CTX_Tensors->tensors[0]);
    Tensor *input_Bias, *input_rng_state;
    if ((bias_type != NVTE_NO_BIAS) && (bias_type != NVTE_ALIBI)) {
      input_rng_state = reinterpret_cast<Tensor *>(Aux_CTX_Tensors->tensors[1]);
      input_Bias = reinterpret_cast<Tensor *>(Aux_CTX_Tensors->tensors[2]);
    } else {
      input_rng_state = reinterpret_cast<Tensor *>(Aux_CTX_Tensors->tensors[1]);
    }
    fused_attn_arbitrary_seqlen_bwd_kvpacked(
        b, h_q, h_kv, max_seqlen_q, max_seqlen_kv, d, attn_scale, dropout, qkv_layout, bias_type,
        attn_mask_type, input_Q, input_KV, input_O, input_dO, input_Bias, output_S, output_dQ,
        output_dKV, output_dBias, input_cu_seqlens_q, input_cu_seqlens_kv, input_seq_offsets_q,
        input_seq_offsets_k, input_seq_offsets_v, input_seq_offsets_o, input_rng_state, wkspace,
        stream, handle);
>>>>>>> d71fc946
#else
    const char *err_msg =
        "cuDNN 8.9.3 is required for BF16/FP16 fused attention "
        "with arbitrary sequence length. \n";
    NVTE_ERROR(err_msg);
#endif
  } else if (fused_attention_backend == NVTE_Fused_Attn_Backend::NVTE_FP8) {
#if (CUDNN_VERSION >= 8900)
    const Tensor *input_M = reinterpret_cast<const Tensor *>(Aux_CTX_Tensors->tensors[0]);
    const Tensor *input_ZInv = reinterpret_cast<const Tensor *>(Aux_CTX_Tensors->tensors[1]);
    const Tensor *input_rng_state = reinterpret_cast<const Tensor *>(Aux_CTX_Tensors->tensors[2]);
    fused_attn_fp8_bwd_kvpacked(b, h_q, h_kv, max_seqlen_q, max_seqlen_kv, d, attn_scale, dropout,
                                qkv_layout, bias_type, attn_mask_type, input_Q, input_KV, input_O,
                                input_dO, input_M, input_ZInv, input_S, input_output_dP, output_dQ,
                                output_dKV, input_cu_seqlens_q, input_cu_seqlens_kv,
                                input_rng_state, wkspace, stream, handle);
#else
    NVTE_ERROR("cuDNN 8.9.0 is required for FP8 fused attention. \n");
#endif
  } else {
    NVTE_ERROR("Invalid combination of data type and sequence length for fused attention. \n");
  }
}
// NVTE fused attention FWD with separate Q, K and V
<<<<<<< HEAD
void nvte_fused_attn_fwd(
            const NVTETensor Q,
            const NVTETensor K,
            const NVTETensor V,
            const NVTETensor Bias,
            NVTETensor S,
            NVTETensor O,
            NVTETensorPack* Aux_CTX_Tensors,
            const NVTETensor cu_seqlens_q,
            const NVTETensor cu_seqlens_kv,
            const NVTETensor cu_seqlens_q_padded,
            const NVTETensor cu_seqlens_kv_padded,
            const NVTETensor rng_state,
            size_t max_seqlen_q, size_t max_seqlen_kv,
            bool is_training, float attn_scale, float dropout,
            NVTE_QKV_Layout qkv_layout, NVTE_Bias_Type bias_type,
            NVTE_Mask_Type attn_mask_type,
            NVTETensor workspace,
            cudaStream_t stream) {
  NVTE_API_CALL(nvte_flash_attn_fwd);
  using namespace transformer_engine;
  const Tensor *input_cu_seqlens_q = reinterpret_cast<const Tensor*>(cu_seqlens_q);
  const Tensor *input_cu_seqlens_kv = reinterpret_cast<const Tensor*>(cu_seqlens_kv);
  const Tensor *input_cu_seqlens_q_padded = \
      reinterpret_cast<const Tensor*>(cu_seqlens_q_padded);
  const Tensor *input_cu_seqlens_kv_padded = \
      reinterpret_cast<const Tensor*>(cu_seqlens_kv_padded);
  const Tensor *input_rng_state = reinterpret_cast<const Tensor*>(rng_state);
  const Tensor *input_Q = reinterpret_cast<const Tensor*>(Q);
  const Tensor *input_K = reinterpret_cast<const Tensor*>(K);
  const Tensor *input_V = reinterpret_cast<const Tensor*>(V);
  const Tensor *input_Bias = reinterpret_cast<const Tensor*>(Bias);
  Tensor *input_output_S = reinterpret_cast<Tensor*>(S);
  Tensor *output_O = reinterpret_cast<Tensor*>(O);
  Tensor *wkspace = reinterpret_cast<Tensor*>(workspace);
=======
void nvte_fused_attn_fwd(const NVTETensor Q, const NVTETensor K, const NVTETensor V,
                         const NVTETensor Bias, NVTETensor S, NVTETensor O,
                         NVTETensorPack *Aux_CTX_Tensors, const NVTETensor cu_seqlens_q,
                         const NVTETensor cu_seqlens_kv, const NVTETensor seq_offsets_q,
                         const NVTETensor seq_offsets_k, const NVTETensor seq_offsets_v,
                         const NVTETensor seq_offsets_o, const NVTETensor rng_state,
                         size_t max_seqlen_q, size_t max_seqlen_kv, bool is_training,
                         float attn_scale, float dropout, NVTE_QKV_Layout qkv_layout,
                         NVTE_Bias_Type bias_type, NVTE_Mask_Type attn_mask_type,
                         NVTETensor workspace, cudaStream_t stream) {
  NVTE_API_CALL(nvte_flash_attn_fwd);
  using namespace transformer_engine;
  const Tensor *input_cu_seqlens_q = reinterpret_cast<const Tensor *>(cu_seqlens_q);
  const Tensor *input_cu_seqlens_kv = reinterpret_cast<const Tensor *>(cu_seqlens_kv);
  const Tensor *input_seq_offsets_q = reinterpret_cast<const Tensor *>(seq_offsets_q);
  const Tensor *input_seq_offsets_k = reinterpret_cast<const Tensor *>(seq_offsets_k);
  const Tensor *input_seq_offsets_v = reinterpret_cast<const Tensor *>(seq_offsets_v);
  const Tensor *input_seq_offsets_o = reinterpret_cast<const Tensor *>(seq_offsets_o);
  const Tensor *input_rng_state = reinterpret_cast<const Tensor *>(rng_state);
  const Tensor *input_Q = reinterpret_cast<const Tensor *>(Q);
  const Tensor *input_K = reinterpret_cast<const Tensor *>(K);
  const Tensor *input_V = reinterpret_cast<const Tensor *>(V);
  const Tensor *input_Bias = reinterpret_cast<const Tensor *>(Bias);
  Tensor *input_output_S = reinterpret_cast<Tensor *>(S);
  Tensor *output_O = reinterpret_cast<Tensor *>(O);
  Tensor *wkspace = reinterpret_cast<Tensor *>(workspace);
>>>>>>> d71fc946

  auto ndim = input_Q->data.shape.size();
  size_t b = input_cu_seqlens_q->data.shape[0] - 1;
  size_t h_q = input_Q->data.shape[ndim - 2];
  size_t h_kv = input_K->data.shape[ndim - 2];
  size_t d = input_Q->data.shape[ndim - 1];

  auto handle = cudnnExecutionPlanManager::Instance().GetCudnnHandle();
  const NVTEDType Q_type = static_cast<NVTEDType>(input_Q->data.dtype);
  const NVTEDType KV_type = static_cast<NVTEDType>(input_K->data.dtype);

  NVTE_Fused_Attn_Backend fused_attention_backend =
      nvte_get_fused_attn_backend(Q_type, KV_type, qkv_layout, bias_type, attn_mask_type, dropout,
                                  h_q, h_kv, max_seqlen_q, max_seqlen_kv, d);

  if (fused_attention_backend == NVTE_Fused_Attn_Backend::NVTE_F16_max512_seqlen) {
#if (CUDNN_VERSION >= 8901)
    fused_attn_max_512_fwd(b, h_q, max_seqlen_q, max_seqlen_kv, d, is_training, attn_scale, dropout,
                           qkv_layout, bias_type, attn_mask_type, input_Q, input_K, input_V,
                           input_Bias, output_O, Aux_CTX_Tensors, input_cu_seqlens_q,
                           input_cu_seqlens_kv, input_rng_state, wkspace, stream, handle);
#else
    NVTE_ERROR("cuDNN 8.9.1 is required for BF16/FP16 fused attention with max_seqlen<=512. \n");
#endif
  } else if (fused_attention_backend == NVTE_Fused_Attn_Backend::NVTE_F16_arbitrary_seqlen) {
#if (CUDNN_VERSION >= 8900)
<<<<<<< HEAD
      fused_attn_arbitrary_seqlen_fwd(
          b, h_q, h_kv, max_seqlen_q, max_seqlen_kv, d,
          is_training, attn_scale, dropout, qkv_layout, bias_type, attn_mask_type,
          input_Q, input_K, input_V, input_Bias, output_O,
          Aux_CTX_Tensors,
          input_cu_seqlens_q, input_cu_seqlens_kv,
          input_cu_seqlens_q_padded, input_cu_seqlens_kv_padded,
          input_rng_state,
          wkspace, stream, handle);
=======
    fused_attn_arbitrary_seqlen_fwd(
        b, h_q, h_kv, max_seqlen_q, max_seqlen_kv, d, is_training, attn_scale, dropout, qkv_layout,
        bias_type, attn_mask_type, input_Q, input_K, input_V, input_Bias, output_O, Aux_CTX_Tensors,
        input_cu_seqlens_q, input_cu_seqlens_kv, input_seq_offsets_q, input_seq_offsets_k,
        input_seq_offsets_v, input_seq_offsets_o, input_rng_state, wkspace, stream, handle);
>>>>>>> d71fc946
#else
    NVTE_ERROR(
        "cuDNN 8.9.0 is required for BF16/FP16 fused attention with arbitrary sequence length. \n");
#endif
  } else if (fused_attention_backend == NVTE_Fused_Attn_Backend::NVTE_FP8) {
#if (CUDNN_VERSION >= 8900)
    fused_attn_fp8_fwd(b, h_q, h_kv, max_seqlen_q, max_seqlen_kv, d, is_training, attn_scale,
                       dropout, qkv_layout, bias_type, attn_mask_type, input_Q, input_K, input_V,
                       input_output_S, output_O, Aux_CTX_Tensors, input_cu_seqlens_q,
                       input_cu_seqlens_kv, input_rng_state, wkspace, stream, handle);
#else
    NVTE_ERROR("cuDNN 8.9.0 is required for FP8 fused attention. \n");
#endif
  } else {
    NVTE_ERROR("Invalid combination of data type and sequence length for fused attention. \n");
  }
}
// NVTE fused attention BWD with separate Q, K and V
<<<<<<< HEAD
void nvte_fused_attn_bwd(
            const NVTETensor Q,
            const NVTETensor K,
            const NVTETensor V,
            const NVTETensor O,
            const NVTETensor dO,
            const NVTETensor S,
            NVTETensor dP,
            const NVTETensorPack* Aux_CTX_Tensors,
            NVTETensor dQ,
            NVTETensor dK,
            NVTETensor dV,
            NVTETensor dBias,
            const NVTETensor cu_seqlens_q,
            const NVTETensor cu_seqlens_kv,
            const NVTETensor cu_seqlens_q_padded,
            const NVTETensor cu_seqlens_kv_padded,
            size_t max_seqlen_q, size_t max_seqlen_kv,
            float attn_scale, float dropout,
            NVTE_QKV_Layout qkv_layout, NVTE_Bias_Type bias_type,
            NVTE_Mask_Type attn_mask_type,
            NVTETensor workspace,
            cudaStream_t stream) {
  NVTE_API_CALL(nvte_flash_attn_bwd);
  using namespace transformer_engine;
  const Tensor *input_cu_seqlens_q = reinterpret_cast<const Tensor*>(cu_seqlens_q);
  const Tensor *input_cu_seqlens_kv = reinterpret_cast<const Tensor*>(cu_seqlens_kv);
  const Tensor *input_cu_seqlens_q_padded = \
      reinterpret_cast<const Tensor*>(cu_seqlens_q_padded);
  const Tensor *input_cu_seqlens_kv_padded = \
      reinterpret_cast<const Tensor*>(cu_seqlens_kv_padded);
  const Tensor *input_Q = reinterpret_cast<const Tensor*>(Q);
  const Tensor *input_K = reinterpret_cast<const Tensor*>(K);
  const Tensor *input_V = reinterpret_cast<const Tensor*>(V);
  const Tensor *input_O = reinterpret_cast<const Tensor*>(O);
  const Tensor *input_dO = reinterpret_cast<const Tensor*>(dO);
  const Tensor *input_S = reinterpret_cast<const Tensor*>(S);
  Tensor *input_output_dP = reinterpret_cast<Tensor*>(dP);
  Tensor *output_dQ = reinterpret_cast<Tensor*>(dQ);
  Tensor *output_dK = reinterpret_cast<Tensor*>(dK);
  Tensor *output_dV = reinterpret_cast<Tensor*>(dV);
  Tensor *output_dBias = reinterpret_cast<Tensor*>(dBias);
  Tensor *wkspace = reinterpret_cast<Tensor*>(workspace);
=======
void nvte_fused_attn_bwd(const NVTETensor Q, const NVTETensor K, const NVTETensor V,
                         const NVTETensor O, const NVTETensor dO, const NVTETensor S, NVTETensor dP,
                         const NVTETensorPack *Aux_CTX_Tensors, NVTETensor dQ, NVTETensor dK,
                         NVTETensor dV, NVTETensor dBias, const NVTETensor cu_seqlens_q,
                         const NVTETensor cu_seqlens_kv, const NVTETensor seq_offsets_q,
                         const NVTETensor seq_offsets_k, const NVTETensor seq_offsets_v,
                         const NVTETensor seq_offsets_o, size_t max_seqlen_q, size_t max_seqlen_kv,
                         float attn_scale, float dropout, NVTE_QKV_Layout qkv_layout,
                         NVTE_Bias_Type bias_type, NVTE_Mask_Type attn_mask_type,
                         NVTETensor workspace, cudaStream_t stream) {
  NVTE_API_CALL(nvte_flash_attn_bwd);
  using namespace transformer_engine;
  const Tensor *input_cu_seqlens_q = reinterpret_cast<const Tensor *>(cu_seqlens_q);
  const Tensor *input_cu_seqlens_kv = reinterpret_cast<const Tensor *>(cu_seqlens_kv);
  const Tensor *input_seq_offsets_q = reinterpret_cast<const Tensor *>(seq_offsets_q);
  const Tensor *input_seq_offsets_k = reinterpret_cast<const Tensor *>(seq_offsets_k);
  const Tensor *input_seq_offsets_v = reinterpret_cast<const Tensor *>(seq_offsets_v);
  const Tensor *input_seq_offsets_o = reinterpret_cast<const Tensor *>(seq_offsets_o);
  const Tensor *input_Q = reinterpret_cast<const Tensor *>(Q);
  const Tensor *input_K = reinterpret_cast<const Tensor *>(K);
  const Tensor *input_V = reinterpret_cast<const Tensor *>(V);
  const Tensor *input_O = reinterpret_cast<const Tensor *>(O);
  const Tensor *input_dO = reinterpret_cast<const Tensor *>(dO);
  const Tensor *input_S = reinterpret_cast<const Tensor *>(S);
  Tensor *input_output_dP = reinterpret_cast<Tensor *>(dP);
  Tensor *output_dQ = reinterpret_cast<Tensor *>(dQ);
  Tensor *output_dK = reinterpret_cast<Tensor *>(dK);
  Tensor *output_dV = reinterpret_cast<Tensor *>(dV);
  Tensor *output_dBias = reinterpret_cast<Tensor *>(dBias);
  Tensor *wkspace = reinterpret_cast<Tensor *>(workspace);
>>>>>>> d71fc946

  auto ndim = input_Q->data.shape.size();
  size_t b = input_cu_seqlens_q->data.shape[0] - 1;
  size_t h_q = input_Q->data.shape[ndim - 2];
  size_t h_kv = input_K->data.shape[ndim - 2];
  size_t d = input_Q->data.shape[ndim - 1];

  auto handle = cudnnExecutionPlanManager::Instance().GetCudnnHandle();
  const NVTEDType Q_type = static_cast<NVTEDType>(input_Q->data.dtype);
  const NVTEDType KV_type = static_cast<NVTEDType>(input_K->data.dtype);

  NVTE_Fused_Attn_Backend fused_attention_backend =
      nvte_get_fused_attn_backend(Q_type, KV_type, qkv_layout, bias_type, attn_mask_type, dropout,
                                  h_q, h_kv, max_seqlen_q, max_seqlen_kv, d);

  if (fused_attention_backend == NVTE_Fused_Attn_Backend::NVTE_F16_max512_seqlen) {
#if (CUDNN_VERSION >= 8901)
    Tensor *output_S = reinterpret_cast<Tensor *>(Aux_CTX_Tensors->tensors[0]);
    fused_attn_max_512_bwd(b, h_q, max_seqlen_q, max_seqlen_kv, d, attn_scale, dropout, qkv_layout,
                           bias_type, attn_mask_type, input_Q, input_K, input_V, input_dO, output_S,
                           output_dQ, output_dK, output_dV, output_dBias, input_cu_seqlens_q,
                           input_cu_seqlens_kv, wkspace, stream, handle);
#else
    NVTE_ERROR("cuDNN 8.9.1 is required for BF16/FP16 fused attention with max_seqlen<=512. \n");
#endif
  } else if (fused_attention_backend == NVTE_Fused_Attn_Backend::NVTE_F16_arbitrary_seqlen) {
#if (CUDNN_VERSION >= 8900)
<<<<<<< HEAD
      Tensor *output_S = reinterpret_cast<Tensor *>(Aux_CTX_Tensors->tensors[0]);
      Tensor *input_Bias, *input_rng_state;
      if ((bias_type != NVTE_NO_BIAS) && (bias_type != NVTE_ALIBI)) {
          input_rng_state = reinterpret_cast<Tensor*>(Aux_CTX_Tensors->tensors[1]);
          input_Bias = reinterpret_cast<Tensor*>(Aux_CTX_Tensors->tensors[2]);
      } else {
          input_rng_state = reinterpret_cast<Tensor*>(Aux_CTX_Tensors->tensors[1]);
      }
      fused_attn_arbitrary_seqlen_bwd(
          b, h_q, h_kv, max_seqlen_q, max_seqlen_kv, d,
          attn_scale, dropout, qkv_layout, bias_type, attn_mask_type,
          input_Q, input_K, input_V, input_O, input_dO, input_Bias,
          output_S,
          output_dQ, output_dK, output_dV, output_dBias,
          input_cu_seqlens_q, input_cu_seqlens_kv,
          input_cu_seqlens_q_padded, input_cu_seqlens_kv_padded,
          input_rng_state, wkspace, stream, handle);
=======
    Tensor *output_S = reinterpret_cast<Tensor *>(Aux_CTX_Tensors->tensors[0]);
    Tensor *input_Bias, *input_rng_state;
    if ((bias_type != NVTE_NO_BIAS) && (bias_type != NVTE_ALIBI)) {
      input_rng_state = reinterpret_cast<Tensor *>(Aux_CTX_Tensors->tensors[1]);
      input_Bias = reinterpret_cast<Tensor *>(Aux_CTX_Tensors->tensors[2]);
    } else {
      input_rng_state = reinterpret_cast<Tensor *>(Aux_CTX_Tensors->tensors[1]);
    }
    fused_attn_arbitrary_seqlen_bwd(
        b, h_q, h_kv, max_seqlen_q, max_seqlen_kv, d, attn_scale, dropout, qkv_layout, bias_type,
        attn_mask_type, input_Q, input_K, input_V, input_O, input_dO, input_Bias, output_S,
        output_dQ, output_dK, output_dV, output_dBias, input_cu_seqlens_q, input_cu_seqlens_kv,
        input_seq_offsets_q, input_seq_offsets_k, input_seq_offsets_v, input_seq_offsets_o,
        input_rng_state, wkspace, stream, handle);
>>>>>>> d71fc946
#else
    const char *err_msg =
        "cuDNN 8.9.0 is required for BF16/FP16 fused attention "
        "with arbitrary sequence length. \n";
    NVTE_ERROR(err_msg);
#endif
  } else if (fused_attention_backend == NVTE_Fused_Attn_Backend::NVTE_FP8) {
#if (CUDNN_VERSION >= 8900)
    const Tensor *input_M = reinterpret_cast<const Tensor *>(Aux_CTX_Tensors->tensors[0]);
    const Tensor *input_ZInv = reinterpret_cast<const Tensor *>(Aux_CTX_Tensors->tensors[1]);
    const Tensor *input_rng_state = reinterpret_cast<const Tensor *>(Aux_CTX_Tensors->tensors[2]);
    fused_attn_fp8_bwd(b, h_q, h_kv, max_seqlen_q, max_seqlen_kv, d, attn_scale, dropout,
                       qkv_layout, bias_type, attn_mask_type, input_Q, input_K, input_V, input_O,
                       input_dO, input_M, input_ZInv, input_S, input_output_dP, output_dQ,
                       output_dK, output_dV, input_cu_seqlens_q, input_cu_seqlens_kv,
                       input_rng_state, wkspace, stream, handle);
#else
    NVTE_ERROR("cuDNN 8.9.0 is required for FP8 fused attention. \n");
#endif
  } else {
    NVTE_ERROR("Invalid combination of data type and sequence length for fused attention. \n");
  }
}<|MERGE_RESOLUTION|>--- conflicted
+++ resolved
@@ -194,7 +194,6 @@
 }
 
 // NVTE fused attention FWD with packed QKV
-<<<<<<< HEAD
 void nvte_fused_attn_fwd_qkvpacked(
             const NVTETensor QKV,
             const NVTETensor Bias,
@@ -222,31 +221,6 @@
   Tensor *input_output_S = reinterpret_cast<Tensor*>(S);
   Tensor *output_O = reinterpret_cast<Tensor*>(O);
   Tensor *wkspace = reinterpret_cast<Tensor*>(workspace);
-=======
-void nvte_fused_attn_fwd_qkvpacked(const NVTETensor QKV, const NVTETensor Bias, NVTETensor S,
-                                   NVTETensor O, NVTETensorPack *Aux_CTX_Tensors,
-                                   const NVTETensor cu_seqlens, const NVTETensor seq_offsets_q,
-                                   const NVTETensor seq_offsets_k, const NVTETensor seq_offsets_v,
-                                   const NVTETensor seq_offsets_o, const NVTETensor rng_state,
-                                   size_t max_seqlen, bool is_training, float attn_scale,
-                                   float dropout, NVTE_QKV_Layout qkv_layout,
-                                   NVTE_Bias_Type bias_type, NVTE_Mask_Type attn_mask_type,
-                                   NVTETensor workspace, cudaStream_t stream) {
-  NVTE_API_CALL(nvte_flash_attn_fwd_qkvpacked);
-  using namespace transformer_engine;
-
-  const Tensor *input_cu_seqlens = reinterpret_cast<const Tensor *>(cu_seqlens);
-  const Tensor *input_seq_offsets_q = reinterpret_cast<const Tensor *>(seq_offsets_q);
-  const Tensor *input_seq_offsets_k = reinterpret_cast<const Tensor *>(seq_offsets_k);
-  const Tensor *input_seq_offsets_v = reinterpret_cast<const Tensor *>(seq_offsets_v);
-  const Tensor *input_seq_offsets_o = reinterpret_cast<const Tensor *>(seq_offsets_o);
-  const Tensor *input_rng_state = reinterpret_cast<const Tensor *>(rng_state);
-  const Tensor *input_QKV = reinterpret_cast<const Tensor *>(QKV);
-  const Tensor *input_Bias = reinterpret_cast<const Tensor *>(Bias);
-  Tensor *input_output_S = reinterpret_cast<Tensor *>(S);
-  Tensor *output_O = reinterpret_cast<Tensor *>(O);
-  Tensor *wkspace = reinterpret_cast<Tensor *>(workspace);
->>>>>>> d71fc946
 
   auto ndim = input_QKV->data.shape.size();
   size_t b = input_cu_seqlens->data.shape[0] - 1;
@@ -279,7 +253,6 @@
 #endif
   } else if (fused_attention_backend == NVTE_Fused_Attn_Backend::NVTE_F16_arbitrary_seqlen) {
 #if (CUDNN_VERSION >= 8900)
-<<<<<<< HEAD
       fused_attn_arbitrary_seqlen_fwd_qkvpacked(
           b, h, max_seqlen, d,
           is_training, attn_scale, dropout, qkv_layout, bias_type, attn_mask_type,
@@ -289,13 +262,6 @@
           input_cu_seqlens_padded,
           input_rng_state,
           wkspace, stream, handle);
-=======
-    fused_attn_arbitrary_seqlen_fwd_qkvpacked(
-        b, h, max_seqlen, d, is_training, attn_scale, dropout, qkv_layout, bias_type,
-        attn_mask_type, input_QKV, input_Bias, output_O, Aux_CTX_Tensors, input_cu_seqlens,
-        input_seq_offsets_q, input_seq_offsets_k, input_seq_offsets_v, input_seq_offsets_o,
-        input_rng_state, wkspace, stream, handle);
->>>>>>> d71fc946
 #else
     NVTE_ERROR(
         "cuDNN 8.9.0 is required for BF16/FP16 fused attention with arbitrary sequence length. \n");
@@ -315,7 +281,6 @@
 }
 // NVTE fused attention BWD with packed QKV
 void nvte_fused_attn_bwd_qkvpacked(
-<<<<<<< HEAD
             const NVTETensor QKV,
             const NVTETensor O,
             const NVTETensor dO,
@@ -346,30 +311,6 @@
   Tensor *output_dQKV = reinterpret_cast<Tensor*>(dQKV);
   Tensor *output_dBias = reinterpret_cast<Tensor*>(dBias);
   Tensor *wkspace = reinterpret_cast<Tensor*>(workspace);
-=======
-    const NVTETensor QKV, const NVTETensor O, const NVTETensor dO, const NVTETensor S,
-    NVTETensor dP, const NVTETensorPack *Aux_CTX_Tensors, NVTETensor dQKV, NVTETensor dBias,
-    const NVTETensor cu_seqlens, const NVTETensor seq_offsets_q, const NVTETensor seq_offsets_k,
-    const NVTETensor seq_offsets_v, const NVTETensor seq_offsets_o, size_t max_seqlen,
-    float attn_scale, float dropout, NVTE_QKV_Layout qkv_layout, NVTE_Bias_Type bias_type,
-    NVTE_Mask_Type attn_mask_type, NVTETensor workspace, cudaStream_t stream) {
-  NVTE_API_CALL(nvte_flash_attn_bwd_qkvpacked);
-  using namespace transformer_engine;
-
-  const Tensor *input_cu_seqlens = reinterpret_cast<const Tensor *>(cu_seqlens);
-  const Tensor *input_seq_offsets_q = reinterpret_cast<const Tensor *>(seq_offsets_q);
-  const Tensor *input_seq_offsets_k = reinterpret_cast<const Tensor *>(seq_offsets_k);
-  const Tensor *input_seq_offsets_v = reinterpret_cast<const Tensor *>(seq_offsets_v);
-  const Tensor *input_seq_offsets_o = reinterpret_cast<const Tensor *>(seq_offsets_o);
-  const Tensor *input_QKV = reinterpret_cast<const Tensor *>(QKV);
-  const Tensor *input_O = reinterpret_cast<const Tensor *>(O);
-  const Tensor *input_dO = reinterpret_cast<const Tensor *>(dO);
-  const Tensor *input_S = reinterpret_cast<const Tensor *>(S);
-  Tensor *input_output_dP = reinterpret_cast<Tensor *>(dP);
-  Tensor *output_dQKV = reinterpret_cast<Tensor *>(dQKV);
-  Tensor *output_dBias = reinterpret_cast<Tensor *>(dBias);
-  Tensor *wkspace = reinterpret_cast<Tensor *>(workspace);
->>>>>>> d71fc946
 
   auto ndim = input_QKV->data.shape.size();
   size_t b = input_cu_seqlens->data.shape[0] - 1;
@@ -402,7 +343,6 @@
 #endif
   } else if (fused_attention_backend == NVTE_Fused_Attn_Backend::NVTE_F16_arbitrary_seqlen) {
 #if (CUDNN_VERSION >= 8900)
-<<<<<<< HEAD
       Tensor *output_S = reinterpret_cast<Tensor *>(Aux_CTX_Tensors->tensors[0]);
       Tensor *input_Bias, *input_rng_state;
       if ((bias_type != NVTE_NO_BIAS) && (bias_type != NVTE_ALIBI)) {
@@ -421,21 +361,6 @@
           input_cu_seqlens_padded,
           input_rng_state,
           wkspace, stream, handle);
-=======
-    Tensor *output_S = reinterpret_cast<Tensor *>(Aux_CTX_Tensors->tensors[0]);
-    Tensor *input_Bias, *input_rng_state;
-    if ((bias_type != NVTE_NO_BIAS) && (bias_type != NVTE_ALIBI)) {
-      input_rng_state = reinterpret_cast<Tensor *>(Aux_CTX_Tensors->tensors[1]);
-      input_Bias = reinterpret_cast<Tensor *>(Aux_CTX_Tensors->tensors[2]);
-    } else {
-      input_rng_state = reinterpret_cast<Tensor *>(Aux_CTX_Tensors->tensors[1]);
-    }
-    fused_attn_arbitrary_seqlen_bwd_qkvpacked(
-        b, h, max_seqlen, d, attn_scale, dropout, qkv_layout, bias_type, attn_mask_type, input_QKV,
-        input_O, input_dO, input_Bias, output_S, output_dQKV, output_dBias, input_cu_seqlens,
-        input_seq_offsets_q, input_seq_offsets_k, input_seq_offsets_v, input_seq_offsets_o,
-        input_rng_state, wkspace, stream, handle);
->>>>>>> d71fc946
 #else
     const char *err_msg =
         "cuDNN 8.9.0 is required for BF16/FP16 fused attention "
@@ -459,7 +384,6 @@
   }
 }
 // NVTE fused attention FWD with packed KV
-<<<<<<< HEAD
 void nvte_fused_attn_fwd_kvpacked(
             const NVTETensor Q,
             const NVTETensor KV,
@@ -493,33 +417,6 @@
   Tensor *input_output_S = reinterpret_cast<Tensor*>(S);
   Tensor *output_O = reinterpret_cast<Tensor*>(O);
   Tensor *wkspace = reinterpret_cast<Tensor*>(workspace);
-=======
-void nvte_fused_attn_fwd_kvpacked(const NVTETensor Q, const NVTETensor KV, const NVTETensor Bias,
-                                  NVTETensor S, NVTETensor O, NVTETensorPack *Aux_CTX_Tensors,
-                                  const NVTETensor cu_seqlens_q, const NVTETensor cu_seqlens_kv,
-                                  const NVTETensor seq_offsets_q, const NVTETensor seq_offsets_k,
-                                  const NVTETensor seq_offsets_v, const NVTETensor seq_offsets_o,
-                                  const NVTETensor rng_state, size_t max_seqlen_q,
-                                  size_t max_seqlen_kv, bool is_training, float attn_scale,
-                                  float dropout, NVTE_QKV_Layout qkv_layout,
-                                  NVTE_Bias_Type bias_type, NVTE_Mask_Type attn_mask_type,
-                                  NVTETensor workspace, cudaStream_t stream) {
-  NVTE_API_CALL(nvte_flash_attn_fwd_kvpacked);
-  using namespace transformer_engine;
-  const Tensor *input_cu_seqlens_q = reinterpret_cast<const Tensor *>(cu_seqlens_q);
-  const Tensor *input_cu_seqlens_kv = reinterpret_cast<const Tensor *>(cu_seqlens_kv);
-  const Tensor *input_seq_offsets_q = reinterpret_cast<const Tensor *>(seq_offsets_q);
-  const Tensor *input_seq_offsets_k = reinterpret_cast<const Tensor *>(seq_offsets_k);
-  const Tensor *input_seq_offsets_v = reinterpret_cast<const Tensor *>(seq_offsets_v);
-  const Tensor *input_seq_offsets_o = reinterpret_cast<const Tensor *>(seq_offsets_o);
-  const Tensor *input_rng_state = reinterpret_cast<const Tensor *>(rng_state);
-  const Tensor *input_Q = reinterpret_cast<const Tensor *>(Q);
-  const Tensor *input_KV = reinterpret_cast<const Tensor *>(KV);
-  const Tensor *input_Bias = reinterpret_cast<const Tensor *>(Bias);
-  Tensor *input_output_S = reinterpret_cast<Tensor *>(S);
-  Tensor *output_O = reinterpret_cast<Tensor *>(O);
-  Tensor *wkspace = reinterpret_cast<Tensor *>(workspace);
->>>>>>> d71fc946
 
   size_t b = input_cu_seqlens_q->data.shape[0] - 1;
   auto ndim = input_Q->data.shape.size();
@@ -555,7 +452,6 @@
 #endif
   } else if (fused_attention_backend == NVTE_Fused_Attn_Backend::NVTE_F16_arbitrary_seqlen) {
 #if (CUDNN_VERSION >= 8903)
-<<<<<<< HEAD
       fused_attn_arbitrary_seqlen_fwd_kvpacked(
           b, h_q, h_kv, max_seqlen_q, max_seqlen_kv, d,
           is_training, attn_scale, dropout, qkv_layout, bias_type, attn_mask_type,
@@ -565,13 +461,6 @@
           input_cu_seqlens_q_padded, input_cu_seqlens_kv_padded,
           input_rng_state,
           wkspace, stream, handle);
-=======
-    fused_attn_arbitrary_seqlen_fwd_kvpacked(
-        b, h_q, h_kv, max_seqlen_q, max_seqlen_kv, d, is_training, attn_scale, dropout, qkv_layout,
-        bias_type, attn_mask_type, input_Q, input_KV, input_Bias, output_O, Aux_CTX_Tensors,
-        input_cu_seqlens_q, input_cu_seqlens_kv, input_seq_offsets_q, input_seq_offsets_k,
-        input_seq_offsets_v, input_seq_offsets_o, input_rng_state, wkspace, stream, handle);
->>>>>>> d71fc946
 #else
     NVTE_ERROR(
         "cuDNN 8.9.3 is required for BF16/FP16 fused attention with arbitrary sequence length. \n");
@@ -591,7 +480,6 @@
 }
 // NVTE fused attention BWD with packed KV
 void nvte_fused_attn_bwd_kvpacked(
-<<<<<<< HEAD
             const NVTETensor Q,
             const NVTETensor KV,
             const NVTETensor O,
@@ -630,33 +518,6 @@
   Tensor *output_dKV = reinterpret_cast<Tensor*>(dKV);
   Tensor *output_dBias = reinterpret_cast<Tensor*>(dBias);
   Tensor *wkspace = reinterpret_cast<Tensor*>(workspace);
-=======
-    const NVTETensor Q, const NVTETensor KV, const NVTETensor O, const NVTETensor dO,
-    const NVTETensor S, NVTETensor dP, const NVTETensorPack *Aux_CTX_Tensors, NVTETensor dQ,
-    NVTETensor dKV, NVTETensor dBias, const NVTETensor cu_seqlens_q, const NVTETensor cu_seqlens_kv,
-    const NVTETensor seq_offsets_q, const NVTETensor seq_offsets_k, const NVTETensor seq_offsets_v,
-    const NVTETensor seq_offsets_o, size_t max_seqlen_q, size_t max_seqlen_kv, float attn_scale,
-    float dropout, NVTE_QKV_Layout qkv_layout, NVTE_Bias_Type bias_type,
-    NVTE_Mask_Type attn_mask_type, NVTETensor workspace, cudaStream_t stream) {
-  NVTE_API_CALL(nvte_flash_attn_bwd_kvpacked);
-  using namespace transformer_engine;
-  const Tensor *input_cu_seqlens_q = reinterpret_cast<const Tensor *>(cu_seqlens_q);
-  const Tensor *input_cu_seqlens_kv = reinterpret_cast<const Tensor *>(cu_seqlens_kv);
-  const Tensor *input_seq_offsets_q = reinterpret_cast<const Tensor *>(seq_offsets_q);
-  const Tensor *input_seq_offsets_k = reinterpret_cast<const Tensor *>(seq_offsets_k);
-  const Tensor *input_seq_offsets_v = reinterpret_cast<const Tensor *>(seq_offsets_v);
-  const Tensor *input_seq_offsets_o = reinterpret_cast<const Tensor *>(seq_offsets_o);
-  const Tensor *input_Q = reinterpret_cast<const Tensor *>(Q);
-  const Tensor *input_KV = reinterpret_cast<const Tensor *>(KV);
-  const Tensor *input_O = reinterpret_cast<const Tensor *>(O);
-  const Tensor *input_dO = reinterpret_cast<const Tensor *>(dO);
-  const Tensor *input_S = reinterpret_cast<const Tensor *>(S);
-  Tensor *input_output_dP = reinterpret_cast<Tensor *>(dP);
-  Tensor *output_dQ = reinterpret_cast<Tensor *>(dQ);
-  Tensor *output_dKV = reinterpret_cast<Tensor *>(dKV);
-  Tensor *output_dBias = reinterpret_cast<Tensor *>(dBias);
-  Tensor *wkspace = reinterpret_cast<Tensor *>(workspace);
->>>>>>> d71fc946
 
   size_t b = input_cu_seqlens_q->data.shape[0] - 1;
   auto ndim = input_Q->data.shape.size();
@@ -693,7 +554,6 @@
 #endif
   } else if (fused_attention_backend == NVTE_Fused_Attn_Backend::NVTE_F16_arbitrary_seqlen) {
 #if (CUDNN_VERSION >= 8903)
-<<<<<<< HEAD
       Tensor *output_S = reinterpret_cast<Tensor *>(Aux_CTX_Tensors->tensors[0]);
       Tensor *input_Bias, *input_rng_state;
       if ((bias_type != NVTE_NO_BIAS) && (bias_type != NVTE_ALIBI)) {
@@ -711,22 +571,6 @@
           input_cu_seqlens_q, input_cu_seqlens_kv,
           input_cu_seqlens_q_padded, input_cu_seqlens_kv_padded,
           input_rng_state, wkspace, stream, handle);
-=======
-    Tensor *output_S = reinterpret_cast<Tensor *>(Aux_CTX_Tensors->tensors[0]);
-    Tensor *input_Bias, *input_rng_state;
-    if ((bias_type != NVTE_NO_BIAS) && (bias_type != NVTE_ALIBI)) {
-      input_rng_state = reinterpret_cast<Tensor *>(Aux_CTX_Tensors->tensors[1]);
-      input_Bias = reinterpret_cast<Tensor *>(Aux_CTX_Tensors->tensors[2]);
-    } else {
-      input_rng_state = reinterpret_cast<Tensor *>(Aux_CTX_Tensors->tensors[1]);
-    }
-    fused_attn_arbitrary_seqlen_bwd_kvpacked(
-        b, h_q, h_kv, max_seqlen_q, max_seqlen_kv, d, attn_scale, dropout, qkv_layout, bias_type,
-        attn_mask_type, input_Q, input_KV, input_O, input_dO, input_Bias, output_S, output_dQ,
-        output_dKV, output_dBias, input_cu_seqlens_q, input_cu_seqlens_kv, input_seq_offsets_q,
-        input_seq_offsets_k, input_seq_offsets_v, input_seq_offsets_o, input_rng_state, wkspace,
-        stream, handle);
->>>>>>> d71fc946
 #else
     const char *err_msg =
         "cuDNN 8.9.3 is required for BF16/FP16 fused attention "
@@ -751,7 +595,6 @@
   }
 }
 // NVTE fused attention FWD with separate Q, K and V
-<<<<<<< HEAD
 void nvte_fused_attn_fwd(
             const NVTETensor Q,
             const NVTETensor K,
@@ -787,34 +630,6 @@
   Tensor *input_output_S = reinterpret_cast<Tensor*>(S);
   Tensor *output_O = reinterpret_cast<Tensor*>(O);
   Tensor *wkspace = reinterpret_cast<Tensor*>(workspace);
-=======
-void nvte_fused_attn_fwd(const NVTETensor Q, const NVTETensor K, const NVTETensor V,
-                         const NVTETensor Bias, NVTETensor S, NVTETensor O,
-                         NVTETensorPack *Aux_CTX_Tensors, const NVTETensor cu_seqlens_q,
-                         const NVTETensor cu_seqlens_kv, const NVTETensor seq_offsets_q,
-                         const NVTETensor seq_offsets_k, const NVTETensor seq_offsets_v,
-                         const NVTETensor seq_offsets_o, const NVTETensor rng_state,
-                         size_t max_seqlen_q, size_t max_seqlen_kv, bool is_training,
-                         float attn_scale, float dropout, NVTE_QKV_Layout qkv_layout,
-                         NVTE_Bias_Type bias_type, NVTE_Mask_Type attn_mask_type,
-                         NVTETensor workspace, cudaStream_t stream) {
-  NVTE_API_CALL(nvte_flash_attn_fwd);
-  using namespace transformer_engine;
-  const Tensor *input_cu_seqlens_q = reinterpret_cast<const Tensor *>(cu_seqlens_q);
-  const Tensor *input_cu_seqlens_kv = reinterpret_cast<const Tensor *>(cu_seqlens_kv);
-  const Tensor *input_seq_offsets_q = reinterpret_cast<const Tensor *>(seq_offsets_q);
-  const Tensor *input_seq_offsets_k = reinterpret_cast<const Tensor *>(seq_offsets_k);
-  const Tensor *input_seq_offsets_v = reinterpret_cast<const Tensor *>(seq_offsets_v);
-  const Tensor *input_seq_offsets_o = reinterpret_cast<const Tensor *>(seq_offsets_o);
-  const Tensor *input_rng_state = reinterpret_cast<const Tensor *>(rng_state);
-  const Tensor *input_Q = reinterpret_cast<const Tensor *>(Q);
-  const Tensor *input_K = reinterpret_cast<const Tensor *>(K);
-  const Tensor *input_V = reinterpret_cast<const Tensor *>(V);
-  const Tensor *input_Bias = reinterpret_cast<const Tensor *>(Bias);
-  Tensor *input_output_S = reinterpret_cast<Tensor *>(S);
-  Tensor *output_O = reinterpret_cast<Tensor *>(O);
-  Tensor *wkspace = reinterpret_cast<Tensor *>(workspace);
->>>>>>> d71fc946
 
   auto ndim = input_Q->data.shape.size();
   size_t b = input_cu_seqlens_q->data.shape[0] - 1;
@@ -841,7 +656,6 @@
 #endif
   } else if (fused_attention_backend == NVTE_Fused_Attn_Backend::NVTE_F16_arbitrary_seqlen) {
 #if (CUDNN_VERSION >= 8900)
-<<<<<<< HEAD
       fused_attn_arbitrary_seqlen_fwd(
           b, h_q, h_kv, max_seqlen_q, max_seqlen_kv, d,
           is_training, attn_scale, dropout, qkv_layout, bias_type, attn_mask_type,
@@ -851,13 +665,6 @@
           input_cu_seqlens_q_padded, input_cu_seqlens_kv_padded,
           input_rng_state,
           wkspace, stream, handle);
-=======
-    fused_attn_arbitrary_seqlen_fwd(
-        b, h_q, h_kv, max_seqlen_q, max_seqlen_kv, d, is_training, attn_scale, dropout, qkv_layout,
-        bias_type, attn_mask_type, input_Q, input_K, input_V, input_Bias, output_O, Aux_CTX_Tensors,
-        input_cu_seqlens_q, input_cu_seqlens_kv, input_seq_offsets_q, input_seq_offsets_k,
-        input_seq_offsets_v, input_seq_offsets_o, input_rng_state, wkspace, stream, handle);
->>>>>>> d71fc946
 #else
     NVTE_ERROR(
         "cuDNN 8.9.0 is required for BF16/FP16 fused attention with arbitrary sequence length. \n");
@@ -876,7 +683,6 @@
   }
 }
 // NVTE fused attention BWD with separate Q, K and V
-<<<<<<< HEAD
 void nvte_fused_attn_bwd(
             const NVTETensor Q,
             const NVTETensor K,
@@ -920,38 +726,6 @@
   Tensor *output_dV = reinterpret_cast<Tensor*>(dV);
   Tensor *output_dBias = reinterpret_cast<Tensor*>(dBias);
   Tensor *wkspace = reinterpret_cast<Tensor*>(workspace);
-=======
-void nvte_fused_attn_bwd(const NVTETensor Q, const NVTETensor K, const NVTETensor V,
-                         const NVTETensor O, const NVTETensor dO, const NVTETensor S, NVTETensor dP,
-                         const NVTETensorPack *Aux_CTX_Tensors, NVTETensor dQ, NVTETensor dK,
-                         NVTETensor dV, NVTETensor dBias, const NVTETensor cu_seqlens_q,
-                         const NVTETensor cu_seqlens_kv, const NVTETensor seq_offsets_q,
-                         const NVTETensor seq_offsets_k, const NVTETensor seq_offsets_v,
-                         const NVTETensor seq_offsets_o, size_t max_seqlen_q, size_t max_seqlen_kv,
-                         float attn_scale, float dropout, NVTE_QKV_Layout qkv_layout,
-                         NVTE_Bias_Type bias_type, NVTE_Mask_Type attn_mask_type,
-                         NVTETensor workspace, cudaStream_t stream) {
-  NVTE_API_CALL(nvte_flash_attn_bwd);
-  using namespace transformer_engine;
-  const Tensor *input_cu_seqlens_q = reinterpret_cast<const Tensor *>(cu_seqlens_q);
-  const Tensor *input_cu_seqlens_kv = reinterpret_cast<const Tensor *>(cu_seqlens_kv);
-  const Tensor *input_seq_offsets_q = reinterpret_cast<const Tensor *>(seq_offsets_q);
-  const Tensor *input_seq_offsets_k = reinterpret_cast<const Tensor *>(seq_offsets_k);
-  const Tensor *input_seq_offsets_v = reinterpret_cast<const Tensor *>(seq_offsets_v);
-  const Tensor *input_seq_offsets_o = reinterpret_cast<const Tensor *>(seq_offsets_o);
-  const Tensor *input_Q = reinterpret_cast<const Tensor *>(Q);
-  const Tensor *input_K = reinterpret_cast<const Tensor *>(K);
-  const Tensor *input_V = reinterpret_cast<const Tensor *>(V);
-  const Tensor *input_O = reinterpret_cast<const Tensor *>(O);
-  const Tensor *input_dO = reinterpret_cast<const Tensor *>(dO);
-  const Tensor *input_S = reinterpret_cast<const Tensor *>(S);
-  Tensor *input_output_dP = reinterpret_cast<Tensor *>(dP);
-  Tensor *output_dQ = reinterpret_cast<Tensor *>(dQ);
-  Tensor *output_dK = reinterpret_cast<Tensor *>(dK);
-  Tensor *output_dV = reinterpret_cast<Tensor *>(dV);
-  Tensor *output_dBias = reinterpret_cast<Tensor *>(dBias);
-  Tensor *wkspace = reinterpret_cast<Tensor *>(workspace);
->>>>>>> d71fc946
 
   auto ndim = input_Q->data.shape.size();
   size_t b = input_cu_seqlens_q->data.shape[0] - 1;
@@ -979,7 +753,6 @@
 #endif
   } else if (fused_attention_backend == NVTE_Fused_Attn_Backend::NVTE_F16_arbitrary_seqlen) {
 #if (CUDNN_VERSION >= 8900)
-<<<<<<< HEAD
       Tensor *output_S = reinterpret_cast<Tensor *>(Aux_CTX_Tensors->tensors[0]);
       Tensor *input_Bias, *input_rng_state;
       if ((bias_type != NVTE_NO_BIAS) && (bias_type != NVTE_ALIBI)) {
@@ -997,22 +770,6 @@
           input_cu_seqlens_q, input_cu_seqlens_kv,
           input_cu_seqlens_q_padded, input_cu_seqlens_kv_padded,
           input_rng_state, wkspace, stream, handle);
-=======
-    Tensor *output_S = reinterpret_cast<Tensor *>(Aux_CTX_Tensors->tensors[0]);
-    Tensor *input_Bias, *input_rng_state;
-    if ((bias_type != NVTE_NO_BIAS) && (bias_type != NVTE_ALIBI)) {
-      input_rng_state = reinterpret_cast<Tensor *>(Aux_CTX_Tensors->tensors[1]);
-      input_Bias = reinterpret_cast<Tensor *>(Aux_CTX_Tensors->tensors[2]);
-    } else {
-      input_rng_state = reinterpret_cast<Tensor *>(Aux_CTX_Tensors->tensors[1]);
-    }
-    fused_attn_arbitrary_seqlen_bwd(
-        b, h_q, h_kv, max_seqlen_q, max_seqlen_kv, d, attn_scale, dropout, qkv_layout, bias_type,
-        attn_mask_type, input_Q, input_K, input_V, input_O, input_dO, input_Bias, output_S,
-        output_dQ, output_dK, output_dV, output_dBias, input_cu_seqlens_q, input_cu_seqlens_kv,
-        input_seq_offsets_q, input_seq_offsets_k, input_seq_offsets_v, input_seq_offsets_o,
-        input_rng_state, wkspace, stream, handle);
->>>>>>> d71fc946
 #else
     const char *err_msg =
         "cuDNN 8.9.0 is required for BF16/FP16 fused attention "
