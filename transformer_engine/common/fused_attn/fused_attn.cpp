--- conflicted
+++ resolved
@@ -52,7 +52,19 @@
     NVTE_ERROR("TODO: No support for FlashAttention C API currently. \n");
     // uses return_softmax and num_split
   } else if (fused_attention_backend == 2) {
-    NVTE_ERROR("TODO: No support for FP16/BF16 fused attention (max seqlen 512) currently. \n");
+#if (CUDNN_VERSION >= 8901)
+        fused_attn_max_512_fwd_qkvpacked(
+            b, max_seqlen, h, d,
+            is_training, attn_scale, dropout, qkv_layout, bias_type, attn_mask_type,
+            input_QKV, input_Bias, output_O,
+            Aux_Output_Tensors,
+            input_cu_seqlens,
+            input_rng_state,
+            wkspace, stream, handle);
+#else
+    NVTE_ERROR(
+      "cuDNN 8.9.1 is required to run BF16/FP16 fused attention with max_seqlen<=512. \n");
+#endif
   } else if (fused_attention_backend == 3) {
     NVTE_ERROR("TODO: No support for FP16/BF16 fused attention (arbitrary seqlen) currently. \n");
   } else if (fused_attention_backend == 4) {
@@ -69,38 +81,6 @@
 #else
     NVTE_ERROR("cuDNN 8.9 is required to run FP8 fused attention. \n");
 #endif
-<<<<<<< HEAD
-=======
-  } else if (((QKV_type == DType::kFloat16) || (QKV_type == DType::kBFloat16))
-                  && (max_seqlen <= 512)) {
-#if (CUDNN_VERSION >= 8901)
-    fused_attn_max_512_fwd_qkvpacked(
-      b,
-      max_seqlen,
-      h,
-      d,
-      is_training,
-      attn_scale,
-      dropout,
-      qkv_layout,
-      bias_type,
-      attn_mask_type,
-      input_QKV,
-      input_Bias,
-      output_O,
-      Aux_Output_Tensors,
-      input_cu_seqlens,
-      input_rng_state,
-      wkspace,
-      stream,
-      handle);
-#else
-    NVTE_ERROR(
-      "cuDNN 8.9.1 is required to run BF16/FP16 fused attention with max_seqlen<=512. \n");
-#endif
-  } else if (max_seqlen > 512) {
-    NVTE_ERROR("TBD: No support for fused attention with >512 seqlence length currently. \n");
->>>>>>> ce3980c8
   } else {
     NVTE_ERROR("Invalid combination of data type and sequence length! \n");
   }
@@ -150,7 +130,19 @@
     NVTE_ERROR("TODO: No support for FlashAttention C API currently. \n");
     // uses return_softmax and num_split
   } else if (fused_attention_backend == 2) {
-    NVTE_ERROR("TODO: No support for FP16/BF16 fused attention (max seqlen 512) currently. \n");
+#if (CUDNN_VERSION >= 8901)
+        fused_attn_max_512_bwd_qkvpacked(
+            b, max_seqlen, h, d,
+            attn_scale, dropout, qkv_layout, bias_type, attn_mask_type,
+            input_QKV, input_dO,
+            Aux_CTX_Tensors,
+            output_dQKV, output_dBias,
+            input_cu_seqlens,
+            wkspace, stream, handle);
+#else
+    NVTE_ERROR(
+      "cuDNN 8.9.1 is required to run BF16/FP16 fused attention with max_seqlen<=512. \n");
+#endif
   } else if (fused_attention_backend == 3) {
     NVTE_ERROR("TODO: No support for FP16/BF16 fused attention (arbitrary seqlen) currently. \n");
   } else if (fused_attention_backend == 4) {
@@ -174,37 +166,6 @@
 #else
     NVTE_ERROR("cuDNN 8.9 is required to run FP8 fused attention. \n");
 #endif
-<<<<<<< HEAD
-=======
-  } else if (((QKV_type == DType::kFloat16) || (QKV_type == DType::kBFloat16))
-                  && (max_seqlen <= 512)) {
-#if (CUDNN_VERSION >= 8901)
-    fused_attn_max_512_bwd_qkvpacked(
-      b,
-      max_seqlen,
-      h,
-      d,
-      attn_scale,
-      dropout,
-      qkv_layout,
-      bias_type,
-      attn_mask_type,
-      input_QKV,
-      input_dO,
-      Aux_CTX_Tensors,
-      output_dQKV,
-      output_dBias,
-      input_cu_seqlens,
-      wkspace,
-      stream,
-      handle);
-#else
-    NVTE_ERROR(
-      "cuDNN 8.9.1 is required to run BF16/FP16 fused attention with max_seqlen<=512. \n");
-#endif
-  } else if (max_seqlen > 512) {
-    NVTE_ERROR("TBD: No support for fused attention with >512 seqlence length currently. \n");
->>>>>>> ce3980c8
   } else {
     NVTE_ERROR("Invalid combination of data type and sequence length! \n");
   }
@@ -255,46 +216,23 @@
     NVTE_ERROR("TODO: No support for FlashAttention C API currently. \n");
     // uses return_softmax and num_split
   } else if (fused_attention_backend == 2) {
-    NVTE_ERROR("TODO: No support for FP16/BF16 fused attention (max seqlen 512) currently. \n");
+#if (CUDNN_VERSION >= 8901)
+        fused_attn_max_512_fwd_kvpacked(
+            b, max_seqlen_q, max_seqlen_kv, h, d,
+            is_training, attn_scale, dropout, qkv_layout, bias_type, attn_mask_type,
+            input_Q, input_KV, input_Bias, output_O,
+            Aux_Output_Tensors,
+            input_cu_seqlens_q, input_cu_seqlens_kv,
+            input_rng_state,
+            wkspace, stream, handle);
+#else
+    NVTE_ERROR(
+      "cuDNN 8.9.1 is required to run BF16/FP16 fused attention with max_seqlen<=512. \n");
+#endif
   } else if (fused_attention_backend == 3) {
     NVTE_ERROR("TODO: No support for FP16/BF16 fused attention (arbitrary seqlen) currently. \n");
   } else if (fused_attention_backend == 4) {
     NVTE_ERROR("The FP8 fused attention API only supports packed QKV input. \n");
-<<<<<<< HEAD
-=======
-  } else if (((QKV_type == DType::kFloat16) || (QKV_type == DType::kBFloat16))
-                  && (max_seqlen_q <= 512) && (max_seqlen_kv <= 512)) {
-#if (CUDNN_VERSION >= 8901)
-    fused_attn_max_512_fwd_kvpacked(
-      b,
-      max_seqlen_q,
-      max_seqlen_kv,
-      h,
-      d,
-      is_training,
-      attn_scale,
-      dropout,
-      qkv_layout,
-      bias_type,
-      attn_mask_type,
-      input_Q,
-      input_KV,
-      input_Bias,
-      output_O,
-      Aux_Output_Tensors,
-      input_cu_seqlens_q,
-      input_cu_seqlens_kv,
-      input_rng_state,
-      wkspace,
-      stream,
-      handle);
-#else
-    NVTE_ERROR(
-      "cuDNN 8.9.1 is required to run BF16/FP16 fused attention with max_seqlen<=512. \n");
-#endif
-  } else if ((max_seqlen_q > 512) || (max_seqlen_kv > 512)) {
-    NVTE_ERROR("TBD: No support for fused attention with >512 seqlence length currently. \n");
->>>>>>> ce3980c8
   } else {
     NVTE_ERROR("Invalid combination of data type and sequence length! \n");
   }
@@ -346,53 +284,27 @@
   auto handle = cudnnExecutionPlanManager::Instance().GetCudnnHandle();
   const DType QKV_type = input_Q->data.dtype;
 
-<<<<<<< HEAD
   if (fused_attention_backend == 1) {
     NVTE_ERROR("TODO: No support for FlashAttention C API currently. \n");
     // uses return_softmax and num_split
   } else if (fused_attention_backend == 2) {
-    NVTE_ERROR("TODO: No support for FP16/BF16 fused attention (max seqlen 512) currently. \n");
+#if (CUDNN_VERSION >= 8901)
+      fused_attn_max_512_bwd_kvpacked(
+          b, max_seqlen_q, max_seqlen_kv, h, d,
+          attn_scale, dropout, qkv_layout, bias_type, attn_mask_type,
+          input_Q, input_KV, input_dO,
+          Aux_CTX_Tensors,
+          output_dQ, output_dKV, output_dBias,
+          input_cu_seqlens_q, input_cu_seqlens_kv,
+          wkspace, stream, handle);
+#else
+    NVTE_ERROR(
+      "cuDNN 8.9.1 is required to run BF16/FP16 fused attention with max_seqlen<=512. \n");
+#endif
   } else if (fused_attention_backend == 3) {
     NVTE_ERROR("TODO: No support for FP16/BF16 fused attention (arbitrary seqlen) currently. \n");
   } else if (fused_attention_backend == 4) {
     NVTE_ERROR("The FP8 fused attention API only supports packed QKV input. \n");
-=======
-  if (((QKV_type == DType::kFloat8E4M3) || (QKV_type == DType::kFloat8E5M2))
-                  && (max_seqlen_q <= 512) && (max_seqlen_kv <= 512)) {
-    NVTE_ERROR("The FP8 fused attention API only supports packed QKV input. \n");
-  } else if (((QKV_type == DType::kFloat16) || (QKV_type == DType::kBFloat16))
-                  && (max_seqlen_q <= 512) && (max_seqlen_kv <= 512)) {
-#if (CUDNN_VERSION >= 8901)
-    fused_attn_max_512_bwd_kvpacked(
-      b,
-      max_seqlen_q,
-      max_seqlen_kv,
-      h,
-      d,
-      attn_scale,
-      dropout,
-      qkv_layout,
-      bias_type,
-      attn_mask_type,
-      input_Q,
-      input_KV,
-      input_dO,
-      Aux_CTX_Tensors,
-      output_dQ,
-      output_dKV,
-      output_dBias,
-      input_cu_seqlens_q,
-      input_cu_seqlens_kv,
-      wkspace,
-      stream,
-      handle);
-#else
-    NVTE_ERROR(
-      "cuDNN 8.9.1 is required to run BF16/FP16 fused attention with max_seqlen<=512. \n");
-#endif
-  } else if ((max_seqlen_q > 512) || (max_seqlen_kv > 512)) {
-    NVTE_ERROR("TBD: No support for fused attention with >512 seqlence length currently. \n");
->>>>>>> ce3980c8
   } else {
     NVTE_ERROR("Invalid combination of data type and sequence length! \n");
   }
