/*************************************************************************
 * Copyright (c) 2022-2025, NVIDIA CORPORATION & AFFILIATES. All rights reserved.
 *
 * See LICENSE for license information.
 ************************************************************************/

#include <cuda_bf16.h>
#include <cuda_fp16.h>
#include <cudnn_frontend.h>
#include <cudnn_frontend_utils.h>

#include <map>
#include <vector>

#include "../common.h"
#include "../cudnn_utils.h"
#include "../util/cuda_runtime.h"
#include "../util/system.h"
#include "fused_attn_f16_arbitrary_seqlen.h"
#include "utils.h"

#if (CUDNN_VERSION >= 8900)
#define Q_ID 1
#define K_ID 2
#define V_ID 3
#define O_ID 4
#define S_ID 5
#define B_ID 6
#define D_CONST_ID 7
#define S_CONST_ID 8
#define Q_SEQLEN_ID 9
#define K_SEQLEN_ID 10
#define dQ_ID 11
#define dK_ID 12
#define dV_ID 13
#define dO_ID 14
#define MASK_VAL_ID 15
#define dS_ID 16
#define D_SEED_ID 17
#define D_OFFSET_ID 18
#define S_STATS_ID 19
#define S_SUM_ID 20
#define SCALE_PROB 21
#define K_TRANSPOSE_ID 22
#define dQ_ACCUM_ID 23

#define VIRTUAL_ID 30

namespace transformer_engine {
namespace fused_attn {
void fused_attn_arbitrary_seqlen_fwd_impl(
    int64_t b, int64_t h, int64_t hg, int64_t s_q, int64_t s_kv, int64_t d_qk, int64_t d_v,
    int64_t max_b, int64_t max_t_q, int64_t max_t_kv, int64_t num_pages_k, int64_t num_pages_v,
    int64_t page_size_k, int64_t page_size_v, int64_t max_pages_per_seq_k,
    int64_t max_pages_per_seq_v, int64_t bias_b, int64_t bias_h, bool is_training,
    float scaling_factor, float dropout_probability, NVTE_QKV_Layout layout,
    NVTE_Bias_Type bias_type, NVTE_Mask_Type mask_type, int64_t window_size_left,
    int64_t window_size_right, void *devPtrQ, void *devPtrK, void *devPtrV, void *devPtrBias,
    void *devPtrSoftmaxStats, void *devPtrO, void *devPtrDropoutSeed, void *devPtrDropoutOffset,
    void *devPtrCuSeqlensQ, void *devPtrCuSeqlensKV, void *devPtrPageTableK, void *devPtrPageTableV,
    void *devPtrSeqOffsetsQ, void *devPtrSeqOffsetsKV, cudnn_frontend::DataType_t tensorType,
    void *workspace, size_t *workspace_size, cudaStream_t stream, cudnnHandle_t handle) {
  using namespace transformer_engine;

  bool is_bias = (bias_type == NVTE_Bias_Type::NVTE_POST_SCALE_BIAS);
  bool is_alibi = (bias_type == NVTE_Bias_Type::NVTE_ALIBI);
  bool is_causal = ((mask_type == NVTE_Mask_Type::NVTE_CAUSAL_MASK) ||
                    (mask_type == NVTE_Mask_Type::NVTE_PADDING_CAUSAL_MASK));
  bool is_bottom_right = ((mask_type == NVTE_Mask_Type::NVTE_CAUSAL_BOTTOM_RIGHT_MASK) ||
                          (mask_type == NVTE_Mask_Type::NVTE_PADDING_CAUSAL_BOTTOM_RIGHT_MASK));
  bool is_padding = ((mask_type == NVTE_Mask_Type::NVTE_PADDING_MASK) ||
                     (mask_type == NVTE_Mask_Type::NVTE_PADDING_CAUSAL_MASK) ||
                     (mask_type == NVTE_Mask_Type::NVTE_PADDING_CAUSAL_BOTTOM_RIGHT_MASK));
  if (is_bottom_right && s_q == s_kv && !is_padding) {
    is_causal = true;
    is_bottom_right = false;
  }
  bool is_dropout = (is_training && dropout_probability != 0.0f);
  bool is_ragged = (nvte_get_qkv_format(layout) == NVTE_QKV_Format::NVTE_THD);
  const auto cudnn_runtime_version = cudnnGetVersion();

  NVTE_QKV_Layout_Group layout_group = nvte_get_qkv_layout_group(layout);
  bool is_paged_kv = (layout_group == NVTE_QKV_Layout_Group::NVTE_Paged_KV_2BSHD ||
                      layout_group == NVTE_QKV_Layout_Group::NVTE_Paged_KV_2SBHD);
  if (is_paged_kv) {
    NVTE_CHECK(is_padding, "Paged attention requires padding masks!");
  }

  // keep original batch size because cu_seqlens are created with [b+1] shape
  int64_t actual_b = b;
  if (is_ragged && cudnn_runtime_version >= 90600) {
    NVTE_CHECK(is_padding, "Ragged QKV input requires padding or padding_causal mask!");
    // replace batch size and maximum sequence lengths with maximum token counts
    // for query and key/value so the graph is static within each quantization bucket
    b = max_b;
    s_q = max_t_q;
    s_kv = max_t_kv;
  }
  const DType ragged_offset_type = cudnn_runtime_version >= 90500 ? DType::kInt64 : DType::kInt32;

  try {
    FADescriptor_v1 descriptor{b,
                               h,
                               hg,
                               s_q,
                               s_kv,
                               d_qk,
                               d_v,
                               num_pages_k,
                               num_pages_v,
                               page_size_k,
                               page_size_v,
                               max_pages_per_seq_k,
                               max_pages_per_seq_v,
                               bias_b,
                               bias_h,
                               scaling_factor,
                               is_training,
                               dropout_probability,
                               layout,
                               bias_type,
                               mask_type,
                               window_size_left,
                               window_size_right,
                               true,
                               tensorType,
                               tensorType};

    namespace fe = cudnn_frontend;
    using graph_and_tensors =
        std::tuple<std::shared_ptr<fe::graph::Graph>,
                   std::shared_ptr<fe::graph::Tensor_attributes>,   // Q
                   std::shared_ptr<fe::graph::Tensor_attributes>,   // K
                   std::shared_ptr<fe::graph::Tensor_attributes>,   // V
                   std::shared_ptr<fe::graph::Tensor_attributes>,   // attn_scale
                   std::shared_ptr<fe::graph::Tensor_attributes>,   // O
                   std::shared_ptr<fe::graph::Tensor_attributes>,   // Stats
                   std::shared_ptr<fe::graph::Tensor_attributes>,   // bias
                   std::shared_ptr<fe::graph::Tensor_attributes>,   // seq_q
                   std::shared_ptr<fe::graph::Tensor_attributes>,   // seq_kv
                   std::shared_ptr<fe::graph::Tensor_attributes>,   // page_table_k
                   std::shared_ptr<fe::graph::Tensor_attributes>,   // page_table_v
                   std::shared_ptr<fe::graph::Tensor_attributes>,   // offset_q
                   std::shared_ptr<fe::graph::Tensor_attributes>,   // offset_k
                   std::shared_ptr<fe::graph::Tensor_attributes>,   // offset_v
                   std::shared_ptr<fe::graph::Tensor_attributes>,   // offset_o
                   std::shared_ptr<fe::graph::Tensor_attributes>,   // offset_stats
                   std::shared_ptr<fe::graph::Tensor_attributes>,   // dropout_seed
                   std::shared_ptr<fe::graph::Tensor_attributes>>;  // dropout_offset

    using CacheType = std::map<FADescriptor_v1, graph_and_tensors>;
    static thread_local CacheType sdpa_f16_fprop_cache;

    // Get plan from cache if cache is available, otherwise create one
    auto get_graph = [&](CacheType &cache, const FADescriptor_v1 &descriptor) -> graph_and_tensors {
      // if hit, return
      auto it = cache.find(descriptor);
      if (it != cache.end()) {
        auto graph = it->second;
        return graph;
      }

      // otherwise, build the op_graph and the plan. Then update cache
      auto mha_graph = std::make_shared<fe::graph::Graph>();
      mha_graph->set_io_data_type(tensorType)
          .set_intermediate_data_type(fe::DataType_t::FLOAT)
          .set_compute_data_type(fe::DataType_t::FLOAT);

      std::shared_ptr<fe::graph::Tensor_attributes> Q, K, V, attn_scale;
      std::shared_ptr<fe::graph::Tensor_attributes> bias, seq_q, seq_kv;
      std::shared_ptr<fe::graph::Tensor_attributes> page_table_k, page_table_v;
      std::shared_ptr<fe::graph::Tensor_attributes> offset_q, offset_k, offset_v, offset_o,
          offset_stats;
      std::shared_ptr<fe::graph::Tensor_attributes> dropout_seed, dropout_offset;

      std::vector<int64_t> q_stride(4);
      std::vector<int64_t> k_stride(4);
      std::vector<int64_t> v_stride(4);
      generateMatrixStrides(b, h, s_q, s_kv, d_qk, q_stride.data(), layout,
                            NVTE_QKV_Matrix::NVTE_Q_Matrix);
      if (is_paged_kv) {
        generateMatrixStrides(num_pages_k, hg, page_size_k, page_size_v, d_qk, k_stride.data(),
                              layout, NVTE_QKV_Matrix::NVTE_K_Matrix);
        generateMatrixStrides(num_pages_v, hg, page_size_k, page_size_v, d_v, v_stride.data(),
                              layout, NVTE_QKV_Matrix::NVTE_V_Matrix);
      } else {
        generateMatrixStrides(b, hg, s_q, s_kv, d_qk, k_stride.data(), layout,
                              NVTE_QKV_Matrix::NVTE_K_Matrix);
        generateMatrixStrides(b, hg, s_q, s_kv, d_v, v_stride.data(), layout,
                              NVTE_QKV_Matrix::NVTE_V_Matrix);
      }

      Q = mha_graph->tensor(fe::graph::Tensor_attributes()
                                .set_name("Q")
                                .set_dim({b, h, s_q, d_qk})
                                .set_stride(q_stride));
      if (is_ragged) {
        offset_q = mha_graph->tensor(fe::graph::Tensor_attributes()
                                         .set_name("offset_q")
                                         .set_dim({b + 1, 1, 1, 1})
                                         .set_stride({1, 1, 1, 1})
                                         .set_data_type(get_cudnn_fe_dtype(ragged_offset_type)));
        Q->set_ragged_offset(offset_q);
      }
      K = mha_graph->tensor(fe::graph::Tensor_attributes().set_name("K").set_stride(k_stride));
      V = mha_graph->tensor(fe::graph::Tensor_attributes().set_name("V").set_stride(v_stride));
      if (is_paged_kv) {
        K->set_dim({num_pages_k, hg, page_size_k, d_qk});
        V->set_dim({num_pages_v, hg, page_size_v, d_v});
      } else if (is_ragged) {
        offset_k = mha_graph->tensor(fe::graph::Tensor_attributes()
                                         .set_name("offset_k")
                                         .set_dim({b + 1, 1, 1, 1})
                                         .set_stride({1, 1, 1, 1})
                                         .set_data_type(get_cudnn_fe_dtype(ragged_offset_type)));
        offset_v = mha_graph->tensor(fe::graph::Tensor_attributes()
                                         .set_name("offset_v")
                                         .set_dim({b + 1, 1, 1, 1})
                                         .set_stride({1, 1, 1, 1})
                                         .set_data_type(get_cudnn_fe_dtype(ragged_offset_type)));
        K->set_dim({b, hg, s_kv, d_qk}).set_ragged_offset(offset_k);
        V->set_dim({b, hg, s_kv, d_v}).set_ragged_offset(offset_v);
      } else {
        K->set_dim({b, hg, s_kv, d_qk});
        V->set_dim({b, hg, s_kv, d_v});
      }

      attn_scale = mha_graph->tensor(fe::graph::Tensor_attributes()
                                         .set_name("attn_scale")
                                         .set_dim({1, 1, 1, 1})
                                         .set_stride({1, 1, 1, 1})
                                         .set_is_pass_by_value(true)
                                         .set_data_type(fe::DataType_t::FLOAT));

      fe::graph::SDPA_attributes sdpa_options;
      sdpa_options = fe::graph::SDPA_attributes()
                         .set_name("flash_attention")
                         .set_is_inference(false)
                         .set_causal_mask(is_causal)
                         .set_causal_mask_bottom_right(is_bottom_right)
                         .set_attn_scale(attn_scale);

      if (cudnn_runtime_version >= 90200 && window_size_left != -1) {
        sdpa_options.set_diagonal_band_left_bound(window_size_left + 1);
      }

      sdpa_options.set_alibi_mask(is_alibi);

      if (is_bias) {
        bias = mha_graph->tensor(fe::graph::Tensor_attributes()
                                     .set_name("bias")
                                     .set_dim({bias_b, bias_h, s_q, s_kv})
                                     .set_stride({bias_h * s_q * s_kv, s_q * s_kv, s_kv, 1}));
        sdpa_options.set_bias(bias);
      }

      if (is_padding) {
        seq_q = mha_graph->tensor(fe::graph::Tensor_attributes()
                                      .set_name("seq_q")
                                      .set_dim({b, 1, 1, 1})
                                      .set_stride({1, 1, 1, 1})
                                      .set_data_type(fe::DataType_t::INT32));
        seq_kv = mha_graph->tensor(fe::graph::Tensor_attributes()
                                       .set_name("seq_kv")
                                       .set_dim({b, 1, 1, 1})
                                       .set_stride({1, 1, 1, 1})
                                       .set_data_type(fe::DataType_t::INT32));
        sdpa_options.set_padding_mask(is_padding).set_seq_len_q(seq_q).set_seq_len_kv(seq_kv);
      }

      if (is_paged_kv) {
        page_table_k =
            mha_graph->tensor(fe::graph::Tensor_attributes()
                                  .set_name("page_table_k")
                                  .set_dim({b, 1, max_pages_per_seq_k, 1})
                                  .set_stride({{max_pages_per_seq_k, max_pages_per_seq_v, 1, 1}})
                                  .set_data_type(fe::DataType_t::INT32));
        page_table_v =
            mha_graph->tensor(fe::graph::Tensor_attributes()
                                  .set_name("page_table_v")
                                  .set_dim({b, 1, max_pages_per_seq_v, 1})
                                  .set_stride({{max_pages_per_seq_v, max_pages_per_seq_v, 1, 1}})
                                  .set_data_type(fe::DataType_t::INT32));
        sdpa_options.set_paged_attention_k_table(page_table_k);
        sdpa_options.set_paged_attention_v_table(page_table_v);
        sdpa_options.set_paged_attention_max_seq_len_kv(static_cast<int32_t>(s_kv));
      }

      if (is_dropout) {
        dropout_seed = mha_graph->tensor(fe::graph::Tensor_attributes()
                                             .set_name("Seed")
                                             .set_dim({1, 1, 1, 1})
                                             .set_stride({1, 1, 1, 1})
                                             .set_data_type(fe::DataType_t::INT64));
        dropout_offset = mha_graph->tensor(fe::graph::Tensor_attributes()
                                               .set_name("Offset")
                                               .set_dim({1, 1, 1, 1})
                                               .set_stride({1, 1, 1, 1})
                                               .set_data_type(fe::DataType_t::INT64));
        sdpa_options.set_dropout(dropout_probability, dropout_seed, dropout_offset);
      }

      auto [O, Stats] = mha_graph->sdpa(Q, K, V, sdpa_options);

      std::vector<int64_t> o_stride(4);
      generateMatrixStrides(b, h, s_q, s_kv, d_v, o_stride.data(), layout,
                            NVTE_QKV_Matrix::NVTE_O_Matrix);
      O->set_output(true).set_dim({b, h, s_q, d_v}).set_stride(o_stride);
      if (is_ragged) {
        offset_o = mha_graph->tensor(fe::graph::Tensor_attributes()
                                         .set_name("offset_o")
                                         .set_dim({b + 1, 1, 1, 1})
                                         .set_stride({1, 1, 1, 1})
                                         .set_data_type(get_cudnn_fe_dtype(ragged_offset_type)));
        O->set_ragged_offset(offset_o);
      }

      Stats->set_output(true).set_data_type(fe::DataType_t::FLOAT).set_dim({b, h, s_q, 1});
      if (is_ragged && cudnn_runtime_version >= 90600) {
        offset_stats =
            mha_graph->tensor(fe::graph::Tensor_attributes()
                                  .set_name("offset_stats")
                                  .set_dim({b + 1, 1, 1, 1})
                                  .set_stride({1, 1, 1, 1})
                                  .set_data_type(get_cudnn_fe_dtype(ragged_offset_type)));
        Stats->set_stride({h * s_q, 1, h, 1}).set_ragged_offset(offset_stats);
      } else {
        Stats->set_stride({h * s_q, s_q, 1, 1});
      }

      std::tuple<std::shared_ptr<fe::graph::Tensor_attributes>,  // Q
                 std::shared_ptr<fe::graph::Tensor_attributes>,  // K
                 std::shared_ptr<fe::graph::Tensor_attributes>,  // V
                 std::shared_ptr<fe::graph::Tensor_attributes>,  // attn_scale
                 std::shared_ptr<fe::graph::Tensor_attributes>>  // O
          key_tensors_tuple = std::make_tuple(Q, K, V, attn_scale, O);
      auto Stats_tuple = std::make_tuple(Stats);
      auto bias_tuple = is_bias ? std::make_tuple(bias) : std::make_tuple(nullptr);
      auto padding_tuple =
          is_padding ? std::make_tuple(seq_q, seq_kv) : std::make_tuple(nullptr, nullptr);
      auto page_table_tuple = is_paged_kv ? std::make_tuple(page_table_k, page_table_v)
                                          : std::make_tuple(nullptr, nullptr);
      auto offset_qkvo_tuple = is_ragged ? std::make_tuple(offset_q, offset_k, offset_v, offset_o)
                                         : std::make_tuple(nullptr, nullptr, nullptr, nullptr);
      auto offset_s_tuple = (is_ragged && cudnn_runtime_version >= 90600)
                                ? std::make_tuple(offset_stats)
                                : std::make_tuple(nullptr);
      auto dropout_tuple = is_dropout ? std::make_tuple(dropout_seed, dropout_offset)
                                      : std::make_tuple(nullptr, nullptr);

      NVTE_CHECK_CUDNN_FE(mha_graph->validate());
      NVTE_CHECK_CUDNN_FE(mha_graph->build_operation_graph(handle));
      NVTE_CHECK_CUDNN_FE(mha_graph->create_execution_plans({fe::HeurMode_t::A}));
      NVTE_CHECK_CUDNN_FE(mha_graph->check_support(handle));
      NVTE_CHECK_CUDNN_FE(mha_graph->build_plans(handle));

      auto return_tuple = std::tuple_cat(std::make_tuple(mha_graph), key_tensors_tuple, Stats_tuple,
                                         bias_tuple, padding_tuple, page_table_tuple,
                                         offset_qkvo_tuple, offset_s_tuple, dropout_tuple);
      cache.insert({descriptor, return_tuple});

      return return_tuple;
    };

    auto [mha_graph, Q, K, V, attn_scale, O, Stats, bias, seq_q, seq_kv, page_table_k, page_table_v,
          offset_q, offset_k, offset_v, offset_o, offset_stats, dropout_seed, dropout_offset] =
        get_graph(sdpa_f16_fprop_cache, descriptor);

    // Exit to request upper level API to allocate memory if needed
    // n.b. Care should be taken to align each of the added worksapce tensors to their type.
    // We do this by adding padding at the end of each separate allocation.
    auto plan_workspace_size = alignTo<16>(mha_graph->get_workspace_size());
    const size_t num_bytes_per_seqlen = alignTo<16>(b * sizeof(int32_t));
    const size_t actual_seqlen_workspace_size = is_padding ? 2 * num_bytes_per_seqlen : 0;
    const size_t num_bytes_per_ragged_offset =
        alignTo<16>((b + 1) * typeToSize(ragged_offset_type));
    size_t seqlen_offsets_workspace_size = 0;
    if (is_ragged) {
      if (cudnn_runtime_version >= 90600) {
        seqlen_offsets_workspace_size = 5 * num_bytes_per_ragged_offset;
      } else {
        seqlen_offsets_workspace_size = 4 * num_bytes_per_ragged_offset;
      }
    }
    if (workspace == nullptr) {
      *workspace_size =
          plan_workspace_size + actual_seqlen_workspace_size + seqlen_offsets_workspace_size;
      return;
    }

    // cuDNN stream check needs to be moved here to support dummy kernel calls with
    // null streams for sizing the cuDNN workspace.
    NVTE_CHECK_CUDNN(cudnnSetStream(handle, stream));

    // Build variant pack
    std::unordered_map<std::shared_ptr<fe::graph::Tensor_attributes>, void *> variant_pack = {
        {Q, devPtrQ}, {K, devPtrK},
        {V, devPtrV}, {attn_scale, &scaling_factor},
        {O, devPtrO}, {Stats, devPtrSoftmaxStats}};

    if (is_bias) {
      variant_pack[bias] = devPtrBias;
    }

    if (is_padding) {
      constexpr size_t nthreads_per_block = 128;
      const size_t grid = (b + nthreads_per_block - 1) / nthreads_per_block;
      void *devActualSeqlenQ = static_cast<int8_t *>(workspace) + plan_workspace_size;
      void *devActualSeqlenKV = static_cast<int8_t *>(devActualSeqlenQ) + num_bytes_per_seqlen;
      cu_seqlens_to_actual_seqlens<<<grid, nthreads_per_block, 0, stream>>>(
          actual_b, b, static_cast<const int32_t *>(devPtrCuSeqlensQ),
          static_cast<const int32_t *>(devPtrCuSeqlensKV), static_cast<int32_t *>(devActualSeqlenQ),
          static_cast<int32_t *>(devActualSeqlenKV));
      variant_pack[seq_q] = devActualSeqlenQ;
      variant_pack[seq_kv] = devActualSeqlenKV;
    }

    if (is_paged_kv) {
      variant_pack[page_table_k] = devPtrPageTableK;
      variant_pack[page_table_v] = devPtrPageTableV;
    }

    if (is_ragged) {
      constexpr size_t nthreads_per_block = 128;
      const size_t grid = (b + nthreads_per_block) / nthreads_per_block;
      void *devOffsetsQ =
          static_cast<int8_t *>(workspace) + plan_workspace_size + actual_seqlen_workspace_size;
      void *devOffsetsK = static_cast<int8_t *>(devOffsetsQ) + num_bytes_per_ragged_offset;
      void *devOffsetsV = static_cast<int8_t *>(devOffsetsK) + num_bytes_per_ragged_offset;
      void *devOffsetsO = static_cast<int8_t *>(devOffsetsV) + num_bytes_per_ragged_offset;
      void *devOffsetsS = nullptr;
      if (cudnn_runtime_version >= 90600) {
        devOffsetsS = static_cast<int8_t *>(devOffsetsO) + num_bytes_per_ragged_offset;
      }
      const NVTE_QKV_Layout_Group layout_group = nvte_get_qkv_layout_group(layout);
      cu_seqlens_padded_to_offsets<<<grid, nthreads_per_block, 0, stream>>>(
          layout_group, actual_b, b, h, hg, d_qk, d_v, static_cast<int32_t *>(devPtrSeqOffsetsQ),
          static_cast<int32_t *>(devPtrSeqOffsetsKV), ragged_offset_type, devOffsetsQ, devOffsetsK,
          devOffsetsV, devOffsetsO, devOffsetsS);
      variant_pack[offset_q] = devOffsetsQ;
      variant_pack[offset_k] = devOffsetsK;
      variant_pack[offset_v] = devOffsetsV;
      variant_pack[offset_o] = devOffsetsO;
      if (cudnn_runtime_version >= 90600) {
        variant_pack[offset_stats] = devOffsetsS;
      }
    }

    if (is_dropout) {
      variant_pack[dropout_seed] = devPtrDropoutSeed;
      variant_pack[dropout_offset] = devPtrDropoutOffset;
    }
    NVTE_CHECK_CUDNN_FE(mha_graph->execute(handle, variant_pack, workspace));
  } catch (cudnn_frontend::cudnnException &e) {
    NVTE_ERROR(e.what());
  }
}

void fused_attn_arbitrary_seqlen_bwd_impl(
    int64_t b, int64_t h, int64_t hg, int64_t s_q, int64_t s_kv, int64_t d_qk, int64_t d_v,
    int64_t max_b, int64_t max_t_q, int64_t max_t_kv, int64_t bias_b, int64_t bias_h,
    float scaling_factor, float dropout_probability, NVTE_QKV_Layout layout,
    NVTE_Bias_Type bias_type, NVTE_Mask_Type mask_type, int64_t window_size_left,
    int64_t window_size_right, bool deterministic, void *devPtrQ, void *devPtrKTranspose,
    void *devPtrVTranspose, void *devPtrO, void *devPtrSoftmaxStats, void *devPtrBias,
    void *devPtrdQ, void *devPtrdK, void *devPtrdV, void *devPtrdO, void *devPtrdBias,
    void *devPtrDropoutSeed, void *devPtrDropoutOffset, void *devPtrCuSeqlensQ,
    void *devPtrCuSeqlensKV, void *devPtrSeqOffsetsQ, void *devPtrSeqOffsetsKV,
    cudnn_frontend::DataType_t tensorType, void *workspace, size_t *workspace_size,
    cudaStream_t stream, cudnnHandle_t handle) {
  using namespace transformer_engine;

  bool is_bias = (bias_type == NVTE_Bias_Type::NVTE_POST_SCALE_BIAS);
  bool is_alibi = (bias_type == NVTE_Bias_Type::NVTE_ALIBI);
  bool is_causal = ((mask_type == NVTE_Mask_Type::NVTE_CAUSAL_MASK) ||
                    (mask_type == NVTE_Mask_Type::NVTE_PADDING_CAUSAL_MASK));
  bool is_bottom_right = ((mask_type == NVTE_Mask_Type::NVTE_CAUSAL_BOTTOM_RIGHT_MASK) ||
                          (mask_type == NVTE_Mask_Type::NVTE_PADDING_CAUSAL_BOTTOM_RIGHT_MASK));
  bool is_padding = ((mask_type == NVTE_Mask_Type::NVTE_PADDING_MASK) ||
                     (mask_type == NVTE_Mask_Type::NVTE_PADDING_CAUSAL_MASK) ||
                     (mask_type == NVTE_Mask_Type::NVTE_PADDING_CAUSAL_BOTTOM_RIGHT_MASK));
  if (is_bottom_right && s_q == s_kv && !is_padding) {
    is_causal = true;
    is_bottom_right = false;
  }
  bool is_dropout = (dropout_probability != 0.0f);
  bool is_ragged = (nvte_get_qkv_format(layout) == NVTE_QKV_Format::NVTE_THD);
  const auto cudnn_runtime_version = cudnnGetVersion();
<<<<<<< HEAD
  const int device_id = cuda::current_device();
  const int sm_arch_ = cuda::sm_arch(device_id);

  NVTE_QKV_Layout_Group layout_group = nvte_get_qkv_layout_group(layout);
  bool is_paged_kv = (layout_group == NVTE_QKV_Layout_Group::NVTE_Paged_KV_2BSHD ||
                      layout_group == NVTE_QKV_Layout_Group::NVTE_Paged_KV_2SBHD);
  if (is_paged_kv) {
    NVTE_CHECK(is_padding, "Paged attention requires padding masks!");
  }

=======
>>>>>>> 544dd14b
  // keep original batch size because cu_seqlens are created with [b+1] shape
  int64_t actual_b = b;
  if (is_ragged && cudnn_runtime_version >= 90600) {
    NVTE_CHECK(is_padding, "Ragged QKV input requires padding or padding_causal mask!");
    // replace batch size and maximum sequence lengths with maximum token counts
    // for query and key/value so the graph is static within each quantization bucket
    b = max_b;
    s_q = max_t_q;
    s_kv = max_t_kv;
  }

  // We choose between 32-bit and 64-bit offsets depending on need.
  // This allows us to support older cuDNN runtimes gracefully.
  const DType ragged_offset_type = cudnn_runtime_version >= 90500 ? DType::kInt64 : DType::kInt32;

  try {
    FADescriptor_v1 descriptor{b,
                               h,
                               hg,
                               s_q,
                               s_kv,
                               d_qk,
                               d_v,
                               0,
                               0,
                               0,
                               0,
                               0,
                               0,
                               bias_b,
                               bias_h,
                               scaling_factor,
                               true,
                               dropout_probability,
                               layout,
                               bias_type,
                               mask_type,
                               window_size_left,
                               window_size_right,
                               deterministic,
                               tensorType,
                               tensorType};

    namespace fe = cudnn_frontend;
    using graph_and_tensors =
        std::tuple<std::shared_ptr<fe::graph::Graph>,
                   std::shared_ptr<fe::graph::Tensor_attributes>,   // q
                   std::shared_ptr<fe::graph::Tensor_attributes>,   // k
                   std::shared_ptr<fe::graph::Tensor_attributes>,   // v
                   std::shared_ptr<fe::graph::Tensor_attributes>,   // o
                   std::shared_ptr<fe::graph::Tensor_attributes>,   // dO
                   std::shared_ptr<fe::graph::Tensor_attributes>,   // stats
                   std::shared_ptr<fe::graph::Tensor_attributes>,   // attn_scale
                   std::shared_ptr<fe::graph::Tensor_attributes>,   // dQ
                   std::shared_ptr<fe::graph::Tensor_attributes>,   // dK
                   std::shared_ptr<fe::graph::Tensor_attributes>,   // dV
                   std::shared_ptr<fe::graph::Tensor_attributes>,   // bias
                   std::shared_ptr<fe::graph::Tensor_attributes>,   // dBias
                   std::shared_ptr<fe::graph::Tensor_attributes>,   // seq_q
                   std::shared_ptr<fe::graph::Tensor_attributes>,   // seq_kv
                   std::shared_ptr<fe::graph::Tensor_attributes>,   // offset_q
                   std::shared_ptr<fe::graph::Tensor_attributes>,   // offset_k
                   std::shared_ptr<fe::graph::Tensor_attributes>,   // offset_v
                   std::shared_ptr<fe::graph::Tensor_attributes>,   // offset_o
                   std::shared_ptr<fe::graph::Tensor_attributes>,   // offset_stats
                   std::shared_ptr<fe::graph::Tensor_attributes>,   // dropout_seed
                   std::shared_ptr<fe::graph::Tensor_attributes>>;  // dropout_offset

    using CacheType = std::map<FADescriptor_v1, graph_and_tensors>;
    static thread_local CacheType sdpa_f16_bprop_cache;

    // Get plan from cache if cache is available, otherwise create one
    auto get_graph = [&](CacheType &cache, const FADescriptor_v1 &descriptor) -> graph_and_tensors {
      // if hit, return
      auto it = cache.find(descriptor);
      if (it != cache.end()) {
        auto graph = it->second;
        return graph;
      }

      // otherwise, build the op_graph and the plan. Then update cache
      auto mha_graph = std::make_shared<fe::graph::Graph>();
      mha_graph->set_io_data_type(tensorType)
          .set_intermediate_data_type(fe::DataType_t::FLOAT)
          .set_compute_data_type(fe::DataType_t::FLOAT);

      std::shared_ptr<fe::graph::Tensor_attributes> q, k, v, o, dO, stats, attn_scale;
      std::shared_ptr<fe::graph::Tensor_attributes> bias, dBias, seq_q, seq_kv;
      std::shared_ptr<fe::graph::Tensor_attributes> offset_q, offset_k, offset_v, offset_o,
          offset_stats;
      std::shared_ptr<fe::graph::Tensor_attributes> dropout_seed, dropout_offset;

      std::vector<int64_t> q_stride(4);
      std::vector<int64_t> k_stride(4);
      std::vector<int64_t> v_stride(4);
      std::vector<int64_t> o_stride(4);
      generateMatrixStrides(b, h, s_q, s_kv, d_qk, q_stride.data(), layout,
                            NVTE_QKV_Matrix::NVTE_Q_Matrix);
      generateMatrixStrides(b, hg, s_q, s_kv, d_qk, k_stride.data(), layout,
                            NVTE_QKV_Matrix::NVTE_K_Matrix);
      generateMatrixStrides(b, hg, s_q, s_kv, d_v, v_stride.data(), layout,
                            NVTE_QKV_Matrix::NVTE_V_Matrix);
      generateMatrixStrides(b, h, s_q, s_kv, d_v, o_stride.data(), layout,
                            NVTE_QKV_Matrix::NVTE_O_Matrix);

      q = mha_graph->tensor(fe::graph::Tensor_attributes()
                                .set_name("Q")
                                .set_dim({b, h, s_q, d_qk})
                                .set_stride(q_stride));
      k = mha_graph->tensor(fe::graph::Tensor_attributes()
                                .set_name("K")
                                .set_dim({b, hg, s_kv, d_qk})
                                .set_stride(k_stride));
      v = mha_graph->tensor(fe::graph::Tensor_attributes()
                                .set_name("V")
                                .set_dim({b, hg, s_kv, d_v})
                                .set_stride(v_stride));
      o = mha_graph->tensor(fe::graph::Tensor_attributes()
                                .set_name("O")
                                .set_dim({b, h, s_q, d_v})
                                .set_stride(o_stride));
      dO = mha_graph->tensor(fe::graph::Tensor_attributes()
                                 .set_name("dO")
                                 .set_dim({b, h, s_q, d_v})
                                 .set_stride(o_stride));
      if (is_ragged) {
        offset_q = mha_graph->tensor(fe::graph::Tensor_attributes()
                                         .set_name("offset_q")
                                         .set_dim({b + 1, 1, 1, 1})
                                         .set_stride({1, 1, 1, 1})
                                         .set_data_type(get_cudnn_fe_dtype(ragged_offset_type)));
        offset_k = mha_graph->tensor(fe::graph::Tensor_attributes()
                                         .set_name("offset_k")
                                         .set_dim({b + 1, 1, 1, 1})
                                         .set_stride({1, 1, 1, 1})
                                         .set_data_type(get_cudnn_fe_dtype(ragged_offset_type)));
        offset_v = mha_graph->tensor(fe::graph::Tensor_attributes()
                                         .set_name("offset_v")
                                         .set_dim({b + 1, 1, 1, 1})
                                         .set_stride({1, 1, 1, 1})
                                         .set_data_type(get_cudnn_fe_dtype(ragged_offset_type)));
        offset_o = mha_graph->tensor(fe::graph::Tensor_attributes()
                                         .set_name("offset_o")
                                         .set_dim({b + 1, 1, 1, 1})
                                         .set_stride({1, 1, 1, 1})
                                         .set_data_type(get_cudnn_fe_dtype(ragged_offset_type)));
        q->set_ragged_offset(offset_q);
        k->set_ragged_offset(offset_k);
        v->set_ragged_offset(offset_v);
        o->set_ragged_offset(offset_o);
        dO->set_ragged_offset(offset_o);
      }

      stats = mha_graph->tensor(fe::graph::Tensor_attributes()
                                    .set_name("stats")
                                    .set_dim({b, h, s_q, 1})
                                    .set_data_type(fe::DataType_t::FLOAT));
      if (is_ragged && cudnn_runtime_version >= 90600) {
        offset_stats =
            mha_graph->tensor(fe::graph::Tensor_attributes()
                                  .set_name("offset_stats")
                                  .set_dim({b + 1, 1, 1, 1})
                                  .set_stride({1, 1, 1, 1})
                                  .set_data_type(get_cudnn_fe_dtype(ragged_offset_type)));
        stats->set_stride({h * s_q, 1, h, 1}).set_ragged_offset(offset_stats);
      } else {
        stats->set_stride({h * s_q, s_q, 1, 1});
      }

      attn_scale = mha_graph->tensor(fe::graph::Tensor_attributes()
                                         .set_name("attn_scale")
                                         .set_dim({1, 1, 1, 1})
                                         .set_stride({1, 1, 1, 1})
                                         .set_is_pass_by_value(true)
                                         .set_data_type(fe::DataType_t::FLOAT));

      fe::graph::SDPA_backward_attributes sdpa_backward_options;
      sdpa_backward_options = fe::graph::SDPA_backward_attributes()
                                  .set_name("flash_attention_backward")
                                  .set_causal_mask(is_causal)
                                  .set_causal_mask_bottom_right(is_bottom_right)
                                  .set_attn_scale(attn_scale);

      if (is_ragged && cudnn_runtime_version >= 90600) {
        sdpa_backward_options.set_max_total_seq_len_q(s_q);
        sdpa_backward_options.set_max_total_seq_len_kv(s_kv);
      }

      if (cudnn_runtime_version >= 90200 && window_size_left != -1) {
        sdpa_backward_options.set_diagonal_band_left_bound(window_size_left + 1);
      }

      if (cudnn_runtime_version >= 90000) {
        sdpa_backward_options.set_deterministic_algorithm(deterministic);
      }

      sdpa_backward_options.set_alibi_mask(is_alibi);

      if (is_bias) {
        bias = mha_graph->tensor(fe::graph::Tensor_attributes()
                                     .set_name("bias")
                                     .set_dim({bias_b, bias_h, s_q, s_kv})
                                     .set_stride({bias_h * s_q * s_kv, s_q * s_kv, s_kv, 1}));
        dBias = mha_graph->tensor(fe::graph::Tensor_attributes()
                                      .set_name("dBias")
                                      .set_dim({bias_b, bias_h, s_q, s_kv})
                                      .set_stride({bias_h * s_q * s_kv, s_q * s_kv, s_kv, 1}));
        sdpa_backward_options.set_bias(bias);
        // shapes [1, 1, s, s], [b, 1, s, s], [b, h, s, s]
        // are not supported for dbias calculation but they are
        // supported for forward bias calculation
        if ((bias_b == 1) && (bias_h == h)) {
          sdpa_backward_options.set_dbias(dBias);
        }
      }

      if (is_padding) {
        seq_q = mha_graph->tensor(fe::graph::Tensor_attributes()
                                      .set_name("seq_q")
                                      .set_dim({b, 1, 1, 1})
                                      .set_stride({1, 1, 1, 1})
                                      .set_data_type(fe::DataType_t::INT32));
        seq_kv = mha_graph->tensor(fe::graph::Tensor_attributes()
                                       .set_name("seq_kv")
                                       .set_dim({b, 1, 1, 1})
                                       .set_stride({1, 1, 1, 1})
                                       .set_data_type(fe::DataType_t::INT32));
        sdpa_backward_options.set_padding_mask(is_padding)
            .set_seq_len_q(seq_q)
            .set_seq_len_kv(seq_kv);
      }

      if (is_dropout) {
        dropout_seed = mha_graph->tensor(fe::graph::Tensor_attributes()
                                             .set_name("Seed")
                                             .set_dim({1, 1, 1, 1})
                                             .set_stride({1, 1, 1, 1})
                                             .set_data_type(fe::DataType_t::INT64));
        dropout_offset = mha_graph->tensor(fe::graph::Tensor_attributes()
                                               .set_name("Offset")
                                               .set_dim({1, 1, 1, 1})
                                               .set_stride({1, 1, 1, 1})
                                               .set_data_type(fe::DataType_t::INT64));
        sdpa_backward_options.set_dropout(dropout_probability, dropout_seed, dropout_offset);
      }

      auto [dQ, dK, dV] = mha_graph->sdpa_backward(q, k, v, o, dO, stats, sdpa_backward_options);

      dQ->set_output(true).set_dim({b, h, s_q, d_qk}).set_stride(q_stride);
      dK->set_output(true).set_dim({b, hg, s_kv, d_qk}).set_stride(k_stride);
      dV->set_output(true).set_dim({b, hg, s_kv, d_v}).set_stride(v_stride);
      if (is_ragged) {
        dQ->set_ragged_offset(offset_q);
        dK->set_ragged_offset(offset_k);
        dV->set_ragged_offset(offset_v);
      }

      std::tuple<std::shared_ptr<fe::graph::Tensor_attributes>,  // q
                 std::shared_ptr<fe::graph::Tensor_attributes>,  // k
                 std::shared_ptr<fe::graph::Tensor_attributes>,  // v
                 std::shared_ptr<fe::graph::Tensor_attributes>,  // o
                 std::shared_ptr<fe::graph::Tensor_attributes>,  // dO
                 std::shared_ptr<fe::graph::Tensor_attributes>,  // stats
                 std::shared_ptr<fe::graph::Tensor_attributes>,  // attn_scale
                 std::shared_ptr<fe::graph::Tensor_attributes>,  // dQ
                 std::shared_ptr<fe::graph::Tensor_attributes>,  // dK
                 std::shared_ptr<fe::graph::Tensor_attributes>>  // dV
          key_tensors_tuple = std::make_tuple(q, k, v, o, dO, stats, attn_scale, dQ, dK, dV);
      auto bias_tuple = is_bias ? std::make_tuple(bias, dBias) : std::make_tuple(nullptr, nullptr);
      auto padding_tuple =
          is_padding ? std::make_tuple(seq_q, seq_kv) : std::make_tuple(nullptr, nullptr);
      auto offset_qkvo_tuple = is_ragged ? std::make_tuple(offset_q, offset_k, offset_v, offset_o)
                                         : std::make_tuple(nullptr, nullptr, nullptr, nullptr);
      auto offset_s_tuple = (is_ragged && cudnn_runtime_version >= 90600)
                                ? std::make_tuple(offset_stats)
                                : std::make_tuple(nullptr);
      auto dropout_tuple = is_dropout ? std::make_tuple(dropout_seed, dropout_offset)
                                      : std::make_tuple(nullptr, nullptr);

      NVTE_CHECK_CUDNN_FE(mha_graph->validate());
      NVTE_CHECK_CUDNN_FE(mha_graph->build_operation_graph(handle));
      NVTE_CHECK_CUDNN_FE(mha_graph->create_execution_plans({fe::HeurMode_t::A}));
      NVTE_CHECK_CUDNN_FE(mha_graph->check_support(handle));
      NVTE_CHECK_CUDNN_FE(mha_graph->build_plans(handle));

      auto return_tuple =
          std::tuple_cat(std::make_tuple(mha_graph), key_tensors_tuple, bias_tuple, padding_tuple,
                         offset_qkvo_tuple, offset_s_tuple, dropout_tuple);
      cache.insert({descriptor, return_tuple});

      return return_tuple;
    };

    auto [mha_graph, q, k, v, o, dO, stats, attn_scale, dQ, dK, dV, bias, dBias, seq_q, seq_kv,
          offset_q, offset_k, offset_v, offset_o, offset_stats, dropout_seed, dropout_offset] =
        get_graph(sdpa_f16_bprop_cache, descriptor);

    // Exit to request upper level API to allocate memory if needed
    // n.b. Care should be taken to align each of the added worksapce tensors to their type.
    // We do this by adding padding at the end of each separate allocation.
    auto plan_workspace_size = alignTo<16>(mha_graph->get_workspace_size());
    const size_t num_bytes_per_seqlen = alignTo<16>(b * sizeof(int32_t));
    const size_t actual_seqlen_workspace_size = is_padding ? 2 * num_bytes_per_seqlen : 0;
    const size_t num_bytes_per_ragged_offset =
        alignTo<16>((b + 1) * typeToSize(ragged_offset_type));
    size_t seqlen_offsets_workspace_size = 0;
    if (is_ragged) {
      if (cudnn_runtime_version >= 90600) {
        seqlen_offsets_workspace_size = 5 * num_bytes_per_ragged_offset;
      } else {
        seqlen_offsets_workspace_size = 4 * num_bytes_per_ragged_offset;
      }
    }
    if (workspace == nullptr) {
      *workspace_size =
          plan_workspace_size + actual_seqlen_workspace_size + seqlen_offsets_workspace_size;
      return;
    }

    // cuDNN stream check needs to be moved here to support dummy kernel calls with
    // null streams for sizing the cuDNN workspace.
    NVTE_CHECK_CUDNN(cudnnSetStream(handle, stream));

    // build variant pack
    std::unordered_map<std::shared_ptr<fe::graph::Tensor_attributes>, void *> variant_pack = {
        {q, devPtrQ},
        {k, devPtrKTranspose},
        {v, devPtrVTranspose},
        {o, devPtrO},
        {dO, devPtrdO},
        {stats, devPtrSoftmaxStats},
        {attn_scale, &scaling_factor},
        {dQ, devPtrdQ},
        {dK, devPtrdK},
        {dV, devPtrdV},
    };

    if (is_bias) {
      variant_pack[bias] = devPtrBias;
      if ((bias_b == 1) && (bias_h == h)) {
        variant_pack[dBias] = devPtrdBias;
      } else {
        variant_pack[dBias] = nullptr;
      }
    }

    if (is_padding) {
      constexpr size_t nthreads_per_block = 128;
      const size_t grid = (b + nthreads_per_block - 1) / nthreads_per_block;
      void *devActualSeqlenQ = static_cast<int8_t *>(workspace) + plan_workspace_size;
      void *devActualSeqlenKV = static_cast<int8_t *>(devActualSeqlenQ) + num_bytes_per_seqlen;
      cu_seqlens_to_actual_seqlens<<<grid, nthreads_per_block, 0, stream>>>(
          actual_b, b, static_cast<const int32_t *>(devPtrCuSeqlensQ),
          static_cast<const int32_t *>(devPtrCuSeqlensKV), static_cast<int32_t *>(devActualSeqlenQ),
          static_cast<int32_t *>(devActualSeqlenKV));
      variant_pack[seq_q] = devActualSeqlenQ;
      variant_pack[seq_kv] = devActualSeqlenKV;
    }

    if (is_ragged) {
      constexpr size_t nthreads_per_block = 128;
      const size_t grid = (b + nthreads_per_block) / nthreads_per_block;
      void *devOffsetsQ =
          static_cast<int8_t *>(workspace) + plan_workspace_size + actual_seqlen_workspace_size;
      void *devOffsetsK = static_cast<int8_t *>(devOffsetsQ) + num_bytes_per_ragged_offset;
      void *devOffsetsV = static_cast<int8_t *>(devOffsetsK) + num_bytes_per_ragged_offset;
      void *devOffsetsO = static_cast<int8_t *>(devOffsetsV) + num_bytes_per_ragged_offset;
      void *devOffsetsS = nullptr;
      if (cudnn_runtime_version >= 90600) {
        devOffsetsS = static_cast<int8_t *>(devOffsetsO) + num_bytes_per_ragged_offset;
      }
      const NVTE_QKV_Layout_Group layout_group = nvte_get_qkv_layout_group(layout);
      cu_seqlens_padded_to_offsets<<<grid, nthreads_per_block, 0, stream>>>(
          layout_group, actual_b, b, h, hg, d_qk, d_v, static_cast<int32_t *>(devPtrSeqOffsetsQ),
          static_cast<int32_t *>(devPtrSeqOffsetsKV), ragged_offset_type, devOffsetsQ, devOffsetsK,
          devOffsetsV, devOffsetsO, devOffsetsS);
      variant_pack[offset_q] = devOffsetsQ;
      variant_pack[offset_k] = devOffsetsK;
      variant_pack[offset_v] = devOffsetsV;
      variant_pack[offset_o] = devOffsetsO;
      if (cudnn_runtime_version >= 90600) {
        variant_pack[offset_stats] = devOffsetsS;
      }
    }

    if (is_dropout) {
      variant_pack[dropout_seed] = devPtrDropoutSeed;
      variant_pack[dropout_offset] = devPtrDropoutOffset;
    }

    NVTE_CHECK_CUDNN_FE(mha_graph->execute(handle, variant_pack, workspace));
  } catch (cudnn_frontend::cudnnException &e) {
    NVTE_ERROR(e.what());
  }
}
}  // namespace fused_attn

using namespace transformer_engine::fused_attn;
void fused_attn_arbitrary_seqlen_fwd_qkvpacked(
    size_t batch, size_t num_attn_heads, size_t max_seqlen, size_t head_dim, size_t num_tokens,
    bool is_training, float attn_scale, float p_dropout, NVTE_QKV_Layout qkv_layout,
    NVTE_Bias_Type bias_type, NVTE_Mask_Type mask_type, int64_t window_size_left,
    int64_t window_size_right, const Tensor *input_QKV, const Tensor *input_Bias, Tensor *output_O,
    NVTETensorPack *Aux_CTX_Tensors, const Tensor *cu_seqlens, const Tensor *cu_seqlens_padded,
    const Tensor *rng_state, Tensor *workspace, cudaStream_t stream, cudnnHandle_t handle) {
  using namespace transformer_engine;

  const auto QKV_type = input_QKV->data.dtype;
  void *devPtrQKV = input_QKV->data.dptr;
  NVTE_QKV_Layout_Group layout_group = nvte_get_qkv_layout_group(qkv_layout);
  NVTE_QKV_Format qkv_format = nvte_get_qkv_format(qkv_layout);
  size_t stride = 0;
  if (layout_group == NVTE_QKV_Layout_Group::NVTE_3HD) {
    stride = typeToSize(QKV_type) * num_attn_heads * head_dim;
  } else if (layout_group == NVTE_QKV_Layout_Group::NVTE_H3D) {
    stride = typeToSize(QKV_type) * head_dim;
  }
  void *devPtrQ = static_cast<void *>(devPtrQKV);
  void *devPtrK = static_cast<void *>(static_cast<int8_t *>(devPtrQKV) + stride);
  void *devPtrV = static_cast<void *>(static_cast<int8_t *>(devPtrQKV) + 2 * stride);

  void *devPtrBias = nullptr;
  size_t bias_b = 0;
  size_t bias_h = 0;
  if ((bias_type != NVTE_Bias_Type::NVTE_NO_BIAS) && (bias_type != NVTE_Bias_Type::NVTE_ALIBI)) {
    devPtrBias = input_Bias->data.dptr;
    bias_b = input_Bias->data.shape[0];
    bias_h = input_Bias->data.shape[1];
  }

  void *devPtrO = output_O->data.dptr;
  void *devPtrS = nullptr;
  void *devPtrCuSeqlens = cu_seqlens->data.dptr;
  void *devPtrSeqOffsets = cu_seqlens_padded->data.dptr;

  size_t max_batch_size = 0;
  size_t max_tokens = 0;
  if (qkv_format == NVTE_QKV_Format::NVTE_THD) {
    max_batch_size = get_max_batch_size(batch);
    max_tokens = get_max_tokens(num_tokens);
  }

  if (Aux_CTX_Tensors->size == 0) {
    const auto cudnn_runtime_version = cudnnGetVersion();
    if ((bias_type != NVTE_NO_BIAS) && (bias_type != NVTE_ALIBI)) {
      Aux_CTX_Tensors->size = 3;
      Tensor *output_S = reinterpret_cast<Tensor *>(Aux_CTX_Tensors->tensors[0]);
      output_S->data.dptr = nullptr;
      if (qkv_format == NVTE_QKV_Format::NVTE_THD && cudnn_runtime_version >= 90600) {
        output_S->data.shape = {max_tokens, num_attn_heads, 1};
      } else {
        output_S->data.shape = {batch, num_attn_heads, max_seqlen, 1};
      }
      output_S->data.dtype = DType::kFloat32;
      Tensor *output_rng_state = reinterpret_cast<Tensor *>(Aux_CTX_Tensors->tensors[1]);
      output_rng_state->data.dptr = nullptr;
      output_rng_state->data.shape = {2};
      output_rng_state->data.dtype = DType::kInt64;
      Tensor *output_bias = reinterpret_cast<Tensor *>(Aux_CTX_Tensors->tensors[2]);
      output_bias->data.dptr = nullptr;
      output_bias->data.shape = {bias_b, bias_h, max_seqlen, max_seqlen};
      output_bias->data.dtype = QKV_type;
    } else {
      Aux_CTX_Tensors->size = 2;
      Tensor *output_S = reinterpret_cast<Tensor *>(Aux_CTX_Tensors->tensors[0]);
      output_S->data.dptr = nullptr;
      if (qkv_format == NVTE_QKV_Format::NVTE_THD && cudnn_runtime_version >= 90600) {
        output_S->data.shape = {max_tokens, num_attn_heads, 1};
      } else {
        output_S->data.shape = {batch, num_attn_heads, max_seqlen, 1};
      }
      output_S->data.dtype = DType::kFloat32;
      Tensor *output_rng_state = reinterpret_cast<Tensor *>(Aux_CTX_Tensors->tensors[1]);
      output_rng_state->data.dptr = nullptr;
      output_rng_state->data.shape = {2};
      output_rng_state->data.dtype = DType::kInt64;
    }
  } else if (Aux_CTX_Tensors->size == 2) {
    Tensor *output_S = reinterpret_cast<Tensor *>(Aux_CTX_Tensors->tensors[0]);
    devPtrS = output_S->data.dptr;
    Tensor *output_rng_state = reinterpret_cast<Tensor *>(Aux_CTX_Tensors->tensors[1]);
    output_rng_state->data.dptr = rng_state->data.dptr;
  } else if (Aux_CTX_Tensors->size == 3) {
    Tensor *output_S = reinterpret_cast<Tensor *>(Aux_CTX_Tensors->tensors[0]);
    devPtrS = output_S->data.dptr;
    Tensor *output_rng_state = reinterpret_cast<Tensor *>(Aux_CTX_Tensors->tensors[1]);
    output_rng_state->data.dptr = rng_state->data.dptr;
    Tensor *output_bias = reinterpret_cast<Tensor *>(Aux_CTX_Tensors->tensors[2]);
    output_bias->data.dptr = devPtrBias;
  } else {
    NVTE_ERROR("Unexpected Aux_CTX_Tensors->size.");
  }

  void *devPtrDropoutSeed = rng_state->data.dptr;
  void *devPtrDropoutOffset =
      reinterpret_cast<void *>(reinterpret_cast<uint64_t *>(rng_state->data.dptr) + 1);

  size_t workspace_size = 0;

  fused_attn_arbitrary_seqlen_fwd_impl(
      batch, num_attn_heads, num_attn_heads, max_seqlen, max_seqlen, head_dim, head_dim,
      max_batch_size, max_tokens, max_tokens, 0, 0, 0, 0, 0, 0, bias_b, bias_h, is_training,
      attn_scale, p_dropout, qkv_layout, bias_type, mask_type, window_size_left, window_size_right,
      devPtrQ, devPtrK, devPtrV, devPtrBias, devPtrS, devPtrO, devPtrDropoutSeed,
      devPtrDropoutOffset, devPtrCuSeqlens, devPtrCuSeqlens, nullptr, nullptr, devPtrSeqOffsets,
      devPtrSeqOffsets, get_cudnn_fe_dtype(QKV_type), workspace->data.dptr, &workspace_size, stream,
      handle);

  if (workspace_size > 0) {
    if (workspace->data.dptr == nullptr) {
      workspace->data.shape = {workspace_size};
      workspace->data.dtype = DType::kByte;
      return;
    }
  } else if (workspace_size == 0) {
    workspace->data.shape = {1};
    workspace->data.dtype = DType::kByte;
    return;
  } else {
    NVTE_ERROR("Unexpected workspace_size.");
  }
}

void fused_attn_arbitrary_seqlen_bwd_qkvpacked(
    size_t batch, size_t num_attn_heads, size_t max_seqlen, size_t head_dim, size_t num_tokens,
    float attn_scale, float p_dropout, NVTE_QKV_Layout qkv_layout, NVTE_Bias_Type bias_type,
    NVTE_Mask_Type mask_type, int64_t window_size_left, int64_t window_size_right,
    bool deterministic, const Tensor *input_QKV, const Tensor *input_O, const Tensor *input_dO,
    const Tensor *input_Bias, Tensor *output_S, Tensor *output_dQKV, Tensor *output_dBias,
    const Tensor *cu_seqlens, const Tensor *cu_seqlens_padded, const Tensor *rng_state,
    Tensor *workspace, cudaStream_t stream, cudnnHandle_t handle) {
  using namespace transformer_engine;

  const auto QKV_type = input_QKV->data.dtype;
  void *devPtrQKV = input_QKV->data.dptr;
  NVTE_QKV_Layout_Group layout_group = nvte_get_qkv_layout_group(qkv_layout);
  size_t stride = 0;
  if (layout_group == NVTE_QKV_Layout_Group::NVTE_3HD) {
    stride = typeToSize(QKV_type) * num_attn_heads * head_dim;
  } else if (layout_group == NVTE_QKV_Layout_Group::NVTE_H3D) {
    stride = typeToSize(QKV_type) * head_dim;
  }
  void *devPtrQ = devPtrQKV;
  void *devPtrK = static_cast<void *>(static_cast<int8_t *>(devPtrQKV) + stride);
  void *devPtrV = static_cast<void *>(static_cast<int8_t *>(devPtrQKV) + 2 * stride);

  void *devPtrO = input_O->data.dptr;
  void *devPtrdO = input_dO->data.dptr;
  void *devPtrBias = nullptr;
  void *devPtrdBias = nullptr;
  size_t bias_b = 0;
  size_t bias_h = 0;
  if ((bias_type != NVTE_Bias_Type::NVTE_NO_BIAS) && (bias_type != NVTE_Bias_Type::NVTE_ALIBI)) {
    devPtrBias = input_Bias->data.dptr;
    devPtrdBias = output_dBias->data.dptr;
    bias_b = output_dBias->data.shape[0];
    bias_h = output_dBias->data.shape[1];
  }

  size_t max_batch_size = 0;
  size_t max_tokens = 0;
  NVTE_QKV_Format qkv_format = nvte_get_qkv_format(qkv_layout);
  if (qkv_format == NVTE_QKV_Format::NVTE_THD) {
    max_batch_size = get_max_batch_size(batch);
    max_tokens = get_max_tokens(num_tokens);
  }

  void *devPtrdQKV = output_dQKV->data.dptr;
  void *devPtrdQ = devPtrdQKV;
  void *devPtrdK = static_cast<void *>(static_cast<int8_t *>(devPtrdQKV) + stride);
  void *devPtrdV = static_cast<void *>(static_cast<int8_t *>(devPtrdQKV) + 2 * stride);

  void *devPtrSoftmaxStats = nullptr;
  devPtrSoftmaxStats = output_S->data.dptr;

  void *devPtrCuSeqlens = cu_seqlens->data.dptr;
  void *devPtrSeqOffsets = cu_seqlens_padded->data.dptr;

  void *devPtrDropoutSeed = rng_state->data.dptr;
  void *devPtrDropoutOffset =
      reinterpret_cast<void *>(reinterpret_cast<uint64_t *>(rng_state->data.dptr) + 1);

  size_t workspace_size = 0;

  fused_attn_arbitrary_seqlen_bwd_impl(
      batch, num_attn_heads, num_attn_heads, max_seqlen, max_seqlen, head_dim, head_dim,
      max_batch_size, max_tokens, max_tokens, bias_b, bias_h, attn_scale, p_dropout, qkv_layout,
      bias_type, mask_type, window_size_left, window_size_right, deterministic, devPtrQ, devPtrK,
      devPtrV, devPtrO, devPtrSoftmaxStats, devPtrBias, devPtrdQ, devPtrdK, devPtrdV, devPtrdO,
      devPtrdBias, devPtrDropoutSeed, devPtrDropoutOffset, devPtrCuSeqlens, devPtrCuSeqlens,
      devPtrSeqOffsets, devPtrSeqOffsets, get_cudnn_fe_dtype(QKV_type), workspace->data.dptr,
      &workspace_size, stream, handle);

  if (workspace_size > 0) {
    if (workspace->data.dptr == nullptr) {
      workspace->data.shape = {workspace_size};
      workspace->data.dtype = DType::kByte;
      return;
    }
  } else if (workspace_size == 0) {
    workspace->data.shape = {1};
    workspace->data.dtype = DType::kByte;
    return;
  } else {
    NVTE_ERROR("Unexpected workspace_size.");
  }
}
void fused_attn_arbitrary_seqlen_fwd_kvpacked(
    size_t batch, size_t num_attn_heads, size_t num_gqa_groups, size_t max_seqlen_q,
    size_t max_seqlen_kv, size_t head_dim, size_t num_tokens_q, size_t num_tokens_kv,
    bool is_training, float attn_scale, float p_dropout, NVTE_QKV_Layout qkv_layout,
    NVTE_Bias_Type bias_type, NVTE_Mask_Type mask_type, int64_t window_size_left,
    int64_t window_size_right, const Tensor *input_Q, const Tensor *input_KV,
    const Tensor *input_Bias, Tensor *output_O, NVTETensorPack *Aux_CTX_Tensors,
    const Tensor *cu_seqlens_q, const Tensor *cu_seqlens_kv, const Tensor *cu_seqlens_q_padded,
    const Tensor *cu_seqlens_kv_padded, const Tensor *rng_state, Tensor *workspace,
    cudaStream_t stream, cudnnHandle_t handle) {
  using namespace transformer_engine;

  const auto QKV_type = input_Q->data.dtype;
  void *devPtrQ = input_Q->data.dptr;
  void *devPtrKV = input_KV->data.dptr;
  NVTE_QKV_Layout_Group layout_group = nvte_get_qkv_layout_group(qkv_layout);
  NVTE_QKV_Format qkv_format = nvte_get_qkv_format(qkv_layout);
  size_t stride = 0;
  if (layout_group == NVTE_QKV_Layout_Group::NVTE_HD_2HD) {
    stride = typeToSize(QKV_type) * num_gqa_groups * head_dim;
  } else if (layout_group == NVTE_QKV_Layout_Group::NVTE_HD_H2D) {
    stride = typeToSize(QKV_type) * head_dim;
  }
  void *devPtrK = devPtrKV;
  void *devPtrV = static_cast<void *>(static_cast<int8_t *>(devPtrKV) + stride);

  void *devPtrBias = nullptr;
  size_t bias_b = 0;
  size_t bias_h = 0;
  if ((bias_type != NVTE_Bias_Type::NVTE_NO_BIAS) && (bias_type != NVTE_Bias_Type::NVTE_ALIBI)) {
    devPtrBias = input_Bias->data.dptr;
    bias_b = input_Bias->data.shape[0];
    bias_h = input_Bias->data.shape[1];
  }

  void *devPtrO = output_O->data.dptr;
  void *devPtrS = nullptr;

  void *devPtrCuSeqlensQ = cu_seqlens_q->data.dptr;
  void *devPtrCuSeqlensKV = cu_seqlens_kv->data.dptr;
  void *devPtrSeqOffsetsQ = cu_seqlens_q_padded->data.dptr;
  void *devPtrSeqOffsetsKV = cu_seqlens_kv_padded->data.dptr;

  size_t max_batch_size = 0;
  size_t max_tokens_q = 0;
  size_t max_tokens_kv = 0;
  if (qkv_format == NVTE_QKV_Format::NVTE_THD) {
    max_batch_size = get_max_batch_size(batch);
    max_tokens_q = get_max_tokens(num_tokens_q);
    max_tokens_kv = get_max_tokens(num_tokens_kv);
  }

  if (Aux_CTX_Tensors->size == 0) {
    const auto cudnn_runtime_version = cudnnGetVersion();
    if ((bias_type != NVTE_NO_BIAS) && (bias_type != NVTE_ALIBI)) {
      Aux_CTX_Tensors->size = 3;
      Tensor *output_S = reinterpret_cast<Tensor *>(Aux_CTX_Tensors->tensors[0]);
      output_S->data.dptr = nullptr;
      if (qkv_format == NVTE_QKV_Format::NVTE_THD && cudnn_runtime_version >= 90600) {
        output_S->data.shape = {max_tokens_q, num_attn_heads, 1};
      } else {
        output_S->data.shape = {batch, num_attn_heads, max_seqlen_q, 1};
      }
      output_S->data.dtype = DType::kFloat32;
      Tensor *output_rng_state = reinterpret_cast<Tensor *>(Aux_CTX_Tensors->tensors[1]);
      output_rng_state->data.dptr = nullptr;
      output_rng_state->data.shape = {2};
      output_rng_state->data.dtype = DType::kInt64;
      Tensor *output_bias = reinterpret_cast<Tensor *>(Aux_CTX_Tensors->tensors[2]);
      output_bias->data.dptr = nullptr;
      output_bias->data.shape = {bias_b, bias_h, max_seqlen_q, max_seqlen_kv};
      output_bias->data.dtype = QKV_type;
    } else {
      Aux_CTX_Tensors->size = 2;
      Tensor *output_S = reinterpret_cast<Tensor *>(Aux_CTX_Tensors->tensors[0]);
      output_S->data.dptr = nullptr;
      if (qkv_format == NVTE_QKV_Format::NVTE_THD && cudnn_runtime_version >= 90600) {
        output_S->data.shape = {max_tokens_q, num_attn_heads, 1};
      } else {
        output_S->data.shape = {batch, num_attn_heads, max_seqlen_q, 1};
      }
      output_S->data.dtype = DType::kFloat32;
      Tensor *output_rng_state = reinterpret_cast<Tensor *>(Aux_CTX_Tensors->tensors[1]);
      output_rng_state->data.dptr = nullptr;
      output_rng_state->data.shape = {2};
      output_rng_state->data.dtype = DType::kInt64;
    }
  } else if (Aux_CTX_Tensors->size == 2) {
    Tensor *output_S = reinterpret_cast<Tensor *>(Aux_CTX_Tensors->tensors[0]);
    devPtrS = output_S->data.dptr;
    Tensor *output_rng_state = reinterpret_cast<Tensor *>(Aux_CTX_Tensors->tensors[1]);
    output_rng_state->data.dptr = rng_state->data.dptr;
  } else if (Aux_CTX_Tensors->size == 3) {
    Tensor *output_S = reinterpret_cast<Tensor *>(Aux_CTX_Tensors->tensors[0]);
    devPtrS = output_S->data.dptr;
    Tensor *output_rng_state = reinterpret_cast<Tensor *>(Aux_CTX_Tensors->tensors[1]);
    output_rng_state->data.dptr = rng_state->data.dptr;
    Tensor *output_bias = reinterpret_cast<Tensor *>(Aux_CTX_Tensors->tensors[2]);
    output_bias->data.dptr = devPtrBias;
  } else {
    NVTE_ERROR("Unexpected Aux_CTX_Tensors->size.");
  }

  void *devPtrDropoutSeed = rng_state->data.dptr;
  void *devPtrDropoutOffset =
      reinterpret_cast<void *>(reinterpret_cast<uint64_t *>(rng_state->data.dptr) + 1);

  size_t workspace_size = 0;

  fused_attn_arbitrary_seqlen_fwd_impl(
      batch, num_attn_heads, num_gqa_groups, max_seqlen_q, max_seqlen_kv, head_dim, head_dim,
      max_batch_size, max_tokens_q, max_tokens_kv, 0, 0, 0, 0, 0, 0, bias_b, bias_h, is_training,
      attn_scale, p_dropout, qkv_layout, bias_type, mask_type, window_size_left, window_size_right,
      devPtrQ, devPtrK, devPtrV, devPtrBias, devPtrS, devPtrO, devPtrDropoutSeed,
      devPtrDropoutOffset, devPtrCuSeqlensQ, devPtrCuSeqlensKV, nullptr, nullptr, devPtrSeqOffsetsQ,
      devPtrSeqOffsetsKV, get_cudnn_fe_dtype(QKV_type), workspace->data.dptr, &workspace_size,
      stream, handle);

  if (workspace_size > 0) {
    if (workspace->data.dptr == nullptr) {
      workspace->data.shape = {workspace_size};
      workspace->data.dtype = DType::kByte;
      return;
    }
  } else if (workspace_size == 0) {
    workspace->data.shape = {1};
    workspace->data.dtype = DType::kByte;
    return;
  } else {
    NVTE_ERROR("Unexpected workspace_size.");
  }
}

void fused_attn_arbitrary_seqlen_bwd_kvpacked(
    size_t batch, size_t num_attn_heads, size_t num_gqa_groups, size_t max_seqlen_q,
    size_t max_seqlen_kv, size_t head_dim, size_t num_tokens_q, size_t num_tokens_kv,
    float attn_scale, float p_dropout, NVTE_QKV_Layout qkv_layout, NVTE_Bias_Type bias_type,
    NVTE_Mask_Type mask_type, int64_t window_size_left, int64_t window_size_right,
    bool deterministic, const Tensor *input_Q, const Tensor *input_KV, const Tensor *input_O,
    const Tensor *input_dO, const Tensor *input_Bias, Tensor *output_S, Tensor *output_dQ,
    Tensor *output_dKV, Tensor *output_dBias, const Tensor *cu_seqlens_q,
    const Tensor *cu_seqlens_kv, const Tensor *cu_seqlens_q_padded,
    const Tensor *cu_seqlens_kv_padded, const Tensor *rng_state, Tensor *workspace,
    cudaStream_t stream, cudnnHandle_t handle) {
  using namespace transformer_engine;

  const auto QKV_type = input_Q->data.dtype;
  void *devPtrQ = input_Q->data.dptr;
  void *devPtrKV = input_KV->data.dptr;
  NVTE_QKV_Layout_Group layout_group = nvte_get_qkv_layout_group(qkv_layout);
  size_t stride = 0;
  if (layout_group == NVTE_QKV_Layout_Group::NVTE_HD_2HD) {
    stride = typeToSize(QKV_type) * num_gqa_groups * head_dim;
  } else if (layout_group == NVTE_QKV_Layout_Group::NVTE_HD_H2D) {
    stride = typeToSize(QKV_type) * head_dim;
  }
  void *devPtrK = devPtrKV;
  void *devPtrV = static_cast<void *>(static_cast<int8_t *>(devPtrKV) + stride);

  void *devPtrO = input_O->data.dptr;
  void *devPtrdO = input_dO->data.dptr;
  void *devPtrBias = nullptr;
  void *devPtrdBias = nullptr;
  size_t bias_b = 0;
  size_t bias_h = 0;
  if ((bias_type != NVTE_Bias_Type::NVTE_NO_BIAS) && (bias_type != NVTE_Bias_Type::NVTE_ALIBI)) {
    devPtrBias = input_Bias->data.dptr;
    devPtrdBias = output_dBias->data.dptr;
    bias_b = output_dBias->data.shape[0];
    bias_h = output_dBias->data.shape[1];
  }

  size_t max_batch_size = 0;
  size_t max_tokens_q = 0;
  size_t max_tokens_kv = 0;
  NVTE_QKV_Format qkv_format = nvte_get_qkv_format(qkv_layout);
  if (qkv_format == NVTE_QKV_Format::NVTE_THD) {
    max_batch_size = get_max_batch_size(batch);
    max_tokens_q = get_max_tokens(num_tokens_q);
    max_tokens_kv = get_max_tokens(num_tokens_kv);
  }

  void *devPtrdQ = output_dQ->data.dptr;
  void *devPtrdKV = output_dKV->data.dptr;
  void *devPtrdK = devPtrdKV;
  void *devPtrdV = static_cast<void *>(static_cast<int8_t *>(devPtrdKV) + stride);

  void *devPtrSoftmaxStats = nullptr;
  devPtrSoftmaxStats = output_S->data.dptr;

  void *devPtrCuSeqlensQ = cu_seqlens_q->data.dptr;
  void *devPtrCuSeqlensKV = cu_seqlens_kv->data.dptr;
  void *devPtrSeqOffsetsQ = cu_seqlens_q_padded->data.dptr;
  void *devPtrSeqOffsetsKV = cu_seqlens_kv_padded->data.dptr;

  void *devPtrDropoutSeed = rng_state->data.dptr;
  void *devPtrDropoutOffset =
      reinterpret_cast<void *>(reinterpret_cast<uint64_t *>(rng_state->data.dptr) + 1);

  size_t workspace_size = 0;

  fused_attn_arbitrary_seqlen_bwd_impl(
      batch, num_attn_heads, num_gqa_groups, max_seqlen_q, max_seqlen_kv, head_dim, head_dim,
      max_batch_size, max_tokens_q, max_tokens_kv, bias_b, bias_h, attn_scale, p_dropout,
      qkv_layout, bias_type, mask_type, window_size_left, window_size_right, deterministic, devPtrQ,
      devPtrK, devPtrV, devPtrO, devPtrSoftmaxStats, devPtrBias, devPtrdQ, devPtrdK, devPtrdV,
      devPtrdO, devPtrdBias, devPtrDropoutSeed, devPtrDropoutOffset, devPtrCuSeqlensQ,
      devPtrCuSeqlensKV, devPtrSeqOffsetsQ, devPtrSeqOffsetsKV, get_cudnn_fe_dtype(QKV_type),
      workspace->data.dptr, &workspace_size, stream, handle);

  if (workspace_size > 0) {
    if (workspace->data.dptr == nullptr) {
      workspace->data.shape = {workspace_size};
      workspace->data.dtype = DType::kByte;
      return;
    }
  } else if (workspace_size == 0) {
    workspace->data.shape = {1};
    workspace->data.dtype = DType::kByte;
    return;
  } else {
    NVTE_ERROR("Unexpected workspace_size.");
  }
}

void fused_attn_arbitrary_seqlen_fwd(
    size_t batch, size_t num_attn_heads, size_t num_gqa_groups, size_t max_seqlen_q,
    size_t max_seqlen_kv, size_t head_dim_qk, size_t head_dim_v, size_t num_tokens_q,
    size_t num_tokens_kv, size_t num_pages_k, size_t num_pages_v, size_t page_size_k,
    size_t page_size_v, size_t max_pages_per_seq_k, size_t max_pages_per_seq_v, bool is_training,
    float attn_scale, float p_dropout, NVTE_QKV_Layout qkv_layout, NVTE_Bias_Type bias_type,
    NVTE_Mask_Type mask_type, int64_t window_size_left, int64_t window_size_right,
    const Tensor *input_Q, const Tensor *input_K, const Tensor *input_V, const Tensor *input_Bias,
    Tensor *output_O, NVTETensorPack *Aux_CTX_Tensors, const Tensor *cu_seqlens_q,
    const Tensor *cu_seqlens_kv, const Tensor *cu_seqlens_q_padded,
    const Tensor *cu_seqlens_kv_padded, const Tensor *page_table_k, const Tensor *page_table_v,
    const Tensor *rng_state, Tensor *workspace, cudaStream_t stream, cudnnHandle_t handle) {
  using namespace transformer_engine;

  const auto QKV_type = input_Q->data.dtype;
  NVTE_QKV_Format qkv_format = nvte_get_qkv_format(qkv_layout);
  void *devPtrQ = input_Q->data.dptr;
  void *devPtrK = input_K->data.dptr;
  void *devPtrV = input_V->data.dptr;
  void *devPtrO = output_O->data.dptr;
  void *devPtrS = nullptr;
  void *devPtrBias = nullptr;
  size_t bias_b = 0;
  size_t bias_h = 0;
  if ((bias_type != NVTE_Bias_Type::NVTE_NO_BIAS) && (bias_type != NVTE_Bias_Type::NVTE_ALIBI)) {
    devPtrBias = input_Bias->data.dptr;
    bias_b = input_Bias->data.shape[0];
    bias_h = input_Bias->data.shape[1];
  }

  void *devPtrCuSeqlensQ = cu_seqlens_q->data.dptr;
  void *devPtrCuSeqlensKV = cu_seqlens_kv->data.dptr;
  void *devPtrSeqOffsetsQ = cu_seqlens_q_padded->data.dptr;
  void *devPtrSeqOffsetsKV = cu_seqlens_kv_padded->data.dptr;
  void *devPtrPageTableK = page_table_k->data.dptr;
  void *devPtrPageTableV = page_table_v->data.dptr;

  size_t max_batch_size = 0;
  size_t max_tokens_q = 0;
  size_t max_tokens_kv = 0;
  if (qkv_format == NVTE_QKV_Format::NVTE_THD) {
    max_batch_size = get_max_batch_size(batch);
    max_tokens_q = get_max_tokens(num_tokens_q);
    max_tokens_kv = get_max_tokens(num_tokens_kv);
  }

  if (Aux_CTX_Tensors->size == 0) {
    const auto cudnn_runtime_version = cudnnGetVersion();
    if ((bias_type != NVTE_NO_BIAS) && (bias_type != NVTE_ALIBI)) {
      Aux_CTX_Tensors->size = 3;
      Tensor *output_S = reinterpret_cast<Tensor *>(Aux_CTX_Tensors->tensors[0]);
      output_S->data.dptr = nullptr;
      if (qkv_format == NVTE_QKV_Format::NVTE_THD && cudnn_runtime_version >= 90600) {
        output_S->data.shape = {max_tokens_q, num_attn_heads, 1};
      } else {
        output_S->data.shape = {batch, num_attn_heads, max_seqlen_q, 1};
      }
      output_S->data.dtype = DType::kFloat32;
      Tensor *output_rng_state = reinterpret_cast<Tensor *>(Aux_CTX_Tensors->tensors[1]);
      output_rng_state->data.dptr = nullptr;
      output_rng_state->data.shape = {2};
      output_rng_state->data.dtype = DType::kInt64;
      Tensor *output_bias = reinterpret_cast<Tensor *>(Aux_CTX_Tensors->tensors[2]);
      output_bias->data.dptr = nullptr;
      output_bias->data.shape = {bias_b, bias_h, max_seqlen_q, max_seqlen_kv};
      output_bias->data.dtype = QKV_type;
    } else {
      Aux_CTX_Tensors->size = 2;
      Tensor *output_S = reinterpret_cast<Tensor *>(Aux_CTX_Tensors->tensors[0]);
      output_S->data.dptr = nullptr;
      if (qkv_format == NVTE_QKV_Format::NVTE_THD && cudnn_runtime_version >= 90600) {
        output_S->data.shape = {max_tokens_q, num_attn_heads, 1};
      } else {
        output_S->data.shape = {batch, num_attn_heads, max_seqlen_q, 1};
      }
      output_S->data.dtype = DType::kFloat32;
      Tensor *output_rng_state = reinterpret_cast<Tensor *>(Aux_CTX_Tensors->tensors[1]);
      output_rng_state->data.dptr = nullptr;
      output_rng_state->data.shape = {2};
      output_rng_state->data.dtype = DType::kInt64;
    }
  } else if (Aux_CTX_Tensors->size == 2) {
    Tensor *output_S = reinterpret_cast<Tensor *>(Aux_CTX_Tensors->tensors[0]);
    devPtrS = output_S->data.dptr;
    Tensor *output_rng_state = reinterpret_cast<Tensor *>(Aux_CTX_Tensors->tensors[1]);
    output_rng_state->data.dptr = rng_state->data.dptr;
  } else if (Aux_CTX_Tensors->size == 3) {
    Tensor *output_S = reinterpret_cast<Tensor *>(Aux_CTX_Tensors->tensors[0]);
    devPtrS = output_S->data.dptr;
    Tensor *output_rng_state = reinterpret_cast<Tensor *>(Aux_CTX_Tensors->tensors[1]);
    output_rng_state->data.dptr = rng_state->data.dptr;
    Tensor *output_bias = reinterpret_cast<Tensor *>(Aux_CTX_Tensors->tensors[2]);
    output_bias->data.dptr = devPtrBias;
  } else {
    NVTE_ERROR("Unexpected Aux_CTX_Tensors->size.");
  }

  void *devPtrDropoutSeed = rng_state->data.dptr;
  void *devPtrDropoutOffset =
      reinterpret_cast<void *>(reinterpret_cast<uint64_t *>(rng_state->data.dptr) + 1);

  size_t workspace_size = 0;

  fused_attn_arbitrary_seqlen_fwd_impl(
      batch, num_attn_heads, num_gqa_groups, max_seqlen_q, max_seqlen_kv, head_dim_qk, head_dim_v,
      max_batch_size, max_tokens_q, max_tokens_kv, num_pages_k, num_pages_v, page_size_k,
      page_size_v, max_pages_per_seq_k, max_pages_per_seq_v, bias_b, bias_h, is_training,
      attn_scale, p_dropout, qkv_layout, bias_type, mask_type, window_size_left, window_size_right,
      devPtrQ, devPtrK, devPtrV, devPtrBias, devPtrS, devPtrO, devPtrDropoutSeed,
      devPtrDropoutOffset, devPtrCuSeqlensQ, devPtrCuSeqlensKV, devPtrPageTableK, devPtrPageTableV,
      devPtrSeqOffsetsQ, devPtrSeqOffsetsKV, get_cudnn_fe_dtype(QKV_type), workspace->data.dptr,
      &workspace_size, stream, handle);

  if (workspace_size > 0) {
    if (workspace->data.dptr == nullptr) {
      workspace->data.shape = {workspace_size};
      workspace->data.dtype = DType::kByte;
      return;
    }
  } else if (workspace_size == 0) {
    workspace->data.shape = {1};
    workspace->data.dtype = DType::kByte;
    return;
  } else {
    NVTE_ERROR("Unexpected workspace_size.");
  }
}

void fused_attn_arbitrary_seqlen_bwd(
    size_t batch, size_t num_attn_heads, size_t num_gqa_groups, size_t max_seqlen_q,
    size_t max_seqlen_kv, size_t head_dim_qk, size_t head_dim_v, size_t num_tokens_q,
    size_t num_tokens_kv, float attn_scale, float p_dropout, NVTE_QKV_Layout qkv_layout,
    NVTE_Bias_Type bias_type, NVTE_Mask_Type mask_type, int64_t window_size_left,
    int64_t window_size_right, bool deterministic, const Tensor *input_Q, const Tensor *input_K,
    const Tensor *input_V, const Tensor *input_O, const Tensor *input_dO, const Tensor *input_Bias,
    Tensor *output_S, Tensor *output_dQ, Tensor *output_dK, Tensor *output_dV, Tensor *output_dBias,
    const Tensor *cu_seqlens_q, const Tensor *cu_seqlens_kv, const Tensor *cu_seqlens_q_padded,
    const Tensor *cu_seqlens_kv_padded, const Tensor *rng_state, Tensor *workspace,
    cudaStream_t stream, cudnnHandle_t handle) {
  using namespace transformer_engine;
  const auto QKV_type = input_Q->data.dtype;
  void *devPtrQ = input_Q->data.dptr;
  void *devPtrK = input_K->data.dptr;
  void *devPtrV = input_V->data.dptr;
  void *devPtrO = input_O->data.dptr;
  void *devPtrdO = input_dO->data.dptr;
  void *devPtrBias = nullptr;
  void *devPtrdBias = nullptr;
  size_t bias_b = 0;
  size_t bias_h = 0;
  if ((bias_type != NVTE_Bias_Type::NVTE_NO_BIAS) && (bias_type != NVTE_Bias_Type::NVTE_ALIBI)) {
    devPtrBias = input_Bias->data.dptr;
    devPtrdBias = output_dBias->data.dptr;
    bias_b = output_dBias->data.shape[0];
    bias_h = output_dBias->data.shape[1];
  }

  size_t max_batch_size = 0;
  size_t max_tokens_q = 0;
  size_t max_tokens_kv = 0;
  NVTE_QKV_Format qkv_format = nvte_get_qkv_format(qkv_layout);
  if (qkv_format == NVTE_QKV_Format::NVTE_THD) {
    max_batch_size = get_max_batch_size(batch);
    max_tokens_q = get_max_tokens(num_tokens_q);
    max_tokens_kv = get_max_tokens(num_tokens_kv);
  }

  void *devPtrdQ = output_dQ->data.dptr;
  void *devPtrdK = output_dK->data.dptr;
  void *devPtrdV = output_dV->data.dptr;
  void *devPtrSoftmaxStats = nullptr;
  devPtrSoftmaxStats = output_S->data.dptr;

  void *devPtrCuSeqlensQ = cu_seqlens_q->data.dptr;
  void *devPtrCuSeqlensKV = cu_seqlens_kv->data.dptr;
  void *devPtrSeqOffsetsQ = cu_seqlens_q_padded->data.dptr;
  void *devPtrSeqOffsetsKV = cu_seqlens_kv_padded->data.dptr;

  void *devPtrDropoutSeed = rng_state->data.dptr;
  void *devPtrDropoutOffset =
      reinterpret_cast<void *>(reinterpret_cast<uint64_t *>(rng_state->data.dptr) + 1);

  size_t workspace_size = 0;

  fused_attn_arbitrary_seqlen_bwd_impl(
      batch, num_attn_heads, num_gqa_groups, max_seqlen_q, max_seqlen_kv, head_dim_qk, head_dim_v,
      max_batch_size, max_tokens_q, max_tokens_kv, bias_b, bias_h, attn_scale, p_dropout,
      qkv_layout, bias_type, mask_type, window_size_left, window_size_right, deterministic, devPtrQ,
      devPtrK, devPtrV, devPtrO, devPtrSoftmaxStats, devPtrBias, devPtrdQ, devPtrdK, devPtrdV,
      devPtrdO, devPtrdBias, devPtrDropoutSeed, devPtrDropoutOffset, devPtrCuSeqlensQ,
      devPtrCuSeqlensKV, devPtrSeqOffsetsQ, devPtrSeqOffsetsKV, get_cudnn_fe_dtype(QKV_type),
      workspace->data.dptr, &workspace_size, stream, handle);

  if (workspace_size > 0) {
    if (workspace->data.dptr == nullptr) {
      workspace->data.shape = {workspace_size};
      workspace->data.dtype = DType::kByte;
      return;
    }
  } else if (workspace_size == 0) {
    workspace->data.shape = {1};
    workspace->data.dtype = DType::kByte;
    return;
  } else {
    NVTE_ERROR("Unexpected workspace_size.");
  }
}
}  // namespace transformer_engine
#endif  // CUDNN_VERSION >= 8900<|MERGE_RESOLUTION|>--- conflicted
+++ resolved
@@ -486,7 +486,6 @@
   bool is_dropout = (dropout_probability != 0.0f);
   bool is_ragged = (nvte_get_qkv_format(layout) == NVTE_QKV_Format::NVTE_THD);
   const auto cudnn_runtime_version = cudnnGetVersion();
-<<<<<<< HEAD
   const int device_id = cuda::current_device();
   const int sm_arch_ = cuda::sm_arch(device_id);
 
@@ -497,8 +496,6 @@
     NVTE_CHECK(is_padding, "Paged attention requires padding masks!");
   }
 
-=======
->>>>>>> 544dd14b
   // keep original batch size because cu_seqlens are created with [b+1] shape
   int64_t actual_b = b;
   if (is_ragged && cudnn_runtime_version >= 90600) {
