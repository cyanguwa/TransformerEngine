--- conflicted
+++ resolved
@@ -48,7 +48,6 @@
 namespace transformer_engine {
 namespace fused_attn {
 void fused_attn_arbitrary_seqlen_fwd_impl(
-<<<<<<< HEAD
                 int64_t b, int64_t h, int64_t hg, int64_t s_q, int64_t s_kv, int64_t d,
                 int64_t bias_b, int64_t bias_h,
                 bool is_training, float scaling_factor, float dropout_probability,
@@ -308,265 +307,10 @@
                 + seqlen_offsets_workspace_size;
             return;
         }
-=======
-    int64_t b, int64_t h, int64_t hg, int64_t s_q, int64_t s_kv, int64_t d, int64_t bias_b,
-    int64_t bias_h, bool is_training, float scaling_factor, float dropout_probability,
-    NVTE_QKV_Layout layout, NVTE_Bias_Type bias_type, NVTE_Mask_Type mask_type, void *devPtrQ,
-    void *devPtrK, void *devPtrV, void *devPtrBias, void *devPtrSoftmaxStats, void *devPtrO,
-    void *devPtrDropoutSeed, void *devPtrDropoutOffset, void *devPtrCuSeqlensQ,
-    void *devPtrCuSeqlensKV, void *devPtrSeqOffsetsQ, void *devPtrSeqOffsetsK,
-    void *devPtrSeqOffsetsV, void *devPtrSeqOffsetsO, cudnn_frontend::DataType_t tensorType,
-    void *workspace, size_t *workspace_size, cudaStream_t stream, cudnnHandle_t handle) {
-  using namespace transformer_engine;
-  bool is_bias = (bias_type == NVTE_Bias_Type::NVTE_POST_SCALE_BIAS);
-  bool is_alibi = (bias_type == NVTE_Bias_Type::NVTE_ALIBI);
-  bool is_causal = ((mask_type == NVTE_Mask_Type::NVTE_CAUSAL_MASK) ||
-                    (mask_type == NVTE_Mask_Type::NVTE_PADDING_CAUSAL_MASK));
-  bool is_padding = ((mask_type == NVTE_Mask_Type::NVTE_PADDING_MASK) ||
-                     (mask_type == NVTE_Mask_Type::NVTE_PADDING_CAUSAL_MASK));
-  bool is_dropout = (is_training && dropout_probability != 0.0f);
-  bool is_ragged = (nvte_get_qkv_format(layout) == NVTE_QKV_Format::NVTE_THD);
-  if (is_ragged) {
-    NVTE_CHECK(is_padding, "Ragged QKV input requires padding or padding_causal mask!");
-  }
-
-  try {
-    FADescriptor_v1 descriptor{b,
-                               h,
-                               hg,
-                               s_q,
-                               s_kv,
-                               d,
-                               bias_b,
-                               bias_h,
-                               scaling_factor,
-                               is_training,
-                               dropout_probability,
-                               layout,
-                               bias_type,
-                               mask_type,
-                               tensorType,
-                               tensorType};
-
-    namespace fe = cudnn_frontend;
-    using graph_and_tensors =
-        std::tuple<std::shared_ptr<fe::graph::Graph>,
-                   std::shared_ptr<fe::graph::Tensor_attributes>,   // Q
-                   std::shared_ptr<fe::graph::Tensor_attributes>,   // K
-                   std::shared_ptr<fe::graph::Tensor_attributes>,   // V
-                   std::shared_ptr<fe::graph::Tensor_attributes>,   // attn_scale
-                   std::shared_ptr<fe::graph::Tensor_attributes>,   // O
-                   std::shared_ptr<fe::graph::Tensor_attributes>,   // Stats
-                   std::shared_ptr<fe::graph::Tensor_attributes>,   // bias
-                   std::shared_ptr<fe::graph::Tensor_attributes>,   // seq_q
-                   std::shared_ptr<fe::graph::Tensor_attributes>,   // seq_kv
-                   std::shared_ptr<fe::graph::Tensor_attributes>,   // offset_q
-                   std::shared_ptr<fe::graph::Tensor_attributes>,   // offset_k
-                   std::shared_ptr<fe::graph::Tensor_attributes>,   // offset_v
-                   std::shared_ptr<fe::graph::Tensor_attributes>,   // offset_o
-                   std::shared_ptr<fe::graph::Tensor_attributes>,   // dropout_seed
-                   std::shared_ptr<fe::graph::Tensor_attributes>>;  // dropout_offset
-
-    using CacheType = std::map<FADescriptor_v1, graph_and_tensors>;
-    static thread_local CacheType sdpa_f16_fprop_cache;
-
-    // Get plan from cache if cache is available, otherwise create one
-    auto get_graph = [&](CacheType &cache, const FADescriptor_v1 &descriptor) -> graph_and_tensors {
-      // if hit, return
-      auto it = cache.find(descriptor);
-      if (it != cache.end()) {
-        auto graph = it->second;
-        return graph;
-      }
-
-      // otherwise, build the op_graph and the plan. Then update cache
-      auto mha_graph = std::make_shared<fe::graph::Graph>();
-      mha_graph->set_io_data_type(tensorType)
-          .set_intermediate_data_type(fe::DataType_t::FLOAT)
-          .set_compute_data_type(fe::DataType_t::FLOAT);
-
-      std::shared_ptr<fe::graph::Tensor_attributes> Q, K, V, attn_scale;
-      std::shared_ptr<fe::graph::Tensor_attributes> bias, seq_q, seq_kv;
-      std::shared_ptr<fe::graph::Tensor_attributes> offset_q, offset_k, offset_v, offset_o;
-      std::shared_ptr<fe::graph::Tensor_attributes> dropout_seed, dropout_offset;
-
-      offset_q = mha_graph->tensor(fe::graph::Tensor_attributes()
-                                       .set_name("offset_q")
-                                       .set_dim({b + 1, 1, 1, 1})
-                                       .set_stride({1, 1, 1, 1})
-                                       .set_data_type(fe::DataType_t::INT32));
-      offset_k = mha_graph->tensor(fe::graph::Tensor_attributes()
-                                       .set_name("offset_k")
-                                       .set_dim({b + 1, 1, 1, 1})
-                                       .set_stride({1, 1, 1, 1})
-                                       .set_data_type(fe::DataType_t::INT32));
-      offset_v = mha_graph->tensor(fe::graph::Tensor_attributes()
-                                       .set_name("offset_v")
-                                       .set_dim({b + 1, 1, 1, 1})
-                                       .set_stride({1, 1, 1, 1})
-                                       .set_data_type(fe::DataType_t::INT32));
-      offset_o = mha_graph->tensor(fe::graph::Tensor_attributes()
-                                       .set_name("offset_o")
-                                       .set_dim({b + 1, 1, 1, 1})
-                                       .set_stride({1, 1, 1, 1})
-                                       .set_data_type(fe::DataType_t::INT32));
-
-      std::vector<int64_t> q_stride(4);
-      std::vector<int64_t> k_stride(4);
-      std::vector<int64_t> v_stride(4);
-      generateMatrixStrides(b, h, s_q, s_kv, d, q_stride.data(), layout,
-                            NVTE_QKV_Matrix::NVTE_Q_Matrix);
-      generateMatrixStrides(b, hg, s_q, s_kv, d, k_stride.data(), layout,
-                            NVTE_QKV_Matrix::NVTE_K_Matrix);
-      generateMatrixStrides(b, hg, s_q, s_kv, d, v_stride.data(), layout,
-                            NVTE_QKV_Matrix::NVTE_V_Matrix);
-
-      if (is_ragged) {
-        Q = mha_graph->tensor(fe::graph::Tensor_attributes()
-                                  .set_name("Q")
-                                  .set_dim({b, h, s_q, d})
-                                  .set_stride(q_stride)
-                                  .set_ragged_offset(offset_q));
-        K = mha_graph->tensor(fe::graph::Tensor_attributes()
-                                  .set_name("K")
-                                  .set_dim({b, hg, s_kv, d})
-                                  .set_stride(k_stride)
-                                  .set_ragged_offset(offset_k));
-        V = mha_graph->tensor(fe::graph::Tensor_attributes()
-                                  .set_name("V")
-                                  .set_dim({b, hg, s_kv, d})
-                                  .set_stride(v_stride)
-                                  .set_ragged_offset(offset_v));
-      } else {
-        Q = mha_graph->tensor(fe::graph::Tensor_attributes()
-                                  .set_name("Q")
-                                  .set_dim({b, h, s_q, d})
-                                  .set_stride(q_stride));
-        K = mha_graph->tensor(fe::graph::Tensor_attributes()
-                                  .set_name("K")
-                                  .set_dim({b, hg, s_kv, d})
-                                  .set_stride(k_stride));
-        V = mha_graph->tensor(fe::graph::Tensor_attributes()
-                                  .set_name("V")
-                                  .set_dim({b, hg, s_kv, d})
-                                  .set_stride(v_stride));
-      }
-
-      attn_scale = mha_graph->tensor(fe::graph::Tensor_attributes()
-                                         .set_name("attn_scale")
-                                         .set_dim({1, 1, 1, 1})
-                                         .set_stride({1, 1, 1, 1})
-                                         .set_is_pass_by_value(true)
-                                         .set_data_type(fe::DataType_t::FLOAT));
-
-      fe::graph::SDPA_attributes sdpa_options;
-      sdpa_options = fe::graph::SDPA_attributes()
-                         .set_name("flash_attention")
-                         .set_is_inference(false)
-                         .set_causal_mask(is_causal)
-                         .set_attn_scale(attn_scale);
-
-      sdpa_options.set_alibi_mask(is_alibi);
-
-      if (is_bias) {
-        bias = mha_graph->tensor(fe::graph::Tensor_attributes()
-                                     .set_name("bias")
-                                     .set_dim({bias_b, bias_h, s_q, s_kv})
-                                     .set_stride({bias_h * s_q * s_kv, s_q * s_kv, s_kv, 1}));
-        sdpa_options.set_bias(bias);
-      }
-
-      if (is_padding) {
-        seq_q = mha_graph->tensor(fe::graph::Tensor_attributes()
-                                      .set_name("seq_q")
-                                      .set_dim({b, 1, 1, 1})
-                                      .set_stride({1, 1, 1, 1})
-                                      .set_data_type(fe::DataType_t::INT32));
-        seq_kv = mha_graph->tensor(fe::graph::Tensor_attributes()
-                                       .set_name("seq_kv")
-                                       .set_dim({b, 1, 1, 1})
-                                       .set_stride({1, 1, 1, 1})
-                                       .set_data_type(fe::DataType_t::INT32));
-        sdpa_options.set_padding_mask(is_padding).set_seq_len_q(seq_q).set_seq_len_kv(seq_kv);
-      }
-
-      if (is_dropout) {
-        dropout_seed = mha_graph->tensor(fe::graph::Tensor_attributes()
-                                             .set_name("Seed")
-                                             .set_dim({1, 1, 1, 1})
-                                             .set_stride({1, 1, 1, 1})
-                                             .set_data_type(fe::DataType_t::INT64));
-        dropout_offset = mha_graph->tensor(fe::graph::Tensor_attributes()
-                                               .set_name("Offset")
-                                               .set_dim({1, 1, 1, 1})
-                                               .set_stride({1, 1, 1, 1})
-                                               .set_data_type(fe::DataType_t::INT64));
-        sdpa_options.set_dropout(dropout_probability, dropout_seed, dropout_offset);
-      }
-
-      auto [O, Stats] = mha_graph->sdpa(Q, K, V, sdpa_options);
-
-      std::vector<int64_t> o_stride(4);
-      generateMatrixStrides(b, h, s_q, s_kv, d, o_stride.data(), layout,
-                            NVTE_QKV_Matrix::NVTE_O_Matrix);
-      if (is_ragged) {
-        O->set_output(true)
-            .set_dim({b, h, s_q, d})
-            .set_stride(o_stride)
-            .set_ragged_offset(offset_o);
-      } else {
-        O->set_output(true).set_dim({b, h, s_q, d}).set_stride(o_stride);
-      }
-
-      Stats->set_output(true)
-          .set_data_type(fe::DataType_t::FLOAT)
-          .set_dim({b, h, s_q, 1})
-          .set_stride({h * s_q, s_q, 1, 1});
-
-      std::tuple<std::shared_ptr<fe::graph::Tensor_attributes>,  // Q
-                 std::shared_ptr<fe::graph::Tensor_attributes>,  // K
-                 std::shared_ptr<fe::graph::Tensor_attributes>,  // V
-                 std::shared_ptr<fe::graph::Tensor_attributes>,  // attn_scale
-                 std::shared_ptr<fe::graph::Tensor_attributes>>  // O
-          key_tensors_tuple = std::make_tuple(Q, K, V, attn_scale, O);
-      auto Stats_tuple = std::make_tuple(Stats);
-      auto bias_tuple = is_bias ? std::make_tuple(bias) : std::make_tuple(nullptr);
-      auto padding_tuple =
-          is_padding ? std::make_tuple(seq_q, seq_kv) : std::make_tuple(nullptr, nullptr);
-      auto offset_tuple = is_ragged ? std::make_tuple(offset_q, offset_k, offset_v, offset_o)
-                                    : std::make_tuple(nullptr, nullptr, nullptr, nullptr);
-      auto dropout_tuple = is_dropout ? std::make_tuple(dropout_seed, dropout_offset)
-                                      : std::make_tuple(nullptr, nullptr);
-
-      NVTE_CHECK_CUDNN_FE(mha_graph->validate());
-      NVTE_CHECK_CUDNN_FE(mha_graph->build_operation_graph(handle));
-      NVTE_CHECK_CUDNN_FE(mha_graph->create_execution_plans({fe::HeurMode_t::A}));
-      NVTE_CHECK_CUDNN_FE(mha_graph->check_support(handle));
-      NVTE_CHECK_CUDNN_FE(mha_graph->build_plans(handle));
-
-      auto return_tuple = std::tuple_cat(std::make_tuple(mha_graph), key_tensors_tuple, Stats_tuple,
-                                         bias_tuple, padding_tuple, offset_tuple, dropout_tuple);
-      cache.insert({descriptor, return_tuple});
-
-      return return_tuple;
-    };
-
-    auto [mha_graph, Q, K, V, attn_scale, O, Stats, bias, seq_q, seq_kv, offset_q, offset_k,
-          offset_v, offset_o, dropout_seed, dropout_offset] =
-        get_graph(sdpa_f16_fprop_cache, descriptor);
-
-    auto plan_workspace_size = mha_graph->get_workspace_size();
-    // Exit to request upper level API to allocate memory if needed
-    size_t actual_seqlen_workspace_size = 2 * b * sizeof(int32_t);
-    if (workspace == nullptr) {
-      *workspace_size = plan_workspace_size + actual_seqlen_workspace_size;
-      return;
-    }
 
     // cuDNN stream check needs to be moved here to support dummy kernel calls with
     // null streams for sizing the cuDNN workspace.
     NVTE_CHECK_CUDNN(cudnnSetStream(handle, stream));
->>>>>>> d71fc946
 
     // Build variant pack
     std::unordered_map<std::shared_ptr<fe::graph::Tensor_attributes>, void *> variant_pack = {
@@ -574,22 +318,24 @@
         {V, devPtrV}, {attn_scale, &scaling_factor},
         {O, devPtrO}, {Stats, devPtrSoftmaxStats}};
 
-<<<<<<< HEAD
-        if (is_padding) {
-            constexpr size_t nthreads_per_block = 128;
-            const size_t grid = (b + nthreads_per_block - 1) / nthreads_per_block;
-            void *devActualSeqlenQ = static_cast<int8_t *>(workspace) + plan_workspace_size;
-            void *devActualSeqlenKV = static_cast<int8_t *>(devActualSeqlenQ) + b * sizeof(int32_t);
-            cu_seqlens_to_actual_seqlens<<<grid, nthreads_per_block, 0, stream>>>(
-                b, static_cast<const int32_t *>(devPtrCuSeqlensQ),
-                static_cast<const int32_t *>(devPtrCuSeqlensKV),
-                static_cast<int32_t *>(devActualSeqlenQ),
-                static_cast<int32_t *>(devActualSeqlenKV));
-            variant_pack[seq_q]  = devActualSeqlenQ;
-            variant_pack[seq_kv] = devActualSeqlenKV;
-        }
-
-        if (is_ragged) {
+    if (is_bias) {
+      variant_pack[bias] = devPtrBias;
+    }
+
+    if (is_padding) {
+      constexpr size_t nthreads_per_block = 128;
+      const size_t grid = (b + nthreads_per_block - 1) / nthreads_per_block;
+      void *devActualSeqlenQ = static_cast<int8_t *>(workspace) + plan_workspace_size;
+      void *devActualSeqlenKV = static_cast<int8_t *>(devActualSeqlenQ) + b * sizeof(int32_t);
+      cu_seqlens_to_actual_seqlens<<<grid, nthreads_per_block, 0, stream>>>(
+          b, static_cast<const int32_t *>(devPtrCuSeqlensQ),
+          static_cast<const int32_t *>(devPtrCuSeqlensKV), static_cast<int32_t *>(devActualSeqlenQ),
+          static_cast<int32_t *>(devActualSeqlenKV));
+      variant_pack[seq_q] = devActualSeqlenQ;
+      variant_pack[seq_kv] = devActualSeqlenKV;
+    }
+
+    if (is_ragged) {
             constexpr size_t nthreads_per_block = 128;
             const size_t grid = (b + nthreads_per_block) / nthreads_per_block;
             void *devOffsetsQ = static_cast<int8_t *>(workspace)
@@ -609,32 +355,18 @@
             variant_pack[offset_k] = devOffsetsK;
             variant_pack[offset_v] = devOffsetsV;
             variant_pack[offset_o] = devOffsetsO;
-        }
-
-        if (is_dropout) {
+    }
+
+    if (is_dropout) {
             variant_pack[dropout_seed] = devPtrDropoutSeed;
             variant_pack[dropout_offset] = devPtrDropoutOffset;
-        }
-=======
-    if (is_bias) {
-      variant_pack[bias] = devPtrBias;
-    }
->>>>>>> d71fc946
-
-    if (is_padding) {
-      constexpr size_t nthreads_per_block = 128;
-      const size_t grid = (b + nthreads_per_block - 1) / nthreads_per_block;
-      void *devActualSeqlenQ = static_cast<int8_t *>(workspace) + plan_workspace_size;
-      void *devActualSeqlenKV = static_cast<int8_t *>(devActualSeqlenQ) + b * sizeof(int32_t);
-      cu_seqlens_to_actual_seqlens<<<grid, nthreads_per_block, 0, stream>>>(
-          b, static_cast<const int32_t *>(devPtrCuSeqlensQ),
-          static_cast<const int32_t *>(devPtrCuSeqlensKV), static_cast<int32_t *>(devActualSeqlenQ),
-          static_cast<int32_t *>(devActualSeqlenKV));
-      variant_pack[seq_q] = devActualSeqlenQ;
-      variant_pack[seq_kv] = devActualSeqlenKV;
-    }
-
-<<<<<<< HEAD
+    }
+    NVTE_CHECK_CUDNN_FE(mha_graph->execute(handle, variant_pack, workspace));
+  } catch (cudnn_frontend::cudnnException &e) {
+        NVTE_ERROR(e.what());
+  }
+}
+
 void fused_attn_arbitrary_seqlen_bwd_impl(
                 int64_t b, int64_t h, int64_t hg, int64_t s_q, int64_t s_kv, int64_t d,
                 int64_t bias_b, int64_t bias_h,
@@ -657,16 +389,7 @@
         || (mask_type == NVTE_Mask_Type::NVTE_PADDING_CAUSAL_MASK));
     bool is_dropout = (dropout_probability != 0.0f);
     bool is_ragged = (nvte_get_qkv_format(layout) == NVTE_QKV_Format::NVTE_THD);
-=======
->>>>>>> d71fc946
-    if (is_ragged) {
-      variant_pack[offset_q] = devPtrSeqOffsetsQ;
-      variant_pack[offset_k] = devPtrSeqOffsetsK;
-      variant_pack[offset_v] = devPtrSeqOffsetsV;
-      variant_pack[offset_o] = devPtrSeqOffsetsO;
-    }
-
-<<<<<<< HEAD
+
     try {
         FADescriptor_v1 descriptor{b,                   h,
                                    hg,                  s_q,
@@ -953,324 +676,47 @@
                 + seqlen_offsets_workspace_size;
             return;
         }
-=======
-    if (is_dropout) {
-      variant_pack[dropout_seed] = devPtrDropoutSeed;
-      variant_pack[dropout_offset] = devPtrDropoutOffset;
-    }
->>>>>>> d71fc946
-
-    NVTE_CHECK_CUDNN_FE(mha_graph->execute(handle, variant_pack, workspace));
-  } catch (cudnn_frontend::cudnnException &e) {
-    NVTE_ERROR(e.what());
-  }
-}
-
-void fused_attn_arbitrary_seqlen_bwd_impl(
-    int64_t b, int64_t h, int64_t hg, int64_t s_q, int64_t s_kv, int64_t d, int64_t bias_b,
-    int64_t bias_h, float scaling_factor, float dropout_probability, NVTE_QKV_Layout layout,
-    NVTE_Bias_Type bias_type, NVTE_Mask_Type mask_type, void *devPtrQ, void *devPtrKTranspose,
-    void *devPtrVTranspose, void *devPtrO, void *devPtrSoftmaxStats, void *devPtrBias,
-    void *devPtrdQ, void *devPtrdK, void *devPtrdV, void *devPtrdO, void *devPtrdBias,
-    void *devPtrDropoutSeed, void *devPtrDropoutOffset, void *devPtrCuSeqlensQ,
-    void *devPtrCuSeqlensKV, void *devPtrSeqOffsetsQ, void *devPtrSeqOffsetsK,
-    void *devPtrSeqOffsetsV, void *devPtrSeqOffsetsO, cudnn_frontend::DataType_t tensorType,
-    void *workspace, size_t *workspace_size, cudaStream_t stream, cudnnHandle_t handle) {
-  using namespace transformer_engine;
-  bool is_bias = (bias_type == NVTE_Bias_Type::NVTE_POST_SCALE_BIAS);
-  bool is_alibi = (bias_type == NVTE_Bias_Type::NVTE_ALIBI);
-  bool is_causal = ((mask_type == NVTE_Mask_Type::NVTE_CAUSAL_MASK) ||
-                    (mask_type == NVTE_Mask_Type::NVTE_PADDING_CAUSAL_MASK));
-  bool is_padding = ((mask_type == NVTE_Mask_Type::NVTE_PADDING_MASK) ||
-                     (mask_type == NVTE_Mask_Type::NVTE_PADDING_CAUSAL_MASK));
-  bool is_dropout = (dropout_probability != 0.0f);
-  bool is_ragged = (nvte_get_qkv_format(layout) == NVTE_QKV_Format::NVTE_THD);
-  if (is_ragged) {
-    NVTE_CHECK(is_padding, "Ragged QKV input requires padding or padding_causal mask!");
-  }
-
-  try {
-    FADescriptor_v1 descriptor{b,
-                               h,
-                               hg,
-                               s_q,
-                               s_kv,
-                               d,
-                               bias_b,
-                               bias_h,
-                               scaling_factor,
-                               true,
-                               dropout_probability,
-                               layout,
-                               bias_type,
-                               mask_type,
-                               tensorType,
-                               tensorType};
-
-    namespace fe = cudnn_frontend;
-    using graph_and_tensors =
-        std::tuple<std::shared_ptr<fe::graph::Graph>,
-                   std::shared_ptr<fe::graph::Tensor_attributes>,   // q
-                   std::shared_ptr<fe::graph::Tensor_attributes>,   // k
-                   std::shared_ptr<fe::graph::Tensor_attributes>,   // v
-                   std::shared_ptr<fe::graph::Tensor_attributes>,   // o
-                   std::shared_ptr<fe::graph::Tensor_attributes>,   // dO
-                   std::shared_ptr<fe::graph::Tensor_attributes>,   // stats
-                   std::shared_ptr<fe::graph::Tensor_attributes>,   // attn_scale
-                   std::shared_ptr<fe::graph::Tensor_attributes>,   // dQ
-                   std::shared_ptr<fe::graph::Tensor_attributes>,   // dK
-                   std::shared_ptr<fe::graph::Tensor_attributes>,   // dV
-                   std::shared_ptr<fe::graph::Tensor_attributes>,   // bias
-                   std::shared_ptr<fe::graph::Tensor_attributes>,   // dBias
-                   std::shared_ptr<fe::graph::Tensor_attributes>,   // seq_q
-                   std::shared_ptr<fe::graph::Tensor_attributes>,   // seq_kv
-                   std::shared_ptr<fe::graph::Tensor_attributes>,   // offset_q
-                   std::shared_ptr<fe::graph::Tensor_attributes>,   // offset_k
-                   std::shared_ptr<fe::graph::Tensor_attributes>,   // offset_v
-                   std::shared_ptr<fe::graph::Tensor_attributes>,   // offset_o
-                   std::shared_ptr<fe::graph::Tensor_attributes>,   // dropout_seed
-                   std::shared_ptr<fe::graph::Tensor_attributes>>;  // dropout_offset
-
-    using CacheType = std::map<FADescriptor_v1, graph_and_tensors>;
-    static thread_local CacheType sdpa_f16_bprop_cache;
-
-    // Get plan from cache if cache is available, otherwise create one
-    auto get_graph = [&](CacheType &cache, const FADescriptor_v1 &descriptor) -> graph_and_tensors {
-      // if hit, return
-      auto it = cache.find(descriptor);
-      if (it != cache.end()) {
-        auto graph = it->second;
-        return graph;
+
+    // cuDNN stream check needs to be moved here to support dummy kernel calls with
+    // null streams for sizing the cuDNN workspace.
+    NVTE_CHECK_CUDNN(cudnnSetStream(handle, stream));
+
+    // build variant pack
+    std::unordered_map<std::shared_ptr<fe::graph::Tensor_attributes>, void *> variant_pack = {
+        {q, devPtrQ},
+        {k, devPtrKTranspose},
+        {v, devPtrVTranspose},
+        {o, devPtrO},
+        {dO, devPtrdO},
+        {stats, devPtrSoftmaxStats},
+        {attn_scale, &scaling_factor},
+        {dQ, devPtrdQ},
+        {dK, devPtrdK},
+        {dV, devPtrdV},
+    };
+
+    if (is_bias) {
+      variant_pack[bias] = devPtrBias;
+      if ((bias_b == 1) && (bias_h == h)) {
+        variant_pack[dBias] = devPtrdBias;
+      } else {
+        variant_pack[dBias] = nullptr;
       }
-
-      // otherwise, build the op_graph and the plan. Then update cache
-      auto mha_graph = std::make_shared<fe::graph::Graph>();
-      mha_graph->set_io_data_type(tensorType)
-          .set_intermediate_data_type(fe::DataType_t::FLOAT)
-          .set_compute_data_type(fe::DataType_t::FLOAT);
-
-      std::shared_ptr<fe::graph::Tensor_attributes> q, k, v, o, dO, stats, attn_scale;
-      std::shared_ptr<fe::graph::Tensor_attributes> bias, dBias, seq_q, seq_kv;
-      std::shared_ptr<fe::graph::Tensor_attributes> offset_q, offset_k, offset_v, offset_o;
-      std::shared_ptr<fe::graph::Tensor_attributes> dropout_seed, dropout_offset;
-
-      offset_q = mha_graph->tensor(fe::graph::Tensor_attributes()
-                                       .set_name("offset_q")
-                                       .set_dim({b + 1, 1, 1, 1})
-                                       .set_stride({1, 1, 1, 1})
-                                       .set_data_type(fe::DataType_t::INT32));
-      offset_k = mha_graph->tensor(fe::graph::Tensor_attributes()
-                                       .set_name("offset_k")
-                                       .set_dim({b + 1, 1, 1, 1})
-                                       .set_stride({1, 1, 1, 1})
-                                       .set_data_type(fe::DataType_t::INT32));
-      offset_v = mha_graph->tensor(fe::graph::Tensor_attributes()
-                                       .set_name("offset_v")
-                                       .set_dim({b + 1, 1, 1, 1})
-                                       .set_stride({1, 1, 1, 1})
-                                       .set_data_type(fe::DataType_t::INT32));
-      offset_o = mha_graph->tensor(fe::graph::Tensor_attributes()
-                                       .set_name("offset_o")
-                                       .set_dim({b + 1, 1, 1, 1})
-                                       .set_stride({1, 1, 1, 1})
-                                       .set_data_type(fe::DataType_t::INT32));
-      std::vector<int64_t> q_stride(4);
-      std::vector<int64_t> k_stride(4);
-      std::vector<int64_t> v_stride(4);
-      std::vector<int64_t> o_stride(4);
-      generateMatrixStrides(b, h, s_q, s_kv, d, q_stride.data(), layout,
-                            NVTE_QKV_Matrix::NVTE_Q_Matrix);
-      generateMatrixStrides(b, hg, s_q, s_kv, d, k_stride.data(), layout,
-                            NVTE_QKV_Matrix::NVTE_K_Matrix);
-      generateMatrixStrides(b, hg, s_q, s_kv, d, v_stride.data(), layout,
-                            NVTE_QKV_Matrix::NVTE_V_Matrix);
-      generateMatrixStrides(b, h, s_q, s_kv, d, o_stride.data(), layout,
-                            NVTE_QKV_Matrix::NVTE_O_Matrix);
-
-      if (is_ragged) {
-        q = mha_graph->tensor(fe::graph::Tensor_attributes()
-                                  .set_name("Q")
-                                  .set_dim({b, h, s_q, d})
-                                  .set_stride(q_stride)
-                                  .set_ragged_offset(offset_q));
-        k = mha_graph->tensor(fe::graph::Tensor_attributes()
-                                  .set_name("K")
-                                  .set_dim({b, hg, s_kv, d})
-                                  .set_stride(k_stride)
-                                  .set_ragged_offset(offset_k));
-        v = mha_graph->tensor(fe::graph::Tensor_attributes()
-                                  .set_name("V")
-                                  .set_dim({b, hg, s_kv, d})
-                                  .set_stride(v_stride)
-                                  .set_ragged_offset(offset_v));
-        o = mha_graph->tensor(fe::graph::Tensor_attributes()
-                                  .set_name("O")
-                                  .set_dim({b, h, s_q, d})
-                                  .set_stride(o_stride)
-                                  .set_ragged_offset(offset_o));
-        dO = mha_graph->tensor(fe::graph::Tensor_attributes()
-                                   .set_name("dO")
-                                   .set_dim({b, h, s_q, d})
-                                   .set_stride(o_stride)
-                                   .set_ragged_offset(offset_o));
-      } else {
-        q = mha_graph->tensor(fe::graph::Tensor_attributes()
-                                  .set_name("Q")
-                                  .set_dim({b, h, s_q, d})
-                                  .set_stride(q_stride));
-        k = mha_graph->tensor(fe::graph::Tensor_attributes()
-                                  .set_name("K")
-                                  .set_dim({b, hg, s_kv, d})
-                                  .set_stride(k_stride));
-        v = mha_graph->tensor(fe::graph::Tensor_attributes()
-                                  .set_name("V")
-                                  .set_dim({b, hg, s_kv, d})
-                                  .set_stride(v_stride));
-        o = mha_graph->tensor(fe::graph::Tensor_attributes()
-                                  .set_name("O")
-                                  .set_dim({b, h, s_q, d})
-                                  .set_stride(o_stride));
-        dO = mha_graph->tensor(fe::graph::Tensor_attributes()
-                                   .set_name("dO")
-                                   .set_dim({b, h, s_q, d})
-                                   .set_stride(o_stride));
-      }
-      stats = mha_graph->tensor(fe::graph::Tensor_attributes()
-                                    .set_name("stats")
-                                    .set_dim({b, h, s_q, 1})
-                                    .set_stride({h * s_q, s_q, 1, 1})
-                                    .set_data_type(fe::DataType_t::FLOAT));
-
-      attn_scale = mha_graph->tensor(fe::graph::Tensor_attributes()
-                                         .set_name("attn_scale")
-                                         .set_dim({1, 1, 1, 1})
-                                         .set_stride({1, 1, 1, 1})
-                                         .set_is_pass_by_value(true)
-                                         .set_data_type(fe::DataType_t::FLOAT));
-
-      fe::graph::SDPA_backward_attributes sdpa_backward_options;
-      sdpa_backward_options = fe::graph::SDPA_backward_attributes()
-                                  .set_name("flash_attention_backward")
-                                  .set_causal_mask(is_causal)
-                                  .set_attn_scale(attn_scale);
-
-      sdpa_backward_options.set_alibi_mask(is_alibi);
-
-      if (is_bias) {
-        bias = mha_graph->tensor(fe::graph::Tensor_attributes()
-                                     .set_name("bias")
-                                     .set_dim({bias_b, bias_h, s_q, s_kv})
-                                     .set_stride({bias_h * s_q * s_kv, s_q * s_kv, s_kv, 1}));
-        dBias = mha_graph->tensor(fe::graph::Tensor_attributes()
-                                      .set_name("dBias")
-                                      .set_dim({bias_b, bias_h, s_q, s_kv})
-                                      .set_stride({bias_h * s_q * s_kv, s_q * s_kv, s_kv, 1}));
-        sdpa_backward_options.set_bias(bias);
-        // shapes [1, 1, s, s], [b, 1, s, s], [b, h, s, s]
-        // are not supported for dbias calculation but they are
-        // supported for forward bias calculation
-        if ((bias_b == 1) && (bias_h == h)) {
-          sdpa_backward_options.set_dbias(dBias);
-        }
-      }
-
-      if (is_padding) {
-        seq_q = mha_graph->tensor(fe::graph::Tensor_attributes()
-                                      .set_name("seq_q")
-                                      .set_dim({b, 1, 1, 1})
-                                      .set_stride({1, 1, 1, 1})
-                                      .set_data_type(fe::DataType_t::INT32));
-        seq_kv = mha_graph->tensor(fe::graph::Tensor_attributes()
-                                       .set_name("seq_kv")
-                                       .set_dim({b, 1, 1, 1})
-                                       .set_stride({1, 1, 1, 1})
-                                       .set_data_type(fe::DataType_t::INT32));
-        sdpa_backward_options.set_padding_mask(is_padding)
-            .set_seq_len_q(seq_q)
-            .set_seq_len_kv(seq_kv);
-      }
-
-      if (is_dropout) {
-        dropout_seed = mha_graph->tensor(fe::graph::Tensor_attributes()
-                                             .set_name("Seed")
-                                             .set_dim({1, 1, 1, 1})
-                                             .set_stride({1, 1, 1, 1})
-                                             .set_data_type(fe::DataType_t::INT64));
-        dropout_offset = mha_graph->tensor(fe::graph::Tensor_attributes()
-                                               .set_name("Offset")
-                                               .set_dim({1, 1, 1, 1})
-                                               .set_stride({1, 1, 1, 1})
-                                               .set_data_type(fe::DataType_t::INT64));
-        sdpa_backward_options.set_dropout(dropout_probability, dropout_seed, dropout_offset);
-      }
-
-      auto [dQ, dK, dV] = mha_graph->sdpa_backward(q, k, v, o, dO, stats, sdpa_backward_options);
-
-      if (is_ragged) {
-        dQ->set_output(true)
-            .set_dim({b, h, s_q, d})
-            .set_stride(q_stride)
-            .set_ragged_offset(offset_q);
-        dK->set_output(true)
-            .set_dim({b, hg, s_kv, d})
-            .set_stride(k_stride)
-            .set_ragged_offset(offset_k);
-        dV->set_output(true)
-            .set_dim({b, hg, s_kv, d})
-            .set_stride(v_stride)
-            .set_ragged_offset(offset_v);
-      } else {
-        dQ->set_output(true).set_dim({b, h, s_q, d}).set_stride(q_stride);
-        dK->set_output(true).set_dim({b, hg, s_kv, d}).set_stride(k_stride);
-        dV->set_output(true).set_dim({b, hg, s_kv, d}).set_stride(v_stride);
-      }
-
-      std::tuple<std::shared_ptr<fe::graph::Tensor_attributes>,  // q
-                 std::shared_ptr<fe::graph::Tensor_attributes>,  // k
-                 std::shared_ptr<fe::graph::Tensor_attributes>,  // v
-                 std::shared_ptr<fe::graph::Tensor_attributes>,  // o
-                 std::shared_ptr<fe::graph::Tensor_attributes>,  // dO
-                 std::shared_ptr<fe::graph::Tensor_attributes>,  // stats
-                 std::shared_ptr<fe::graph::Tensor_attributes>,  // attn_scale
-                 std::shared_ptr<fe::graph::Tensor_attributes>,  // dQ
-                 std::shared_ptr<fe::graph::Tensor_attributes>,  // dK
-                 std::shared_ptr<fe::graph::Tensor_attributes>>  // dV
-          key_tensors_tuple = std::make_tuple(q, k, v, o, dO, stats, attn_scale, dQ, dK, dV);
-      auto bias_tuple = is_bias ? std::make_tuple(bias, dBias) : std::make_tuple(nullptr, nullptr);
-      auto padding_tuple =
-          is_padding ? std::make_tuple(seq_q, seq_kv) : std::make_tuple(nullptr, nullptr);
-      auto offset_tuple = is_ragged ? std::make_tuple(offset_q, offset_k, offset_v, offset_o)
-                                    : std::make_tuple(nullptr, nullptr, nullptr, nullptr);
-      auto dropout_tuple = is_dropout ? std::make_tuple(dropout_seed, dropout_offset)
-                                      : std::make_tuple(nullptr, nullptr);
-
-      NVTE_CHECK_CUDNN_FE(mha_graph->validate());
-      NVTE_CHECK_CUDNN_FE(mha_graph->build_operation_graph(handle));
-      NVTE_CHECK_CUDNN_FE(mha_graph->create_execution_plans({fe::HeurMode_t::A}));
-      NVTE_CHECK_CUDNN_FE(mha_graph->check_support(handle));
-      NVTE_CHECK_CUDNN_FE(mha_graph->build_plans(handle));
-
-      auto return_tuple = std::tuple_cat(std::make_tuple(mha_graph), key_tensors_tuple, bias_tuple,
-                                         padding_tuple, offset_tuple, dropout_tuple);
-      cache.insert({descriptor, return_tuple});
-
-      return return_tuple;
-    };
-
-    auto [mha_graph, q, k, v, o, dO, stats, attn_scale, dQ, dK, dV, bias, dBias, seq_q, seq_kv,
-          offset_q, offset_k, offset_v, offset_o, dropout_seed, dropout_offset] =
-        get_graph(sdpa_f16_bprop_cache, descriptor);
-
-    auto plan_workspace_size = mha_graph->get_workspace_size();
-
-    // Exit to request upper level API to allocate memory if needed
-    size_t actual_seqlen_workspace_size = 2 * b * sizeof(int32_t);
-    if (workspace == nullptr) {
-      *workspace_size = plan_workspace_size + actual_seqlen_workspace_size;
-      return;
-    }
-
-<<<<<<< HEAD
+    }
+
+    if (is_padding) {
+      constexpr size_t nthreads_per_block = 128;
+      const size_t grid = (b + nthreads_per_block - 1) / nthreads_per_block;
+      void *devActualSeqlenQ = static_cast<int8_t *>(workspace) + plan_workspace_size;
+      void *devActualSeqlenKV = static_cast<int8_t *>(devActualSeqlenQ) + b * sizeof(int32_t);
+      cu_seqlens_to_actual_seqlens<<<grid, nthreads_per_block, 0, stream>>>(
+          b, static_cast<const int32_t *>(devPtrCuSeqlensQ),
+          static_cast<const int32_t *>(devPtrCuSeqlensKV), static_cast<int32_t *>(devActualSeqlenQ),
+          static_cast<int32_t *>(devActualSeqlenKV));
+      variant_pack[seq_q] = devActualSeqlenQ;
+      variant_pack[seq_kv] = devActualSeqlenKV;
+    }
+
         if (is_ragged) {
             constexpr size_t nthreads_per_block = 128;
             const size_t grid = (b + nthreads_per_block) / nthreads_per_block;
@@ -1292,54 +738,6 @@
             variant_pack[offset_v] = devOffsetsV;
             variant_pack[offset_o] = devOffsetsO;
         }
-=======
-    // cuDNN stream check needs to be moved here to support dummy kernel calls with
-    // null streams for sizing the cuDNN workspace.
-    NVTE_CHECK_CUDNN(cudnnSetStream(handle, stream));
-
-    // build variant pack
-    std::unordered_map<std::shared_ptr<fe::graph::Tensor_attributes>, void *> variant_pack = {
-        {q, devPtrQ},
-        {k, devPtrKTranspose},
-        {v, devPtrVTranspose},
-        {o, devPtrO},
-        {dO, devPtrdO},
-        {stats, devPtrSoftmaxStats},
-        {attn_scale, &scaling_factor},
-        {dQ, devPtrdQ},
-        {dK, devPtrdK},
-        {dV, devPtrdV},
-    };
-
-    if (is_bias) {
-      variant_pack[bias] = devPtrBias;
-      if ((bias_b == 1) && (bias_h == h)) {
-        variant_pack[dBias] = devPtrdBias;
-      } else {
-        variant_pack[dBias] = nullptr;
-      }
-    }
->>>>>>> d71fc946
-
-    if (is_padding) {
-      constexpr size_t nthreads_per_block = 128;
-      const size_t grid = (b + nthreads_per_block - 1) / nthreads_per_block;
-      void *devActualSeqlenQ = static_cast<int8_t *>(workspace) + plan_workspace_size;
-      void *devActualSeqlenKV = static_cast<int8_t *>(devActualSeqlenQ) + b * sizeof(int32_t);
-      cu_seqlens_to_actual_seqlens<<<grid, nthreads_per_block, 0, stream>>>(
-          b, static_cast<const int32_t *>(devPtrCuSeqlensQ),
-          static_cast<const int32_t *>(devPtrCuSeqlensKV), static_cast<int32_t *>(devActualSeqlenQ),
-          static_cast<int32_t *>(devActualSeqlenKV));
-      variant_pack[seq_q] = devActualSeqlenQ;
-      variant_pack[seq_kv] = devActualSeqlenKV;
-    }
-
-    if (is_ragged) {
-      variant_pack[offset_q] = devPtrSeqOffsetsQ;
-      variant_pack[offset_k] = devPtrSeqOffsetsK;
-      variant_pack[offset_v] = devPtrSeqOffsetsV;
-      variant_pack[offset_o] = devPtrSeqOffsetsO;
-    }
 
     if (is_dropout) {
       variant_pack[dropout_seed] = devPtrDropoutSeed;
@@ -1360,7 +758,6 @@
     NVTE_Mask_Type mask_type, const Tensor *input_QKV, const Tensor *input_Bias, Tensor *output_O,
     NVTETensorPack *Aux_CTX_Tensors, const Tensor *cu_seqlens, const Tensor *cu_seqlens_padded,
     const Tensor *rng_state, Tensor *workspace, cudaStream_t stream, cudnnHandle_t handle) {
-<<<<<<< HEAD
     using namespace transformer_engine;
 
     const auto QKV_type = input_QKV->data.dtype;
@@ -1427,66 +824,88 @@
         output_rng_state->data.dptr = rng_state->data.dptr;
         Tensor *output_bias = reinterpret_cast<Tensor *>(Aux_CTX_Tensors->tensors[2]);
         output_bias->data.dptr = devPtrBias;
-=======
-  using namespace transformer_engine;
-
-  const auto QKV_type = input_QKV->data.dtype;
-  void *devPtrQKV = input_QKV->data.dptr;
-  NVTE_QKV_Layout_Group layout_group = nvte_get_qkv_layout_group(qkv_layout);
-  size_t stride = 0;
-  if (layout_group == NVTE_QKV_Layout_Group::NVTE_3HD) {
-    stride = typeToSize(QKV_type) * num_attn_heads * head_dim;
-  } else if (layout_group == NVTE_QKV_Layout_Group::NVTE_H3D) {
-    stride = typeToSize(QKV_type) * head_dim;
+  } else {
+    NVTE_ERROR("Unexpected Aux_CTX_Tensors->size.");
   }
-  void *devPtrQ = static_cast<void *>(devPtrQKV);
-  void *devPtrK = static_cast<void *>(static_cast<int8_t *>(devPtrQKV) + stride);
-  void *devPtrV = static_cast<void *>(static_cast<int8_t *>(devPtrQKV) + 2 * stride);
-
-  void *devPtrBias = nullptr;
-  size_t bias_b = 0;
-  size_t bias_h = 0;
-  if ((bias_type != NVTE_Bias_Type::NVTE_NO_BIAS) && (bias_type != NVTE_Bias_Type::NVTE_ALIBI)) {
-    devPtrBias = input_Bias->data.dptr;
-    bias_b = input_Bias->data.shape[0];
-    bias_h = input_Bias->data.shape[1];
+
+  void *devPtrDropoutSeed = rng_state->data.dptr;
+  void *devPtrDropoutOffset =
+      reinterpret_cast<void *>(reinterpret_cast<uint64_t *>(rng_state->data.dptr) + 1);
+
+  size_t workspace_size = 0;
+
+  fused_attn_arbitrary_seqlen_fwd_impl(
+      batch, num_attn_heads, num_attn_heads, max_seqlen, max_seqlen, head_dim, bias_b, bias_h,
+      is_training, attn_scale, p_dropout, qkv_layout, bias_type, mask_type, devPtrQ, devPtrK,
+      devPtrV, devPtrBias, devPtrS, devPtrO, devPtrDropoutSeed, devPtrDropoutOffset,
+      devPtrCuSeqlens, devPtrCuSeqlens, devPtrSeqOffsetsQ, devPtrSeqOffsetsK, devPtrSeqOffsetsV,
+      devPtrSeqOffsetsO, get_cudnn_fe_dtype(QKV_type), workspace->data.dptr, &workspace_size,
+      stream, handle);
+
+  if (workspace_size > 0) {
+    if (workspace->data.dptr == nullptr) {
+      workspace->data.shape = {workspace_size};
+      workspace->data.dtype = DType::kByte;
+      return;
+    }
+  } else if (workspace_size == 0) {
+    workspace->data.shape = {1};
+    workspace->data.dtype = DType::kByte;
+    return;
+  } else {
+    NVTE_ERROR("Unexpected workspace_size.");
   }
-  void *devPtrO = output_O->data.dptr;
-  void *devPtrS = nullptr;
-  void *devPtrCuSeqlens = cu_seqlens->data.dptr;
-  void *devPtrSeqOffsetsQ = seq_offsets_q->data.dptr;
-  void *devPtrSeqOffsetsK = seq_offsets_k->data.dptr;
-  void *devPtrSeqOffsetsV = seq_offsets_v->data.dptr;
-  void *devPtrSeqOffsetsO = seq_offsets_o->data.dptr;
-
-  if (Aux_CTX_Tensors->size == 0) {
-    if ((bias_type != NVTE_NO_BIAS) && (bias_type != NVTE_ALIBI)) {
-      Aux_CTX_Tensors->size = 3;
-      Tensor *output_S = reinterpret_cast<Tensor *>(Aux_CTX_Tensors->tensors[0]);
-      output_S->data.dptr = nullptr;
-      output_S->data.shape = {batch, num_attn_heads, max_seqlen, 1};
-      output_S->data.dtype = DType::kFloat32;
-      Tensor *output_rng_state = reinterpret_cast<Tensor *>(Aux_CTX_Tensors->tensors[1]);
-      output_rng_state->data.dptr = nullptr;
-      output_rng_state->data.shape = {2};
-      output_rng_state->data.dtype = DType::kInt64;
-      Tensor *output_bias = reinterpret_cast<Tensor *>(Aux_CTX_Tensors->tensors[2]);
-      output_bias->data.dptr = nullptr;
-      output_bias->data.shape = {bias_b, bias_h, max_seqlen, max_seqlen};
-      output_bias->data.dtype = QKV_type;
->>>>>>> d71fc946
-    } else {
-      Aux_CTX_Tensors->size = 2;
-      Tensor *output_S = reinterpret_cast<Tensor *>(Aux_CTX_Tensors->tensors[0]);
-      output_S->data.dptr = nullptr;
-      output_S->data.shape = {batch, num_attn_heads, max_seqlen, 1};
-      output_S->data.dtype = DType::kFloat32;
-      Tensor *output_rng_state = reinterpret_cast<Tensor *>(Aux_CTX_Tensors->tensors[1]);
-      output_rng_state->data.dptr = nullptr;
-      output_rng_state->data.shape = {2};
-      output_rng_state->data.dtype = DType::kInt64;
-    }
-<<<<<<< HEAD
+}
+
+void fused_attn_arbitrary_seqlen_bwd_qkvpacked(size_t batch, size_t num_attn_heads,
+                                  size_t max_seqlen, size_t head_dim, float attn_scale,
+                                  float p_dropout, NVTE_QKV_Layout qkv_layout,
+                                  NVTE_Bias_Type bias_type, NVTE_Mask_Type mask_type,
+                                  const Tensor *input_QKV, const Tensor *input_O,
+                                  const Tensor *input_dO, const Tensor *input_Bias,
+                                  Tensor *output_S, Tensor *output_dQKV, Tensor *output_dBias,
+                                  const Tensor *cu_seqlens, const Tensor *cu_seqlens_padded,
+                                  const Tensor *rng_state,
+                                  Tensor *workspace, cudaStream_t stream, cudnnHandle_t handle) {
+    using namespace transformer_engine;
+
+    const auto QKV_type = input_QKV->data.dtype;
+    void *devPtrQKV = input_QKV->data.dptr;
+
+    NVTE_QKV_Layout_Group layout_group = nvte_get_qkv_layout_group(qkv_layout);
+    size_t stride = 0;
+    if (layout_group == NVTE_QKV_Layout_Group::NVTE_3HD) {
+        stride = typeToSize(QKV_type) * num_attn_heads * head_dim;
+    } else if (layout_group == NVTE_QKV_Layout_Group::NVTE_H3D) {
+        stride = typeToSize(QKV_type) * head_dim;
+    }
+    void *devPtrQ = devPtrQKV;
+    void *devPtrK = static_cast<void *>(static_cast<int8_t *>(devPtrQKV) + stride);
+    void *devPtrV = static_cast<void *>(static_cast<int8_t *>(devPtrQKV) + 2 * stride);
+
+    void* devPtrO = input_O->data.dptr;
+    void *devPtrdO = input_dO->data.dptr;
+    void *devPtrBias = nullptr;
+    void *devPtrdBias = nullptr;
+    size_t bias_b = 0;
+    size_t bias_h = 0;
+    if ((bias_type != NVTE_Bias_Type::NVTE_NO_BIAS) && (bias_type != NVTE_Bias_Type::NVTE_ALIBI)) {
+        devPtrBias = input_Bias->data.dptr;
+        devPtrdBias = output_dBias->data.dptr;
+        bias_b = output_dBias->data.shape[0];
+        bias_h = output_dBias->data.shape[1];
+    }
+
+    void *devPtrdQKV = output_dQKV->data.dptr;
+    void *devPtrdQ = devPtrdQKV;
+    void *devPtrdK = static_cast<void *>(static_cast<int8_t *>(devPtrdQKV) + stride);
+    void *devPtrdV = static_cast<void *>(static_cast<int8_t *>(devPtrdQKV) + 2 * stride);
+
+    void *devPtrSoftmaxStats = nullptr;
+    devPtrSoftmaxStats = output_S->data.dptr;
+
+    void *devPtrCuSeqlens = cu_seqlens->data.dptr;
+    void *devPtrSeqOffsets = cu_seqlens_padded->data.dptr;
 
     void* devPtrDropoutSeed = rng_state->data.dptr;
     void* devPtrDropoutOffset = reinterpret_cast<void *>(
@@ -1494,17 +913,17 @@
 
     size_t workspace_size = 0;
 
-    fused_attn_arbitrary_seqlen_fwd_impl(batch, num_attn_heads, num_attn_heads,
+    fused_attn_arbitrary_seqlen_bwd_impl(batch, num_attn_heads, num_attn_heads,
                                 max_seqlen, max_seqlen, head_dim, bias_b, bias_h,
-                                is_training, attn_scale, p_dropout, qkv_layout,
+                                attn_scale, p_dropout, qkv_layout,
                                 bias_type, mask_type,
-                                devPtrQ, devPtrK, devPtrV, devPtrBias, devPtrS, devPtrO,
+                                devPtrQ, devPtrK, devPtrV, devPtrO, devPtrSoftmaxStats, devPtrBias,
+                                devPtrdQ, devPtrdK, devPtrdV, devPtrdO, devPtrdBias,
                                 devPtrDropoutSeed, devPtrDropoutOffset,
                                 devPtrCuSeqlens, devPtrCuSeqlens,
                                 devPtrSeqOffsets, devPtrSeqOffsets,
-                                get_cudnn_fe_dtype(QKV_type),
-                                workspace->data.dptr, &workspace_size,
-                                stream, handle);
+                                get_cudnn_fe_dtype(QKV_type), workspace->data.dptr,
+                                &workspace_size, stream, handle);
 
     if (workspace_size > 0) {
         if (workspace->data.dptr == nullptr) {
@@ -1518,217 +937,9 @@
         return;
     } else {
         NVTE_ERROR("Unexpected workspace_size.");
-=======
-  } else if (Aux_CTX_Tensors->size == 2) {
-    Tensor *output_S = reinterpret_cast<Tensor *>(Aux_CTX_Tensors->tensors[0]);
-    devPtrS = output_S->data.dptr;
-    Tensor *output_rng_state = reinterpret_cast<Tensor *>(Aux_CTX_Tensors->tensors[1]);
-    output_rng_state->data.dptr = rng_state->data.dptr;
-  } else if (Aux_CTX_Tensors->size == 3) {
-    Tensor *output_S = reinterpret_cast<Tensor *>(Aux_CTX_Tensors->tensors[0]);
-    devPtrS = output_S->data.dptr;
-    Tensor *output_rng_state = reinterpret_cast<Tensor *>(Aux_CTX_Tensors->tensors[1]);
-    output_rng_state->data.dptr = rng_state->data.dptr;
-    Tensor *output_bias = reinterpret_cast<Tensor *>(Aux_CTX_Tensors->tensors[2]);
-    output_bias->data.dptr = devPtrBias;
-  } else {
-    NVTE_ERROR("Unexpected Aux_CTX_Tensors->size.");
-  }
-
-  void *devPtrDropoutSeed = rng_state->data.dptr;
-  void *devPtrDropoutOffset =
-      reinterpret_cast<void *>(reinterpret_cast<uint64_t *>(rng_state->data.dptr) + 1);
-
-  size_t workspace_size = 0;
-
-  fused_attn_arbitrary_seqlen_fwd_impl(
-      batch, num_attn_heads, num_attn_heads, max_seqlen, max_seqlen, head_dim, bias_b, bias_h,
-      is_training, attn_scale, p_dropout, qkv_layout, bias_type, mask_type, devPtrQ, devPtrK,
-      devPtrV, devPtrBias, devPtrS, devPtrO, devPtrDropoutSeed, devPtrDropoutOffset,
-      devPtrCuSeqlens, devPtrCuSeqlens, devPtrSeqOffsetsQ, devPtrSeqOffsetsK, devPtrSeqOffsetsV,
-      devPtrSeqOffsetsO, get_cudnn_fe_dtype(QKV_type), workspace->data.dptr, &workspace_size,
-      stream, handle);
-
-  if (workspace_size > 0) {
-    if (workspace->data.dptr == nullptr) {
-      workspace->data.shape = {workspace_size};
-      workspace->data.dtype = DType::kByte;
-      return;
->>>>>>> d71fc946
-    }
-  } else if (workspace_size == 0) {
-    workspace->data.shape = {1};
-    workspace->data.dtype = DType::kByte;
-    return;
-  } else {
-    NVTE_ERROR("Unexpected workspace_size.");
-  }
-}
-
-<<<<<<< HEAD
-void fused_attn_arbitrary_seqlen_bwd_qkvpacked(size_t batch, size_t num_attn_heads,
-                                  size_t max_seqlen, size_t head_dim, float attn_scale,
-                                  float p_dropout, NVTE_QKV_Layout qkv_layout,
-                                  NVTE_Bias_Type bias_type, NVTE_Mask_Type mask_type,
-                                  const Tensor *input_QKV, const Tensor *input_O,
-                                  const Tensor *input_dO, const Tensor *input_Bias,
-                                  Tensor *output_S, Tensor *output_dQKV, Tensor *output_dBias,
-                                  const Tensor *cu_seqlens, const Tensor *cu_seqlens_padded,
-                                  const Tensor *rng_state,
-                                  Tensor *workspace, cudaStream_t stream, cudnnHandle_t handle) {
-    using namespace transformer_engine;
-
-    const auto QKV_type = input_QKV->data.dtype;
-    void *devPtrQKV = input_QKV->data.dptr;
-
-    NVTE_QKV_Layout_Group layout_group = nvte_get_qkv_layout_group(qkv_layout);
-    size_t stride = 0;
-    if (layout_group == NVTE_QKV_Layout_Group::NVTE_3HD) {
-        stride = typeToSize(QKV_type) * num_attn_heads * head_dim;
-    } else if (layout_group == NVTE_QKV_Layout_Group::NVTE_H3D) {
-        stride = typeToSize(QKV_type) * head_dim;
-    }
-    void *devPtrQ = devPtrQKV;
-    void *devPtrK = static_cast<void *>(static_cast<int8_t *>(devPtrQKV) + stride);
-    void *devPtrV = static_cast<void *>(static_cast<int8_t *>(devPtrQKV) + 2 * stride);
-
-    void* devPtrO = input_O->data.dptr;
-    void *devPtrdO = input_dO->data.dptr;
-    void *devPtrBias = nullptr;
-    void *devPtrdBias = nullptr;
-    size_t bias_b = 0;
-    size_t bias_h = 0;
-    if ((bias_type != NVTE_Bias_Type::NVTE_NO_BIAS) && (bias_type != NVTE_Bias_Type::NVTE_ALIBI)) {
-        devPtrBias = input_Bias->data.dptr;
-        devPtrdBias = output_dBias->data.dptr;
-        bias_b = output_dBias->data.shape[0];
-        bias_h = output_dBias->data.shape[1];
-    }
-
-    void *devPtrdQKV = output_dQKV->data.dptr;
-    void *devPtrdQ = devPtrdQKV;
-    void *devPtrdK = static_cast<void *>(static_cast<int8_t *>(devPtrdQKV) + stride);
-    void *devPtrdV = static_cast<void *>(static_cast<int8_t *>(devPtrdQKV) + 2 * stride);
-
-    void *devPtrSoftmaxStats = nullptr;
-    devPtrSoftmaxStats = output_S->data.dptr;
-
-    void *devPtrCuSeqlens = cu_seqlens->data.dptr;
-    void *devPtrSeqOffsets = cu_seqlens_padded->data.dptr;
-
-    void* devPtrDropoutSeed = rng_state->data.dptr;
-    void* devPtrDropoutOffset = reinterpret_cast<void *>(
-                    reinterpret_cast<uint64_t*>(rng_state->data.dptr) + 1);
-
-    size_t workspace_size = 0;
-
-    fused_attn_arbitrary_seqlen_bwd_impl(batch, num_attn_heads, num_attn_heads,
-                                max_seqlen, max_seqlen, head_dim, bias_b, bias_h,
-                                attn_scale, p_dropout, qkv_layout,
-                                bias_type, mask_type,
-                                devPtrQ, devPtrK, devPtrV, devPtrO, devPtrSoftmaxStats, devPtrBias,
-                                devPtrdQ, devPtrdK, devPtrdV, devPtrdO, devPtrdBias,
-                                devPtrDropoutSeed, devPtrDropoutOffset,
-                                devPtrCuSeqlens, devPtrCuSeqlens,
-                                devPtrSeqOffsets, devPtrSeqOffsets,
-                                get_cudnn_fe_dtype(QKV_type), workspace->data.dptr,
-                                &workspace_size, stream, handle);
-
-    if (workspace_size > 0) {
-        if (workspace->data.dptr == nullptr) {
-            workspace->data.shape = {workspace_size};
-            workspace->data.dtype = DType::kByte;
-            return;
-        }
-    } else if (workspace_size == 0) {
-        workspace->data.shape = {1};
-        workspace->data.dtype = DType::kByte;
-        return;
-    } else {
-        NVTE_ERROR("Unexpected workspace_size.");
-=======
-void fused_attn_arbitrary_seqlen_bwd_qkvpacked(
-    size_t batch, size_t num_attn_heads, size_t max_seqlen, size_t head_dim, float attn_scale,
-    float p_dropout, NVTE_QKV_Layout qkv_layout, NVTE_Bias_Type bias_type, NVTE_Mask_Type mask_type,
-    const Tensor *input_QKV, const Tensor *input_O, const Tensor *input_dO,
-    const Tensor *input_Bias, Tensor *output_S, Tensor *output_dQKV, Tensor *output_dBias,
-    const Tensor *cu_seqlens, const Tensor *seq_offsets_q, const Tensor *seq_offsets_k,
-    const Tensor *seq_offsets_v, const Tensor *seq_offsets_o, const Tensor *rng_state,
-    Tensor *workspace, cudaStream_t stream, cudnnHandle_t handle) {
-  using namespace transformer_engine;
-
-  const auto QKV_type = input_QKV->data.dtype;
-  void *devPtrQKV = input_QKV->data.dptr;
-
-  NVTE_QKV_Layout_Group layout_group = nvte_get_qkv_layout_group(qkv_layout);
-  size_t stride = 0;
-  if (layout_group == NVTE_QKV_Layout_Group::NVTE_3HD) {
-    stride = typeToSize(QKV_type) * num_attn_heads * head_dim;
-  } else if (layout_group == NVTE_QKV_Layout_Group::NVTE_H3D) {
-    stride = typeToSize(QKV_type) * head_dim;
-  }
-  void *devPtrQ = devPtrQKV;
-  void *devPtrK = static_cast<void *>(static_cast<int8_t *>(devPtrQKV) + stride);
-  void *devPtrV = static_cast<void *>(static_cast<int8_t *>(devPtrQKV) + 2 * stride);
-
-  void *devPtrO = input_O->data.dptr;
-  void *devPtrdO = input_dO->data.dptr;
-  void *devPtrBias = nullptr;
-  void *devPtrdBias = nullptr;
-  size_t bias_b = 0;
-  size_t bias_h = 0;
-  if ((bias_type != NVTE_Bias_Type::NVTE_NO_BIAS) && (bias_type != NVTE_Bias_Type::NVTE_ALIBI)) {
-    devPtrBias = input_Bias->data.dptr;
-    devPtrdBias = output_dBias->data.dptr;
-    bias_b = output_dBias->data.shape[0];
-    bias_h = output_dBias->data.shape[1];
-  }
-
-  void *devPtrdQKV = output_dQKV->data.dptr;
-  void *devPtrdQ = devPtrdQKV;
-  void *devPtrdK = static_cast<void *>(static_cast<int8_t *>(devPtrdQKV) + stride);
-  void *devPtrdV = static_cast<void *>(static_cast<int8_t *>(devPtrdQKV) + 2 * stride);
-
-  void *devPtrSoftmaxStats = nullptr;
-  devPtrSoftmaxStats = output_S->data.dptr;
-
-  void *devPtrCuSeqlens = cu_seqlens->data.dptr;
-  void *devPtrSeqOffsetsQ = seq_offsets_q->data.dptr;
-  void *devPtrSeqOffsetsK = seq_offsets_k->data.dptr;
-  void *devPtrSeqOffsetsV = seq_offsets_v->data.dptr;
-  void *devPtrSeqOffsetsO = seq_offsets_o->data.dptr;
-
-  void *devPtrDropoutSeed = rng_state->data.dptr;
-  void *devPtrDropoutOffset =
-      reinterpret_cast<void *>(reinterpret_cast<uint64_t *>(rng_state->data.dptr) + 1);
-
-  size_t workspace_size = 0;
-
-  fused_attn_arbitrary_seqlen_bwd_impl(
-      batch, num_attn_heads, num_attn_heads, max_seqlen, max_seqlen, head_dim, bias_b, bias_h,
-      attn_scale, p_dropout, qkv_layout, bias_type, mask_type, devPtrQ, devPtrK, devPtrV, devPtrO,
-      devPtrSoftmaxStats, devPtrBias, devPtrdQ, devPtrdK, devPtrdV, devPtrdO, devPtrdBias,
-      devPtrDropoutSeed, devPtrDropoutOffset, devPtrCuSeqlens, devPtrCuSeqlens, devPtrSeqOffsetsQ,
-      devPtrSeqOffsetsK, devPtrSeqOffsetsV, devPtrSeqOffsetsO, get_cudnn_fe_dtype(QKV_type),
-      workspace->data.dptr, &workspace_size, stream, handle);
-
-  if (workspace_size > 0) {
-    if (workspace->data.dptr == nullptr) {
-      workspace->data.shape = {workspace_size};
-      workspace->data.dtype = DType::kByte;
-      return;
->>>>>>> d71fc946
-    }
-  } else if (workspace_size == 0) {
-    workspace->data.shape = {1};
-    workspace->data.dtype = DType::kByte;
-    return;
-  } else {
-    NVTE_ERROR("Unexpected workspace_size.");
   }
 }
 void fused_attn_arbitrary_seqlen_fwd_kvpacked(
-<<<<<<< HEAD
     size_t batch, size_t num_attn_heads, size_t num_gqa_groups,
     size_t max_seqlen_q, size_t max_seqlen_kv, size_t head_dim, bool is_training,
     float attn_scale, float p_dropout, NVTE_QKV_Layout qkv_layout, NVTE_Bias_Type bias_type,
@@ -1806,76 +1017,9 @@
         output_rng_state->data.dptr = rng_state->data.dptr;
         Tensor *output_bias = reinterpret_cast<Tensor *>(Aux_CTX_Tensors->tensors[2]);
         output_bias->data.dptr = devPtrBias;
-=======
-    size_t batch, size_t num_attn_heads, size_t num_gqa_groups, size_t max_seqlen_q,
-    size_t max_seqlen_kv, size_t head_dim, bool is_training, float attn_scale, float p_dropout,
-    NVTE_QKV_Layout qkv_layout, NVTE_Bias_Type bias_type, NVTE_Mask_Type mask_type,
-    const Tensor *input_Q, const Tensor *input_KV, const Tensor *input_Bias, Tensor *output_O,
-    NVTETensorPack *Aux_CTX_Tensors, const Tensor *cu_seqlens_q, const Tensor *cu_seqlens_kv,
-    const Tensor *seq_offsets_q, const Tensor *seq_offsets_k, const Tensor *seq_offsets_v,
-    const Tensor *seq_offsets_o, const Tensor *rng_state, Tensor *workspace, cudaStream_t stream,
-    cudnnHandle_t handle) {
-  using namespace transformer_engine;
-
-  const auto QKV_type = input_Q->data.dtype;
-  void *devPtrQ = input_Q->data.dptr;
-  void *devPtrKV = input_KV->data.dptr;
-  NVTE_QKV_Layout_Group layout_group = nvte_get_qkv_layout_group(qkv_layout);
-  size_t stride = 0;
-  if (layout_group == NVTE_QKV_Layout_Group::NVTE_HD_2HD) {
-    stride = typeToSize(QKV_type) * num_gqa_groups * head_dim;
-  } else if (layout_group == NVTE_QKV_Layout_Group::NVTE_HD_H2D) {
-    stride = typeToSize(QKV_type) * head_dim;
+  } else {
+    NVTE_ERROR("Unexpected Aux_CTX_Tensors->size.");
   }
-  void *devPtrK = devPtrKV;
-  void *devPtrV = static_cast<void *>(static_cast<int8_t *>(devPtrKV) + stride);
-
-  void *devPtrBias = nullptr;
-  size_t bias_b = 0;
-  size_t bias_h = 0;
-  if ((bias_type != NVTE_Bias_Type::NVTE_NO_BIAS) && (bias_type != NVTE_Bias_Type::NVTE_ALIBI)) {
-    devPtrBias = input_Bias->data.dptr;
-    bias_b = input_Bias->data.shape[0];
-    bias_h = input_Bias->data.shape[1];
-  }
-  void *devPtrO = output_O->data.dptr;
-  void *devPtrS = nullptr;
-
-  void *devPtrCuSeqlensQ = cu_seqlens_q->data.dptr;
-  void *devPtrCuSeqlensKV = cu_seqlens_kv->data.dptr;
-  void *devPtrSeqOffsetsQ = seq_offsets_q->data.dptr;
-  void *devPtrSeqOffsetsK = seq_offsets_k->data.dptr;
-  void *devPtrSeqOffsetsV = seq_offsets_v->data.dptr;
-  void *devPtrSeqOffsetsO = seq_offsets_o->data.dptr;
-
-  if (Aux_CTX_Tensors->size == 0) {
-    if ((bias_type != NVTE_NO_BIAS) && (bias_type != NVTE_ALIBI)) {
-      Aux_CTX_Tensors->size = 3;
-      Tensor *output_S = reinterpret_cast<Tensor *>(Aux_CTX_Tensors->tensors[0]);
-      output_S->data.dptr = nullptr;
-      output_S->data.shape = {batch, num_attn_heads, max_seqlen_q, 1};
-      output_S->data.dtype = DType::kFloat32;
-      Tensor *output_rng_state = reinterpret_cast<Tensor *>(Aux_CTX_Tensors->tensors[1]);
-      output_rng_state->data.dptr = nullptr;
-      output_rng_state->data.shape = {2};
-      output_rng_state->data.dtype = DType::kInt64;
-      Tensor *output_bias = reinterpret_cast<Tensor *>(Aux_CTX_Tensors->tensors[2]);
-      output_bias->data.dptr = nullptr;
-      output_bias->data.shape = {bias_b, bias_h, max_seqlen_q, max_seqlen_kv};
-      output_bias->data.dtype = QKV_type;
->>>>>>> d71fc946
-    } else {
-      Aux_CTX_Tensors->size = 2;
-      Tensor *output_S = reinterpret_cast<Tensor *>(Aux_CTX_Tensors->tensors[0]);
-      output_S->data.dptr = nullptr;
-      output_S->data.shape = {batch, num_attn_heads, max_seqlen_q, 1};
-      output_S->data.dtype = DType::kFloat32;
-      Tensor *output_rng_state = reinterpret_cast<Tensor *>(Aux_CTX_Tensors->tensors[1]);
-      output_rng_state->data.dptr = nullptr;
-      output_rng_state->data.shape = {2};
-      output_rng_state->data.dtype = DType::kInt64;
-    }
-<<<<<<< HEAD
 
     void* devPtrDropoutSeed = rng_state->data.dptr;
     void* devPtrDropoutOffset = reinterpret_cast<void *>(
@@ -1907,55 +1051,10 @@
         return;
     } else {
         NVTE_ERROR("Unexpected workspace_size.");
-=======
-  } else if (Aux_CTX_Tensors->size == 2) {
-    Tensor *output_S = reinterpret_cast<Tensor *>(Aux_CTX_Tensors->tensors[0]);
-    devPtrS = output_S->data.dptr;
-    Tensor *output_rng_state = reinterpret_cast<Tensor *>(Aux_CTX_Tensors->tensors[1]);
-    output_rng_state->data.dptr = rng_state->data.dptr;
-  } else if (Aux_CTX_Tensors->size == 3) {
-    Tensor *output_S = reinterpret_cast<Tensor *>(Aux_CTX_Tensors->tensors[0]);
-    devPtrS = output_S->data.dptr;
-    Tensor *output_rng_state = reinterpret_cast<Tensor *>(Aux_CTX_Tensors->tensors[1]);
-    output_rng_state->data.dptr = rng_state->data.dptr;
-    Tensor *output_bias = reinterpret_cast<Tensor *>(Aux_CTX_Tensors->tensors[2]);
-    output_bias->data.dptr = devPtrBias;
-  } else {
-    NVTE_ERROR("Unexpected Aux_CTX_Tensors->size.");
-  }
-
-  void *devPtrDropoutSeed = rng_state->data.dptr;
-  void *devPtrDropoutOffset =
-      reinterpret_cast<void *>(reinterpret_cast<uint64_t *>(rng_state->data.dptr) + 1);
-
-  size_t workspace_size = 0;
-
-  fused_attn_arbitrary_seqlen_fwd_impl(
-      batch, num_attn_heads, num_gqa_groups, max_seqlen_q, max_seqlen_kv, head_dim, bias_b, bias_h,
-      is_training, attn_scale, p_dropout, qkv_layout, bias_type, mask_type, devPtrQ, devPtrK,
-      devPtrV, devPtrBias, devPtrS, devPtrO, devPtrDropoutSeed, devPtrDropoutOffset,
-      devPtrCuSeqlensQ, devPtrCuSeqlensKV, devPtrSeqOffsetsQ, devPtrSeqOffsetsK, devPtrSeqOffsetsV,
-      devPtrSeqOffsetsO, get_cudnn_fe_dtype(QKV_type), workspace->data.dptr, &workspace_size,
-      stream, handle);
-
-  if (workspace_size > 0) {
-    if (workspace->data.dptr == nullptr) {
-      workspace->data.shape = {workspace_size};
-      workspace->data.dtype = DType::kByte;
-      return;
->>>>>>> d71fc946
-    }
-  } else if (workspace_size == 0) {
-    workspace->data.shape = {1};
-    workspace->data.dtype = DType::kByte;
-    return;
-  } else {
-    NVTE_ERROR("Unexpected workspace_size.");
-  }
+    }
 }
 
 void fused_attn_arbitrary_seqlen_bwd_kvpacked(
-<<<<<<< HEAD
                                   size_t batch, size_t num_attn_heads, size_t num_gqa_groups,
                                   size_t max_seqlen_q, size_t max_seqlen_kv, size_t head_dim,
                                   float attn_scale, float p_dropout, NVTE_QKV_Layout qkv_layout,
@@ -2039,91 +1138,10 @@
         return;
     } else {
         NVTE_ERROR("Unexpected workspace_size.");
-=======
-    size_t batch, size_t num_attn_heads, size_t num_gqa_groups, size_t max_seqlen_q,
-    size_t max_seqlen_kv, size_t head_dim, float attn_scale, float p_dropout,
-    NVTE_QKV_Layout qkv_layout, NVTE_Bias_Type bias_type, NVTE_Mask_Type mask_type,
-    const Tensor *input_Q, const Tensor *input_KV, const Tensor *input_O, const Tensor *input_dO,
-    const Tensor *input_Bias, Tensor *output_S, Tensor *output_dQ, Tensor *output_dKV,
-    Tensor *output_dBias, const Tensor *cu_seqlens_q, const Tensor *cu_seqlens_kv,
-    const Tensor *seq_offsets_q, const Tensor *seq_offsets_k, const Tensor *seq_offsets_v,
-    const Tensor *seq_offsets_o, const Tensor *rng_state, Tensor *workspace, cudaStream_t stream,
-    cudnnHandle_t handle) {
-  using namespace transformer_engine;
-
-  const auto QKV_type = input_Q->data.dtype;
-  void *devPtrQ = input_Q->data.dptr;
-  void *devPtrKV = input_KV->data.dptr;
-  NVTE_QKV_Layout_Group layout_group = nvte_get_qkv_layout_group(qkv_layout);
-  size_t stride = 0;
-  if (layout_group == NVTE_QKV_Layout_Group::NVTE_HD_2HD) {
-    stride = typeToSize(QKV_type) * num_gqa_groups * head_dim;
-  } else if (layout_group == NVTE_QKV_Layout_Group::NVTE_HD_H2D) {
-    stride = typeToSize(QKV_type) * head_dim;
-  }
-  void *devPtrK = devPtrKV;
-  void *devPtrV = static_cast<void *>(static_cast<int8_t *>(devPtrKV) + stride);
-
-  void *devPtrO = input_O->data.dptr;
-  void *devPtrdO = input_dO->data.dptr;
-  void *devPtrBias = nullptr;
-  void *devPtrdBias = nullptr;
-  size_t bias_b = 0;
-  size_t bias_h = 0;
-  if ((bias_type != NVTE_Bias_Type::NVTE_NO_BIAS) && (bias_type != NVTE_Bias_Type::NVTE_ALIBI)) {
-    devPtrBias = input_Bias->data.dptr;
-    devPtrdBias = output_dBias->data.dptr;
-    bias_b = output_dBias->data.shape[0];
-    bias_h = output_dBias->data.shape[1];
-  }
-
-  void *devPtrdQ = output_dQ->data.dptr;
-  void *devPtrdKV = output_dKV->data.dptr;
-  void *devPtrdK = devPtrdKV;
-  void *devPtrdV = static_cast<void *>(static_cast<int8_t *>(devPtrdKV) + stride);
-
-  void *devPtrSoftmaxStats = nullptr;
-  devPtrSoftmaxStats = output_S->data.dptr;
-
-  void *devPtrCuSeqlensQ = cu_seqlens_q->data.dptr;
-  void *devPtrCuSeqlensKV = cu_seqlens_kv->data.dptr;
-  void *devPtrSeqOffsetsQ = seq_offsets_q->data.dptr;
-  void *devPtrSeqOffsetsK = seq_offsets_k->data.dptr;
-  void *devPtrSeqOffsetsV = seq_offsets_v->data.dptr;
-  void *devPtrSeqOffsetsO = seq_offsets_o->data.dptr;
-
-  void *devPtrDropoutSeed = rng_state->data.dptr;
-  void *devPtrDropoutOffset =
-      reinterpret_cast<void *>(reinterpret_cast<uint64_t *>(rng_state->data.dptr) + 1);
-
-  size_t workspace_size = 0;
-
-  fused_attn_arbitrary_seqlen_bwd_impl(
-      batch, num_attn_heads, num_gqa_groups, max_seqlen_q, max_seqlen_kv, head_dim, bias_b, bias_h,
-      attn_scale, p_dropout, qkv_layout, bias_type, mask_type, devPtrQ, devPtrK, devPtrV, devPtrO,
-      devPtrSoftmaxStats, devPtrBias, devPtrdQ, devPtrdK, devPtrdV, devPtrdO, devPtrdBias,
-      devPtrDropoutSeed, devPtrDropoutOffset, devPtrCuSeqlensQ, devPtrCuSeqlensKV,
-      devPtrSeqOffsetsQ, devPtrSeqOffsetsK, devPtrSeqOffsetsV, devPtrSeqOffsetsO,
-      get_cudnn_fe_dtype(QKV_type), workspace->data.dptr, &workspace_size, stream, handle);
-
-  if (workspace_size > 0) {
-    if (workspace->data.dptr == nullptr) {
-      workspace->data.shape = {workspace_size};
-      workspace->data.dtype = DType::kByte;
-      return;
->>>>>>> d71fc946
-    }
-  } else if (workspace_size == 0) {
-    workspace->data.shape = {1};
-    workspace->data.dtype = DType::kByte;
-    return;
-  } else {
-    NVTE_ERROR("Unexpected workspace_size.");
   }
 }
 
 void fused_attn_arbitrary_seqlen_fwd(
-<<<<<<< HEAD
     size_t batch, size_t num_attn_heads, size_t num_gqa_groups,
     size_t max_seqlen_q, size_t max_seqlen_kv, size_t head_dim, bool is_training,
     float attn_scale, float p_dropout, NVTE_QKV_Layout qkv_layout, NVTE_Bias_Type bias_type,
@@ -2192,67 +1210,9 @@
         output_rng_state->data.dptr = rng_state->data.dptr;
         Tensor *output_bias = reinterpret_cast<Tensor *>(Aux_CTX_Tensors->tensors[2]);
         output_bias->data.dptr = devPtrBias;
-=======
-    size_t batch, size_t num_attn_heads, size_t num_gqa_groups, size_t max_seqlen_q,
-    size_t max_seqlen_kv, size_t head_dim, bool is_training, float attn_scale, float p_dropout,
-    NVTE_QKV_Layout qkv_layout, NVTE_Bias_Type bias_type, NVTE_Mask_Type mask_type,
-    const Tensor *input_Q, const Tensor *input_K, const Tensor *input_V, const Tensor *input_Bias,
-    Tensor *output_O, NVTETensorPack *Aux_CTX_Tensors, const Tensor *cu_seqlens_q,
-    const Tensor *cu_seqlens_kv, const Tensor *seq_offsets_q, const Tensor *seq_offsets_k,
-    const Tensor *seq_offsets_v, const Tensor *seq_offsets_o, const Tensor *rng_state,
-    Tensor *workspace, cudaStream_t stream, cudnnHandle_t handle) {
-  using namespace transformer_engine;
-
-  const auto QKV_type = input_Q->data.dtype;
-  void *devPtrQ = input_Q->data.dptr;
-  void *devPtrK = input_K->data.dptr;
-  void *devPtrV = input_V->data.dptr;
-  void *devPtrO = output_O->data.dptr;
-  void *devPtrS = nullptr;
-  void *devPtrBias = nullptr;
-  size_t bias_b = 0;
-  size_t bias_h = 0;
-  if ((bias_type != NVTE_Bias_Type::NVTE_NO_BIAS) && (bias_type != NVTE_Bias_Type::NVTE_ALIBI)) {
-    devPtrBias = input_Bias->data.dptr;
-    bias_b = input_Bias->data.shape[0];
-    bias_h = input_Bias->data.shape[1];
+  } else {
+    NVTE_ERROR("Unexpected Aux_CTX_Tensors->size.");
   }
-
-  void *devPtrCuSeqlensQ = cu_seqlens_q->data.dptr;
-  void *devPtrCuSeqlensKV = cu_seqlens_kv->data.dptr;
-  void *devPtrSeqOffsetsQ = seq_offsets_q->data.dptr;
-  void *devPtrSeqOffsetsK = seq_offsets_k->data.dptr;
-  void *devPtrSeqOffsetsV = seq_offsets_v->data.dptr;
-  void *devPtrSeqOffsetsO = seq_offsets_o->data.dptr;
-
-  if (Aux_CTX_Tensors->size == 0) {
-    if ((bias_type != NVTE_NO_BIAS) && (bias_type != NVTE_ALIBI)) {
-      Aux_CTX_Tensors->size = 3;
-      Tensor *output_S = reinterpret_cast<Tensor *>(Aux_CTX_Tensors->tensors[0]);
-      output_S->data.dptr = nullptr;
-      output_S->data.shape = {batch, num_attn_heads, max_seqlen_q, 1};
-      output_S->data.dtype = DType::kFloat32;
-      Tensor *output_rng_state = reinterpret_cast<Tensor *>(Aux_CTX_Tensors->tensors[1]);
-      output_rng_state->data.dptr = nullptr;
-      output_rng_state->data.shape = {2};
-      output_rng_state->data.dtype = DType::kInt64;
-      Tensor *output_bias = reinterpret_cast<Tensor *>(Aux_CTX_Tensors->tensors[2]);
-      output_bias->data.dptr = nullptr;
-      output_bias->data.shape = {bias_b, bias_h, max_seqlen_q, max_seqlen_kv};
-      output_bias->data.dtype = QKV_type;
->>>>>>> d71fc946
-    } else {
-      Aux_CTX_Tensors->size = 2;
-      Tensor *output_S = reinterpret_cast<Tensor *>(Aux_CTX_Tensors->tensors[0]);
-      output_S->data.dptr = nullptr;
-      output_S->data.shape = {batch, num_attn_heads, max_seqlen_q, 1};
-      output_S->data.dtype = DType::kFloat32;
-      Tensor *output_rng_state = reinterpret_cast<Tensor *>(Aux_CTX_Tensors->tensors[1]);
-      output_rng_state->data.dptr = nullptr;
-      output_rng_state->data.shape = {2};
-      output_rng_state->data.dtype = DType::kInt64;
-    }
-<<<<<<< HEAD
 
     void* devPtrDropoutSeed = rng_state->data.dptr;
     void* devPtrDropoutOffset = reinterpret_cast<void *>(
@@ -2284,54 +1244,9 @@
         return;
     } else {
         NVTE_ERROR("Unexpected workspace_size.");
-=======
-  } else if (Aux_CTX_Tensors->size == 2) {
-    Tensor *output_S = reinterpret_cast<Tensor *>(Aux_CTX_Tensors->tensors[0]);
-    devPtrS = output_S->data.dptr;
-    Tensor *output_rng_state = reinterpret_cast<Tensor *>(Aux_CTX_Tensors->tensors[1]);
-    output_rng_state->data.dptr = rng_state->data.dptr;
-  } else if (Aux_CTX_Tensors->size == 3) {
-    Tensor *output_S = reinterpret_cast<Tensor *>(Aux_CTX_Tensors->tensors[0]);
-    devPtrS = output_S->data.dptr;
-    Tensor *output_rng_state = reinterpret_cast<Tensor *>(Aux_CTX_Tensors->tensors[1]);
-    output_rng_state->data.dptr = rng_state->data.dptr;
-    Tensor *output_bias = reinterpret_cast<Tensor *>(Aux_CTX_Tensors->tensors[2]);
-    output_bias->data.dptr = devPtrBias;
-  } else {
-    NVTE_ERROR("Unexpected Aux_CTX_Tensors->size.");
-  }
-
-  void *devPtrDropoutSeed = rng_state->data.dptr;
-  void *devPtrDropoutOffset =
-      reinterpret_cast<void *>(reinterpret_cast<uint64_t *>(rng_state->data.dptr) + 1);
-
-  size_t workspace_size = 0;
-
-  fused_attn_arbitrary_seqlen_fwd_impl(
-      batch, num_attn_heads, num_gqa_groups, max_seqlen_q, max_seqlen_kv, head_dim, bias_b, bias_h,
-      is_training, attn_scale, p_dropout, qkv_layout, bias_type, mask_type, devPtrQ, devPtrK,
-      devPtrV, devPtrBias, devPtrS, devPtrO, devPtrDropoutSeed, devPtrDropoutOffset,
-      devPtrCuSeqlensQ, devPtrCuSeqlensKV, devPtrSeqOffsetsQ, devPtrSeqOffsetsK, devPtrSeqOffsetsV,
-      devPtrSeqOffsetsO, get_cudnn_fe_dtype(QKV_type), workspace->data.dptr, &workspace_size,
-      stream, handle);
-
-  if (workspace_size > 0) {
-    if (workspace->data.dptr == nullptr) {
-      workspace->data.shape = {workspace_size};
-      workspace->data.dtype = DType::kByte;
-      return;
->>>>>>> d71fc946
-    }
-  } else if (workspace_size == 0) {
-    workspace->data.shape = {1};
-    workspace->data.dtype = DType::kByte;
-    return;
-  } else {
-    NVTE_ERROR("Unexpected workspace_size.");
   }
 }
 
-<<<<<<< HEAD
 void fused_attn_arbitrary_seqlen_bwd(size_t batch, size_t num_attn_heads, size_t num_gqa_groups,
                                   size_t max_seqlen_q, size_t max_seqlen_kv, size_t head_dim,
                                   float attn_scale, float p_dropout, NVTE_QKV_Layout qkv_layout,
@@ -2403,75 +1318,6 @@
         return;
     } else {
         NVTE_ERROR("Unexpected workspace_size.");
-=======
-void fused_attn_arbitrary_seqlen_bwd(
-    size_t batch, size_t num_attn_heads, size_t num_gqa_groups, size_t max_seqlen_q,
-    size_t max_seqlen_kv, size_t head_dim, float attn_scale, float p_dropout,
-    NVTE_QKV_Layout qkv_layout, NVTE_Bias_Type bias_type, NVTE_Mask_Type mask_type,
-    const Tensor *input_Q, const Tensor *input_K, const Tensor *input_V, const Tensor *input_O,
-    const Tensor *input_dO, const Tensor *input_Bias, Tensor *output_S, Tensor *output_dQ,
-    Tensor *output_dK, Tensor *output_dV, Tensor *output_dBias, const Tensor *cu_seqlens_q,
-    const Tensor *cu_seqlens_kv, const Tensor *seq_offsets_q, const Tensor *seq_offsets_k,
-    const Tensor *seq_offsets_v, const Tensor *seq_offsets_o, const Tensor *rng_state,
-    Tensor *workspace, cudaStream_t stream, cudnnHandle_t handle) {
-  using namespace transformer_engine;
-  const auto QKV_type = input_Q->data.dtype;
-  void *devPtrQ = input_Q->data.dptr;
-  void *devPtrK = input_K->data.dptr;
-  void *devPtrV = input_V->data.dptr;
-  void *devPtrO = input_O->data.dptr;
-  void *devPtrdO = input_dO->data.dptr;
-  void *devPtrBias = nullptr;
-  void *devPtrdBias = nullptr;
-  size_t bias_b = 0;
-  size_t bias_h = 0;
-  if ((bias_type != NVTE_Bias_Type::NVTE_NO_BIAS) && (bias_type != NVTE_Bias_Type::NVTE_ALIBI)) {
-    devPtrBias = input_Bias->data.dptr;
-    devPtrdBias = output_dBias->data.dptr;
-    bias_b = output_dBias->data.shape[0];
-    bias_h = output_dBias->data.shape[1];
-  }
-
-  void *devPtrdQ = output_dQ->data.dptr;
-  void *devPtrdK = output_dK->data.dptr;
-  void *devPtrdV = output_dV->data.dptr;
-  void *devPtrSoftmaxStats = nullptr;
-  devPtrSoftmaxStats = output_S->data.dptr;
-
-  void *devPtrCuSeqlensQ = cu_seqlens_q->data.dptr;
-  void *devPtrCuSeqlensKV = cu_seqlens_kv->data.dptr;
-  void *devPtrSeqOffsetsQ = seq_offsets_q->data.dptr;
-  void *devPtrSeqOffsetsK = seq_offsets_k->data.dptr;
-  void *devPtrSeqOffsetsV = seq_offsets_v->data.dptr;
-  void *devPtrSeqOffsetsO = seq_offsets_o->data.dptr;
-
-  void *devPtrDropoutSeed = rng_state->data.dptr;
-  void *devPtrDropoutOffset =
-      reinterpret_cast<void *>(reinterpret_cast<uint64_t *>(rng_state->data.dptr) + 1);
-
-  size_t workspace_size = 0;
-
-  fused_attn_arbitrary_seqlen_bwd_impl(
-      batch, num_attn_heads, num_gqa_groups, max_seqlen_q, max_seqlen_kv, head_dim, bias_b, bias_h,
-      attn_scale, p_dropout, qkv_layout, bias_type, mask_type, devPtrQ, devPtrK, devPtrV, devPtrO,
-      devPtrSoftmaxStats, devPtrBias, devPtrdQ, devPtrdK, devPtrdV, devPtrdO, devPtrdBias,
-      devPtrDropoutSeed, devPtrDropoutOffset, devPtrCuSeqlensQ, devPtrCuSeqlensKV,
-      devPtrSeqOffsetsQ, devPtrSeqOffsetsK, devPtrSeqOffsetsV, devPtrSeqOffsetsO,
-      get_cudnn_fe_dtype(QKV_type), workspace->data.dptr, &workspace_size, stream, handle);
-
-  if (workspace_size > 0) {
-    if (workspace->data.dptr == nullptr) {
-      workspace->data.shape = {workspace_size};
-      workspace->data.dtype = DType::kByte;
-      return;
->>>>>>> d71fc946
-    }
-  } else if (workspace_size == 0) {
-    workspace->data.shape = {1};
-    workspace->data.dtype = DType::kByte;
-    return;
-  } else {
-    NVTE_ERROR("Unexpected workspace_size.");
   }
 }
 }  // namespace transformer_engine
