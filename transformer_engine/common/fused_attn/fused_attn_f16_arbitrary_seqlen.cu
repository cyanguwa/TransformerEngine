--- conflicted
+++ resolved
@@ -557,11 +557,7 @@
                                 is_training, dropout_probability,
                                 layout,      NVTE_Bias_Type::NVTE_NO_BIAS,
                                 NVTE_Mask_Type::NVTE_CAUSAL_MASK,   tensorType,
-<<<<<<< HEAD
-                            false};
-=======
                                 false};
->>>>>>> a150d286
 
         using CacheType = std::map<FADescriptor, cudnn_frontend::ExecutionPlan>;
         static thread_local CacheType fmha_fprop_cache;
@@ -693,11 +689,7 @@
                                 true,        dropout_probability,
                                 layout,      NVTE_Bias_Type::NVTE_NO_BIAS,
                                 NVTE_Mask_Type::NVTE_CAUSAL_MASK,   tensorType,
-<<<<<<< HEAD
-                            use_workspace_opt};
-=======
                                 use_workspace_opt};
->>>>>>> a150d286
 
         using CacheType = std::map<FADescriptor, cudnn_frontend::ExecutionPlan>;
         static thread_local CacheType fmha_bprop_cache;
@@ -1050,11 +1042,7 @@
             ops.push_back(std::move(reshape_op2));
 
             /*******************************************************************************
-<<<<<<< HEAD
-         *                          dP @ K -> dqAccumTensor / dqTensor                */
-=======
              *                          dP @ K -> dqAccumTensor / dqTensor                */
->>>>>>> a150d286
 
             auto dqAccumTensor = cudnn_frontend::TensorBuilder()
                 .setDim(4, dqAccum_dim)
@@ -1071,11 +1059,8 @@
             auto matmul_3_Desc = cudnn_frontend::MatMulDescBuilder()
                                 .setComputeType(CUDNN_DATA_FLOAT)
                                 .build();
-<<<<<<< HEAD
-        if (!use_workspace_opt) {
-=======
+
             if (!use_workspace_opt) {
->>>>>>> a150d286
                 auto matmul_op3 = cudnn_frontend::OperationBuilder(
                                     CUDNN_BACKEND_OPERATION_MATMUL_DESCRIPTOR)
                                     .setaMatDesc(dPScaledTensor)
@@ -1126,11 +1111,7 @@
             /*******************************************************************************
              *                          dqAccumTensor @ identity -> dqTensor              */
 
-<<<<<<< HEAD
-        if (!use_workspace_opt) {
-=======
             if (!use_workspace_opt) {
->>>>>>> a150d286
                 auto identityDesc = pw_desc_create(CUDNN_DATA_FLOAT, CUDNN_POINTWISE_IDENTITY);
                 auto identity_op = unary_pw_op_create(dqAccumTensor, dQTensor, identityDesc);
                 ops.push_back(std::move(identity_op));
@@ -1173,11 +1154,7 @@
         size_t softmaxSum_workspace_size = b * h * s_q * sizeof(float);
         size_t dqAccum_workspace_size = b * s_q * h * d * sizeof(float);
         if (workspace == nullptr) {
-<<<<<<< HEAD
-        if (use_workspace_opt) {
-=======
             if (use_workspace_opt) {
->>>>>>> a150d286
                 *workspace_size = plan_workspace_size + softmaxSum_workspace_size;
             } else {
                 *workspace_size = plan_workspace_size + softmaxSum_workspace_size
@@ -1187,11 +1164,7 @@
         }
 
         void *devPtrSoftmaxSum = static_cast<int8_t *>(workspace) + plan_workspace_size;
-<<<<<<< HEAD
-    void *devPtrdQAccumulator = nullptr;
-=======
         void *devPtrdQAccumulator = nullptr;
->>>>>>> a150d286
         if (!use_workspace_opt) {
             devPtrdQAccumulator = static_cast<int8_t *>(devPtrSoftmaxSum)
                                         + softmaxSum_workspace_size;
@@ -1358,23 +1331,6 @@
     const int device_id = cuda::current_device();
     const int sm_arch_ = cuda::sm_arch(device_id);
     if (sm_arch_ >= 90) {
-<<<<<<< HEAD
-        //// quick estimate of dp workspace size
-        //size_t max_seqlen_div_up_q = ((max_seqlen_q + 64 - 1) / 64) * 64;
-        //size_t max_seqlen_div_up_kv = ((max_seqlen_kv + 64 - 1) / 64) * 64;
-        //size_t wkspace_size = batch * num_head * max_seqlen_div_up_q * max_seqlen_div_up_kv * 2;
-        //// default upper limit for dp workspace 256MB
-        //size_t max_allowed = 256 * 1024 * 1024;
-        //if {wkspace_size < max_allowed) {
-            const char* env_workspace_opt = std::getenv("NVTE_FUSED_ATTN_FORCE_WORKSPACE_OPT");
-            if ((env_workspace_opt != nullptr)
-                && (strcmp(env_workspace_opt, "1") == 0)) {
-                    use_workspace_opt = true;
-            }
-        //}
-    }
-    //std::cout << "use opt: " << (int)use_workspace_opt << std::endl;
-=======
         // quick estimate of dp workspace size
         size_t max_seqlen_div_up_q = ((max_seqlen + 64 - 1) / 64) * 64;
         size_t max_seqlen_div_up_kv = ((max_seqlen + 64 - 1) / 64) * 64;
@@ -1399,7 +1355,6 @@
                 use_workspace_opt = true;
         }
     }
->>>>>>> a150d286
 #endif
 
     fused_attn_arbitrary_seqlen_bwd_impl(batch, num_head, max_seqlen, max_seqlen, head_dim,
@@ -1408,9 +1363,8 @@
                                 devPtrdQ, devPtrdK, devPtrdV, devPtrdO,
                                 devPtrDropoutSeed, devPtrDropoutOffset,
                                 get_cudnn_dtype(qkv_type), workspace->data.dptr,
-<<<<<<< HEAD
-                &workspace_size, stream, handle, use_workspace_opt);
-
+                                &workspace_size, stream, handle, use_workspace_opt);
+  
     if (workspace_size > 0) {
         if (workspace->data.dptr == nullptr) {
             workspace->data.shape = {workspace_size};
@@ -1425,6 +1379,7 @@
         NVTE_ERROR("Unexpected workspace_size.");
     }
 }
+
 void fused_attn_arbitrary_seqlen_fwd_q_k_v(
     size_t batch, size_t max_seqlen_q, size_t max_seqlen_kv,
     size_t num_head, size_t head_dim, bool is_training,
@@ -1474,9 +1429,6 @@
                                 devPtrDropoutSeed, devPtrDropoutOffset,
                                 get_cudnn_dtype(QKV_type),
                                 workspace->data.dptr, &workspace_size, stream, handle);
-=======
-                                &workspace_size, stream, handle, use_workspace_opt);
->>>>>>> a150d286
 
     if (workspace_size > 0) {
         if (workspace->data.dptr == nullptr) {
