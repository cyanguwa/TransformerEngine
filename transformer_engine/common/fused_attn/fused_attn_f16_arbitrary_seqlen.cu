/*************************************************************************
 * Copyright (c) 2022-2025, NVIDIA CORPORATION & AFFILIATES. All rights reserved.
 *
 * See LICENSE for license information.
 ************************************************************************/

#include <cuda_bf16.h>
#include <cuda_fp16.h>
#include <cudnn_frontend.h>
#include <cudnn_frontend_utils.h>

#include <map>
#include <vector>

#include "../common.h"
#include "../cudnn_utils.h"
#include "../util/cuda_runtime.h"
#include "../util/system.h"
#include "fused_attn_f16_arbitrary_seqlen.h"
#include "utils.h"

#if (CUDNN_VERSION >= 8900)
#define Q_ID 1
#define K_ID 2
#define V_ID 3
#define O_ID 4
#define S_ID 5
#define B_ID 6
#define D_CONST_ID 7
#define S_CONST_ID 8
#define Q_SEQLEN_ID 9
#define K_SEQLEN_ID 10
#define dQ_ID 11
#define dK_ID 12
#define dV_ID 13
#define dO_ID 14
#define MASK_VAL_ID 15
#define dS_ID 16
#define D_SEED_ID 17
#define D_OFFSET_ID 18
#define S_STATS_ID 19
#define S_SUM_ID 20
#define SCALE_PROB 21
#define K_TRANSPOSE_ID 22
#define dQ_ACCUM_ID 23

#define VIRTUAL_ID 30

namespace transformer_engine {
namespace fused_attn {
void fused_attn_arbitrary_seqlen_fwd_impl(
    int64_t b, int64_t h, int64_t hg, int64_t s_q, int64_t s_kv, int64_t d_qk, int64_t d_v,
    int64_t max_b, int64_t max_t_q, int64_t max_t_kv, int64_t num_pages_k, int64_t num_pages_v,
    int64_t page_size_k, int64_t page_size_v, int64_t max_pages_per_seq_k,
    int64_t max_pages_per_seq_v, int64_t bias_b, int64_t bias_h, bool is_training,
    float scaling_factor, float dropout_probability, NVTE_QKV_Layout layout,
    NVTE_Bias_Type bias_type, NVTE_Mask_Type mask_type, int64_t window_size_left,
    int64_t window_size_right, void *devPtrQ, void *devPtrK, void *devPtrV, void *devPtrBias,
    void *devPtrSoftmaxStats, void *devPtrO, void *devPtrDropoutSeed, void *devPtrDropoutOffset,
    void *devPtrCuSeqlensQ, void *devPtrCuSeqlensKV, void *devPtrPageTableK, void *devPtrPageTableV,
    void *devPtrSeqOffsetsQ, void *devPtrSeqOffsetsKV, cudnn_frontend::DataType_t tensorType,
    void *workspace, size_t *workspace_size, cudaStream_t stream, cudnnHandle_t handle) {
  using namespace transformer_engine;

  bool is_bias = (bias_type == NVTE_Bias_Type::NVTE_POST_SCALE_BIAS);
  bool is_alibi = (bias_type == NVTE_Bias_Type::NVTE_ALIBI);
  bool is_causal = ((mask_type == NVTE_Mask_Type::NVTE_CAUSAL_MASK) ||
                    (mask_type == NVTE_Mask_Type::NVTE_PADDING_CAUSAL_MASK));
  bool is_bottom_right = ((mask_type == NVTE_Mask_Type::NVTE_CAUSAL_BOTTOM_RIGHT_MASK) ||
                          (mask_type == NVTE_Mask_Type::NVTE_PADDING_CAUSAL_BOTTOM_RIGHT_MASK));
  bool is_padding = ((mask_type == NVTE_Mask_Type::NVTE_PADDING_MASK) ||
                     (mask_type == NVTE_Mask_Type::NVTE_PADDING_CAUSAL_MASK) ||
                     (mask_type == NVTE_Mask_Type::NVTE_PADDING_CAUSAL_BOTTOM_RIGHT_MASK));
  if (is_bottom_right && s_q == s_kv && !is_padding) {
    is_causal = true;
    is_bottom_right = false;
  }
<<<<<<< HEAD
=======
  bool is_padding = ((mask_type == NVTE_Mask_Type::NVTE_PADDING_MASK) ||
                     (mask_type == NVTE_Mask_Type::NVTE_PADDING_CAUSAL_MASK) ||
                     (mask_type == NVTE_Mask_Type::NVTE_PADDING_CAUSAL_BOTTOM_RIGHT_MASK));
>>>>>>> c9ea6be9
  bool is_dropout = (is_training && dropout_probability != 0.0f);
  bool is_ragged = (nvte_get_qkv_format(layout) == NVTE_QKV_Format::NVTE_THD);
  const auto cudnn_runtime_version = cudnnGetVersion();

  NVTE_QKV_Layout_Group layout_group = nvte_get_qkv_layout_group(layout);
  bool is_paged_kv = (layout_group == NVTE_QKV_Layout_Group::NVTE_Paged_KV_2BSHD ||
                      layout_group == NVTE_QKV_Layout_Group::NVTE_Paged_KV_2SBHD);
  if (is_paged_kv) {
    NVTE_CHECK(is_padding, "Paged attention requires padding masks!");
  }

  // keep original batch size because cu_seqlens are created with [b+1] shape
  int64_t actual_b = b;
  if (is_ragged && cudnn_runtime_version >= 90600) {
    NVTE_CHECK(is_padding, "Ragged QKV input requires padding or padding_causal mask!");
    // replace batch size and maximum sequence lengths with maximum token counts
    // for query and key/value so the graph is static within each quantization bucket
    b = max_b;
    s_q = max_t_q;
    s_kv = max_t_kv;
  }
  const DType ragged_offset_type = cudnn_runtime_version >= 90500 ? DType::kInt64 : DType::kInt32;

  try {
    FADescriptor_v1 descriptor{b,
                               h,
                               hg,
                               s_q,
                               s_kv,
                               d_qk,
                               d_v,
                               num_pages_k,
                               num_pages_v,
                               page_size_k,
                               page_size_v,
                               max_pages_per_seq_k,
                               max_pages_per_seq_v,
                               bias_b,
                               bias_h,
                               scaling_factor,
                               is_training,
                               dropout_probability,
                               layout,
                               bias_type,
                               mask_type,
                               window_size_left,
                               window_size_right,
                               true,
                               tensorType,
                               tensorType};

    namespace fe = cudnn_frontend;
    using graph_and_tensors =
        std::tuple<std::shared_ptr<fe::graph::Graph>,
                   std::shared_ptr<fe::graph::Tensor_attributes>,   // Q
                   std::shared_ptr<fe::graph::Tensor_attributes>,   // K
                   std::shared_ptr<fe::graph::Tensor_attributes>,   // V
                   std::shared_ptr<fe::graph::Tensor_attributes>,   // attn_scale
                   std::shared_ptr<fe::graph::Tensor_attributes>,   // O
                   std::shared_ptr<fe::graph::Tensor_attributes>,   // Stats
                   std::shared_ptr<fe::graph::Tensor_attributes>,   // bias
                   std::shared_ptr<fe::graph::Tensor_attributes>,   // seq_q
                   std::shared_ptr<fe::graph::Tensor_attributes>,   // seq_kv
                   std::shared_ptr<fe::graph::Tensor_attributes>,   // page_table_k
                   std::shared_ptr<fe::graph::Tensor_attributes>,   // page_table_v
                   std::shared_ptr<fe::graph::Tensor_attributes>,   // offset_q
                   std::shared_ptr<fe::graph::Tensor_attributes>,   // offset_k
                   std::shared_ptr<fe::graph::Tensor_attributes>,   // offset_v
                   std::shared_ptr<fe::graph::Tensor_attributes>,   // offset_o
                   std::shared_ptr<fe::graph::Tensor_attributes>,   // offset_stats
                   std::shared_ptr<fe::graph::Tensor_attributes>,   // dropout_seed
                   std::shared_ptr<fe::graph::Tensor_attributes>>;  // dropout_offset

    using CacheType = std::map<FADescriptor_v1, graph_and_tensors>;
    static thread_local CacheType sdpa_f16_fprop_cache;

    // Get plan from cache if cache is available, otherwise create one
    auto get_graph = [&](CacheType &cache, const FADescriptor_v1 &descriptor) -> graph_and_tensors {
      // if hit, return
      auto it = cache.find(descriptor);
      if (it != cache.end()) {
        auto graph = it->second;
        return graph;
      }

      // otherwise, build the op_graph and the plan. Then update cache
      auto mha_graph = std::make_shared<fe::graph::Graph>();
      mha_graph->set_io_data_type(tensorType)
          .set_intermediate_data_type(fe::DataType_t::FLOAT)
          .set_compute_data_type(fe::DataType_t::FLOAT);

      std::shared_ptr<fe::graph::Tensor_attributes> Q, K, V, attn_scale;
      std::shared_ptr<fe::graph::Tensor_attributes> bias, seq_q, seq_kv;
      std::shared_ptr<fe::graph::Tensor_attributes> page_table_k, page_table_v;
      std::shared_ptr<fe::graph::Tensor_attributes> offset_q, offset_k, offset_v, offset_o,
          offset_stats;
      std::shared_ptr<fe::graph::Tensor_attributes> dropout_seed, dropout_offset;

      std::vector<int64_t> q_stride(4);
      std::vector<int64_t> k_stride(4);
      std::vector<int64_t> v_stride(4);
      generateMatrixStrides(b, h, s_q, s_kv, d_qk, q_stride.data(), layout,
                            NVTE_QKV_Matrix::NVTE_Q_Matrix);
      if (is_paged_kv) {
        generateMatrixStrides(num_pages_k, hg, page_size_k, page_size_v, d_qk, k_stride.data(),
                              layout, NVTE_QKV_Matrix::NVTE_K_Matrix);
        generateMatrixStrides(num_pages_v, hg, page_size_k, page_size_v, d_v, v_stride.data(),
                              layout, NVTE_QKV_Matrix::NVTE_V_Matrix);
      } else {
        generateMatrixStrides(b, hg, s_q, s_kv, d_qk, k_stride.data(), layout,
                              NVTE_QKV_Matrix::NVTE_K_Matrix);
        generateMatrixStrides(b, hg, s_q, s_kv, d_v, v_stride.data(), layout,
                              NVTE_QKV_Matrix::NVTE_V_Matrix);
      }

      Q = mha_graph->tensor(fe::graph::Tensor_attributes()
                                .set_name("Q")
                                .set_dim({b, h, s_q, d_qk})
                                .set_stride(q_stride));
      if (is_ragged) {
        offset_q = mha_graph->tensor(fe::graph::Tensor_attributes()
                                         .set_name("offset_q")
                                         .set_dim({b + 1, 1, 1, 1})
                                         .set_stride({1, 1, 1, 1})
                                         .set_data_type(get_cudnn_fe_dtype(ragged_offset_type)));
        Q->set_ragged_offset(offset_q);
      }
      K = mha_graph->tensor(fe::graph::Tensor_attributes().set_name("K").set_stride(k_stride));
      V = mha_graph->tensor(fe::graph::Tensor_attributes().set_name("V").set_stride(v_stride));
      if (is_paged_kv) {
        K->set_dim({num_pages_k, hg, page_size_k, d_qk});
        V->set_dim({num_pages_v, hg, page_size_v, d_v});
      } else if (is_ragged) {
        offset_k = mha_graph->tensor(fe::graph::Tensor_attributes()
                                         .set_name("offset_k")
                                         .set_dim({b + 1, 1, 1, 1})
                                         .set_stride({1, 1, 1, 1})
                                         .set_data_type(get_cudnn_fe_dtype(ragged_offset_type)));
        offset_v = mha_graph->tensor(fe::graph::Tensor_attributes()
                                         .set_name("offset_v")
                                         .set_dim({b + 1, 1, 1, 1})
                                         .set_stride({1, 1, 1, 1})
                                         .set_data_type(get_cudnn_fe_dtype(ragged_offset_type)));
        K->set_dim({b, hg, s_kv, d_qk}).set_ragged_offset(offset_k);
        V->set_dim({b, hg, s_kv, d_v}).set_ragged_offset(offset_v);
      } else {
        K->set_dim({b, hg, s_kv, d_qk});
        V->set_dim({b, hg, s_kv, d_v});
      }

      attn_scale = mha_graph->tensor(fe::graph::Tensor_attributes()
                                         .set_name("attn_scale")
                                         .set_dim({1, 1, 1, 1})
                                         .set_stride({1, 1, 1, 1})
                                         .set_is_pass_by_value(true)
                                         .set_data_type(fe::DataType_t::FLOAT));

      fe::graph::SDPA_attributes sdpa_options;
      sdpa_options = fe::graph::SDPA_attributes()
                         .set_name("flash_attention")
                         .set_is_inference(false)
                         .set_causal_mask(is_causal)
                         .set_causal_mask_bottom_right(is_bottom_right)
                         .set_attn_scale(attn_scale);

      if (cudnn_runtime_version >= 90200 && window_size_left != -1) {
        sdpa_options.set_sliding_window_length(window_size_left + 1);
      }

      sdpa_options.set_alibi_mask(is_alibi);

      if (is_bias) {
        bias = mha_graph->tensor(fe::graph::Tensor_attributes()
                                     .set_name("bias")
                                     .set_dim({bias_b, bias_h, s_q, s_kv})
                                     .set_stride({bias_h * s_q * s_kv, s_q * s_kv, s_kv, 1}));
        sdpa_options.set_bias(bias);
      }

      if (is_padding) {
        seq_q = mha_graph->tensor(fe::graph::Tensor_attributes()
                                      .set_name("seq_q")
                                      .set_dim({b, 1, 1, 1})
                                      .set_stride({1, 1, 1, 1})
                                      .set_data_type(fe::DataType_t::INT32));
        seq_kv = mha_graph->tensor(fe::graph::Tensor_attributes()
                                       .set_name("seq_kv")
                                       .set_dim({b, 1, 1, 1})
                                       .set_stride({1, 1, 1, 1})
                                       .set_data_type(fe::DataType_t::INT32));
        sdpa_options.set_padding_mask(is_padding).set_seq_len_q(seq_q).set_seq_len_kv(seq_kv);
      }

      if (is_paged_kv) {
        page_table_k =
            mha_graph->tensor(fe::graph::Tensor_attributes()
                                  .set_name("page_table_k")
                                  .set_dim({b, 1, max_pages_per_seq_k, 1})
                                  .set_stride({{max_pages_per_seq_k, max_pages_per_seq_v, 1, 1}})
                                  .set_data_type(fe::DataType_t::INT32));
        page_table_v =
            mha_graph->tensor(fe::graph::Tensor_attributes()
                                  .set_name("page_table_v")
                                  .set_dim({b, 1, max_pages_per_seq_v, 1})
                                  .set_stride({{max_pages_per_seq_v, max_pages_per_seq_v, 1, 1}})
                                  .set_data_type(fe::DataType_t::INT32));
        sdpa_options.set_paged_attention_k_table(page_table_k);
        sdpa_options.set_paged_attention_v_table(page_table_v);
        sdpa_options.set_paged_attention_max_seq_len_kv(static_cast<int32_t>(s_kv));
      }

      if (is_dropout) {
        dropout_seed = mha_graph->tensor(fe::graph::Tensor_attributes()
                                             .set_name("Seed")
                                             .set_dim({1, 1, 1, 1})
                                             .set_stride({1, 1, 1, 1})
                                             .set_data_type(fe::DataType_t::INT64));
        dropout_offset = mha_graph->tensor(fe::graph::Tensor_attributes()
                                               .set_name("Offset")
                                               .set_dim({1, 1, 1, 1})
                                               .set_stride({1, 1, 1, 1})
                                               .set_data_type(fe::DataType_t::INT64));
        sdpa_options.set_dropout(dropout_probability, dropout_seed, dropout_offset);
      }

      auto [O, Stats] = mha_graph->sdpa(Q, K, V, sdpa_options);

      std::vector<int64_t> o_stride(4);
      generateMatrixStrides(b, h, s_q, s_kv, d_v, o_stride.data(), layout,
                            NVTE_QKV_Matrix::NVTE_O_Matrix);
      O->set_output(true).set_dim({b, h, s_q, d_v}).set_stride(o_stride);
      if (is_ragged) {
        offset_o = mha_graph->tensor(fe::graph::Tensor_attributes()
                                         .set_name("offset_o")
                                         .set_dim({b + 1, 1, 1, 1})
                                         .set_stride({1, 1, 1, 1})
                                         .set_data_type(get_cudnn_fe_dtype(ragged_offset_type)));
        O->set_ragged_offset(offset_o);
      }

      Stats->set_output(true).set_data_type(fe::DataType_t::FLOAT).set_dim({b, h, s_q, 1});
      if (is_ragged && cudnn_runtime_version >= 90600) {
        offset_stats =
            mha_graph->tensor(fe::graph::Tensor_attributes()
                                  .set_name("offset_stats")
                                  .set_dim({b + 1, 1, 1, 1})
                                  .set_stride({1, 1, 1, 1})
                                  .set_data_type(get_cudnn_fe_dtype(ragged_offset_type)));
        Stats->set_stride({h * s_q, 1, h, 1}).set_ragged_offset(offset_stats);
      } else {
        Stats->set_stride({h * s_q, s_q, 1, 1});
      }

      std::tuple<std::shared_ptr<fe::graph::Tensor_attributes>,  // Q
                 std::shared_ptr<fe::graph::Tensor_attributes>,  // K
                 std::shared_ptr<fe::graph::Tensor_attributes>,  // V
                 std::shared_ptr<fe::graph::Tensor_attributes>,  // attn_scale
                 std::shared_ptr<fe::graph::Tensor_attributes>>  // O
          key_tensors_tuple = std::make_tuple(Q, K, V, attn_scale, O);
      auto Stats_tuple = std::make_tuple(Stats);
      auto bias_tuple = is_bias ? std::make_tuple(bias) : std::make_tuple(nullptr);
      auto padding_tuple =
          is_padding ? std::make_tuple(seq_q, seq_kv) : std::make_tuple(nullptr, nullptr);
      auto page_table_tuple = is_paged_kv ? std::make_tuple(page_table_k, page_table_v)
                                          : std::make_tuple(nullptr, nullptr);
      auto offset_qkvo_tuple = is_ragged ? std::make_tuple(offset_q, offset_k, offset_v, offset_o)
                                         : std::make_tuple(nullptr, nullptr, nullptr, nullptr);
      auto offset_s_tuple = (is_ragged && cudnn_runtime_version >= 90600)
                                ? std::make_tuple(offset_stats)
                                : std::make_tuple(nullptr);
      auto dropout_tuple = is_dropout ? std::make_tuple(dropout_seed, dropout_offset)
                                      : std::make_tuple(nullptr, nullptr);

      NVTE_CHECK_CUDNN_FE(mha_graph->validate());
      NVTE_CHECK_CUDNN_FE(mha_graph->build_operation_graph(handle));
      NVTE_CHECK_CUDNN_FE(mha_graph->create_execution_plans({fe::HeurMode_t::A}));
      NVTE_CHECK_CUDNN_FE(mha_graph->check_support(handle));
      NVTE_CHECK_CUDNN_FE(mha_graph->build_plans(handle));

      auto return_tuple = std::tuple_cat(std::make_tuple(mha_graph), key_tensors_tuple, Stats_tuple,
                                         bias_tuple, padding_tuple, page_table_tuple,
                                         offset_qkvo_tuple, offset_s_tuple, dropout_tuple);
      cache.insert({descriptor, return_tuple});

      return return_tuple;
    };

    auto [mha_graph, Q, K, V, attn_scale, O, Stats, bias, seq_q, seq_kv, page_table_k, page_table_v,
          offset_q, offset_k, offset_v, offset_o, offset_stats, dropout_seed, dropout_offset] =
        get_graph(sdpa_f16_fprop_cache, descriptor);

    // Exit to request upper level API to allocate memory if needed
    // n.b. Care should be taken to align each of the added worksapce tensors to their type.
    // We do this by adding padding at the end of each separate allocation.
    auto plan_workspace_size = alignTo<16>(mha_graph->get_workspace_size());
    const size_t num_bytes_per_seqlen = alignTo<16>(b * sizeof(int32_t));
    const size_t actual_seqlen_workspace_size = is_padding ? 2 * num_bytes_per_seqlen : 0;
    const size_t num_bytes_per_ragged_offset =
        alignTo<16>((b + 1) * typeToSize(ragged_offset_type));
    size_t seqlen_offsets_workspace_size = 0;
    if (is_ragged) {
      if (cudnn_runtime_version >= 90600) {
        seqlen_offsets_workspace_size = 5 * num_bytes_per_ragged_offset;
      } else {
        seqlen_offsets_workspace_size = 4 * num_bytes_per_ragged_offset;
      }
    }
    if (workspace == nullptr) {
      *workspace_size =
          plan_workspace_size + actual_seqlen_workspace_size + seqlen_offsets_workspace_size;
      return;
    }

    // cuDNN stream check needs to be moved here to support dummy kernel calls with
    // null streams for sizing the cuDNN workspace.
    NVTE_CHECK_CUDNN(cudnnSetStream(handle, stream));

    // Build variant pack
    std::unordered_map<std::shared_ptr<fe::graph::Tensor_attributes>, void *> variant_pack = {
        {Q, devPtrQ}, {K, devPtrK},
        {V, devPtrV}, {attn_scale, &scaling_factor},
        {O, devPtrO}, {Stats, devPtrSoftmaxStats}};

    if (is_bias) {
      variant_pack[bias] = devPtrBias;
    }

    if (is_padding) {
      constexpr size_t nthreads_per_block = 128;
      const size_t grid = (b + nthreads_per_block - 1) / nthreads_per_block;
      void *devActualSeqlenQ = static_cast<int8_t *>(workspace) + plan_workspace_size;
      void *devActualSeqlenKV = static_cast<int8_t *>(devActualSeqlenQ) + num_bytes_per_seqlen;
      cu_seqlens_to_actual_seqlens<<<grid, nthreads_per_block, 0, stream>>>(
          actual_b, b, static_cast<const int32_t *>(devPtrCuSeqlensQ),
          static_cast<const int32_t *>(devPtrCuSeqlensKV), static_cast<int32_t *>(devActualSeqlenQ),
          static_cast<int32_t *>(devActualSeqlenKV));
      variant_pack[seq_q] = devActualSeqlenQ;
      variant_pack[seq_kv] = devActualSeqlenKV;
    }

    if (is_paged_kv) {
      variant_pack[page_table_k] = devPtrPageTableK;
      variant_pack[page_table_v] = devPtrPageTableV;
    }

    if (is_ragged) {
      constexpr size_t nthreads_per_block = 128;
      const size_t grid = (b + nthreads_per_block) / nthreads_per_block;
      void *devOffsetsQ =
          static_cast<int8_t *>(workspace) + plan_workspace_size + actual_seqlen_workspace_size;
      void *devOffsetsK = static_cast<int8_t *>(devOffsetsQ) + num_bytes_per_ragged_offset;
      void *devOffsetsV = static_cast<int8_t *>(devOffsetsK) + num_bytes_per_ragged_offset;
      void *devOffsetsO = static_cast<int8_t *>(devOffsetsV) + num_bytes_per_ragged_offset;
      void *devOffsetsS = nullptr;
      if (cudnn_runtime_version >= 90600) {
        devOffsetsS = static_cast<int8_t *>(devOffsetsO) + num_bytes_per_ragged_offset;
      }
      const NVTE_QKV_Layout_Group layout_group = nvte_get_qkv_layout_group(layout);
      cu_seqlens_padded_to_offsets<<<grid, nthreads_per_block, 0, stream>>>(
          layout_group, actual_b, b, h, hg, d_qk, d_v, static_cast<int32_t *>(devPtrSeqOffsetsQ),
          static_cast<int32_t *>(devPtrSeqOffsetsKV), ragged_offset_type, devOffsetsQ, devOffsetsK,
          devOffsetsV, devOffsetsO, devOffsetsS);
      variant_pack[offset_q] = devOffsetsQ;
      variant_pack[offset_k] = devOffsetsK;
      variant_pack[offset_v] = devOffsetsV;
      variant_pack[offset_o] = devOffsetsO;
      if (cudnn_runtime_version >= 90600) {
        variant_pack[offset_stats] = devOffsetsS;
      }
    }

    if (is_dropout) {
      variant_pack[dropout_seed] = devPtrDropoutSeed;
      variant_pack[dropout_offset] = devPtrDropoutOffset;
    }
    NVTE_CHECK_CUDNN_FE(mha_graph->execute(handle, variant_pack, workspace));
  } catch (cudnn_frontend::cudnnException &e) {
    NVTE_ERROR(e.what());
  }
}

void fused_attn_arbitrary_seqlen_bwd_impl(
    int64_t b, int64_t h, int64_t hg, int64_t s_q, int64_t s_kv, int64_t d_qk, int64_t d_v,
    int64_t max_b, int64_t max_t_q, int64_t max_t_kv, int64_t bias_b, int64_t bias_h,
    float scaling_factor, float dropout_probability, NVTE_QKV_Layout layout,
    NVTE_Bias_Type bias_type, NVTE_Mask_Type mask_type, int64_t window_size_left,
    int64_t window_size_right, bool deterministic, void *devPtrQ, void *devPtrKTranspose,
    void *devPtrVTranspose, void *devPtrO, void *devPtrSoftmaxStats, void *devPtrBias,
    void *devPtrdQ, void *devPtrdK, void *devPtrdV, void *devPtrdO, void *devPtrdBias,
    void *devPtrDropoutSeed, void *devPtrDropoutOffset, void *devPtrCuSeqlensQ,
    void *devPtrCuSeqlensKV, void *devPtrSeqOffsetsQ, void *devPtrSeqOffsetsKV,
    cudnn_frontend::DataType_t tensorType, void *workspace, size_t *workspace_size,
    cudaStream_t stream, cudnnHandle_t handle) {
  using namespace transformer_engine;

  bool is_bias = (bias_type == NVTE_Bias_Type::NVTE_POST_SCALE_BIAS);
  bool is_alibi = (bias_type == NVTE_Bias_Type::NVTE_ALIBI);
  bool is_causal = ((mask_type == NVTE_Mask_Type::NVTE_CAUSAL_MASK) ||
                    (mask_type == NVTE_Mask_Type::NVTE_PADDING_CAUSAL_MASK));
  bool is_bottom_right = ((mask_type == NVTE_Mask_Type::NVTE_CAUSAL_BOTTOM_RIGHT_MASK) ||
                          (mask_type == NVTE_Mask_Type::NVTE_PADDING_CAUSAL_BOTTOM_RIGHT_MASK));
  bool is_padding = ((mask_type == NVTE_Mask_Type::NVTE_PADDING_MASK) ||
                     (mask_type == NVTE_Mask_Type::NVTE_PADDING_CAUSAL_MASK) ||
                     (mask_type == NVTE_Mask_Type::NVTE_PADDING_CAUSAL_BOTTOM_RIGHT_MASK));
  if (is_bottom_right && s_q == s_kv && !is_padding) {
    is_causal = true;
    is_bottom_right = false;
  }
<<<<<<< HEAD
=======
  bool is_padding = ((mask_type == NVTE_Mask_Type::NVTE_PADDING_MASK) ||
                     (mask_type == NVTE_Mask_Type::NVTE_PADDING_CAUSAL_MASK) ||
                     (mask_type == NVTE_Mask_Type::NVTE_PADDING_CAUSAL_BOTTOM_RIGHT_MASK));
>>>>>>> c9ea6be9
  bool is_dropout = (dropout_probability != 0.0f);
  bool is_ragged = (nvte_get_qkv_format(layout) == NVTE_QKV_Format::NVTE_THD);
  const auto cudnn_runtime_version = cudnnGetVersion();
  const int device_id = cuda::current_device();
  const int sm_arch_ = cuda::sm_arch(device_id);

  NVTE_QKV_Layout_Group layout_group = nvte_get_qkv_layout_group(layout);
  bool is_paged_kv = (layout_group == NVTE_QKV_Layout_Group::NVTE_Paged_KV_2BSHD ||
                      layout_group == NVTE_QKV_Layout_Group::NVTE_Paged_KV_2SBHD);
  if (is_paged_kv) {
    NVTE_CHECK(is_padding, "Paged attention requires padding masks!");
  }

  // keep original batch size because cu_seqlens are created with [b+1] shape
  int64_t actual_b = b;
  if (is_ragged && cudnn_runtime_version >= 90600) {
    NVTE_CHECK(is_padding, "Ragged QKV input requires padding or padding_causal mask!");
    // replace batch size and maximum sequence lengths with maximum token counts
    // for query and key/value so the graph is static within each quantization bucket
    b = max_b;
    s_q = max_t_q;
    s_kv = max_t_kv;
  }

  // We choose between 32-bit and 64-bit offsets depending on need.
  // This allows us to support older cuDNN runtimes gracefully.
  const DType ragged_offset_type = cudnn_runtime_version >= 90500 ? DType::kInt64 : DType::kInt32;

  try {
    FADescriptor_v1 descriptor{b,
                               h,
                               hg,
                               s_q,
                               s_kv,
                               d_qk,
                               d_v,
                               0,
                               0,
                               0,
                               0,
                               0,
                               0,
                               bias_b,
                               bias_h,
                               scaling_factor,
                               true,
                               dropout_probability,
                               layout,
                               bias_type,
                               mask_type,
                               window_size_left,
                               window_size_right,
                               deterministic,
                               tensorType,
                               tensorType};

    namespace fe = cudnn_frontend;
    using graph_and_tensors =
        std::tuple<std::shared_ptr<fe::graph::Graph>,
                   std::shared_ptr<fe::graph::Tensor_attributes>,   // q
                   std::shared_ptr<fe::graph::Tensor_attributes>,   // k
                   std::shared_ptr<fe::graph::Tensor_attributes>,   // v
                   std::shared_ptr<fe::graph::Tensor_attributes>,   // o
                   std::shared_ptr<fe::graph::Tensor_attributes>,   // dO
                   std::shared_ptr<fe::graph::Tensor_attributes>,   // stats
                   std::shared_ptr<fe::graph::Tensor_attributes>,   // attn_scale
                   std::shared_ptr<fe::graph::Tensor_attributes>,   // dQ
                   std::shared_ptr<fe::graph::Tensor_attributes>,   // dK
                   std::shared_ptr<fe::graph::Tensor_attributes>,   // dV
                   std::shared_ptr<fe::graph::Tensor_attributes>,   // bias
                   std::shared_ptr<fe::graph::Tensor_attributes>,   // dBias
                   std::shared_ptr<fe::graph::Tensor_attributes>,   // seq_q
                   std::shared_ptr<fe::graph::Tensor_attributes>,   // seq_kv
                   std::shared_ptr<fe::graph::Tensor_attributes>,   // offset_q
                   std::shared_ptr<fe::graph::Tensor_attributes>,   // offset_k
                   std::shared_ptr<fe::graph::Tensor_attributes>,   // offset_v
                   std::shared_ptr<fe::graph::Tensor_attributes>,   // offset_o
                   std::shared_ptr<fe::graph::Tensor_attributes>,   // offset_stats
                   std::shared_ptr<fe::graph::Tensor_attributes>,   // dropout_seed
                   std::shared_ptr<fe::graph::Tensor_attributes>>;  // dropout_offset

    using CacheType = std::map<FADescriptor_v1, graph_and_tensors>;
    static thread_local CacheType sdpa_f16_bprop_cache;

    // Get plan from cache if cache is available, otherwise create one
    auto get_graph = [&](CacheType &cache, const FADescriptor_v1 &descriptor) -> graph_and_tensors {
      // if hit, return
      auto it = cache.find(descriptor);
      if (it != cache.end()) {
        auto graph = it->second;
        return graph;
      }

      // otherwise, build the op_graph and the plan. Then update cache
      auto mha_graph = std::make_shared<fe::graph::Graph>();
      mha_graph->set_io_data_type(tensorType)
          .set_intermediate_data_type(fe::DataType_t::FLOAT)
          .set_compute_data_type(fe::DataType_t::FLOAT);

      std::shared_ptr<fe::graph::Tensor_attributes> q, k, v, o, dO, stats, attn_scale;
      std::shared_ptr<fe::graph::Tensor_attributes> bias, dBias, seq_q, seq_kv;
      std::shared_ptr<fe::graph::Tensor_attributes> offset_q, offset_k, offset_v, offset_o,
          offset_stats;
      std::shared_ptr<fe::graph::Tensor_attributes> dropout_seed, dropout_offset;

      std::vector<int64_t> q_stride(4);
      std::vector<int64_t> k_stride(4);
      std::vector<int64_t> v_stride(4);
      std::vector<int64_t> o_stride(4);
      generateMatrixStrides(b, h, s_q, s_kv, d_qk, q_stride.data(), layout,
                            NVTE_QKV_Matrix::NVTE_Q_Matrix);
      generateMatrixStrides(b, hg, s_q, s_kv, d_qk, k_stride.data(), layout,
                            NVTE_QKV_Matrix::NVTE_K_Matrix);
      generateMatrixStrides(b, hg, s_q, s_kv, d_v, v_stride.data(), layout,
                            NVTE_QKV_Matrix::NVTE_V_Matrix);
      generateMatrixStrides(b, h, s_q, s_kv, d_v, o_stride.data(), layout,
                            NVTE_QKV_Matrix::NVTE_O_Matrix);

      q = mha_graph->tensor(fe::graph::Tensor_attributes()
                                .set_name("Q")
                                .set_dim({b, h, s_q, d_qk})
                                .set_stride(q_stride));
      k = mha_graph->tensor(fe::graph::Tensor_attributes()
                                .set_name("K")
                                .set_dim({b, hg, s_kv, d_qk})
                                .set_stride(k_stride));
      v = mha_graph->tensor(fe::graph::Tensor_attributes()
                                .set_name("V")
                                .set_dim({b, hg, s_kv, d_v})
                                .set_stride(v_stride));
      o = mha_graph->tensor(fe::graph::Tensor_attributes()
                                .set_name("O")
                                .set_dim({b, h, s_q, d_v})
                                .set_stride(o_stride));
      dO = mha_graph->tensor(fe::graph::Tensor_attributes()
                                 .set_name("dO")
                                 .set_dim({b, h, s_q, d_v})
                                 .set_stride(o_stride));
      if (is_ragged) {
        offset_q = mha_graph->tensor(fe::graph::Tensor_attributes()
                                         .set_name("offset_q")
                                         .set_dim({b + 1, 1, 1, 1})
                                         .set_stride({1, 1, 1, 1})
                                         .set_data_type(get_cudnn_fe_dtype(ragged_offset_type)));
        offset_k = mha_graph->tensor(fe::graph::Tensor_attributes()
                                         .set_name("offset_k")
                                         .set_dim({b + 1, 1, 1, 1})
                                         .set_stride({1, 1, 1, 1})
                                         .set_data_type(get_cudnn_fe_dtype(ragged_offset_type)));
        offset_v = mha_graph->tensor(fe::graph::Tensor_attributes()
                                         .set_name("offset_v")
                                         .set_dim({b + 1, 1, 1, 1})
                                         .set_stride({1, 1, 1, 1})
                                         .set_data_type(get_cudnn_fe_dtype(ragged_offset_type)));
        offset_o = mha_graph->tensor(fe::graph::Tensor_attributes()
                                         .set_name("offset_o")
                                         .set_dim({b + 1, 1, 1, 1})
                                         .set_stride({1, 1, 1, 1})
                                         .set_data_type(get_cudnn_fe_dtype(ragged_offset_type)));
        q->set_ragged_offset(offset_q);
        k->set_ragged_offset(offset_k);
        v->set_ragged_offset(offset_v);
        o->set_ragged_offset(offset_o);
        dO->set_ragged_offset(offset_o);
      }

      stats = mha_graph->tensor(fe::graph::Tensor_attributes()
                                    .set_name("stats")
                                    .set_dim({b, h, s_q, 1})
                                    .set_data_type(fe::DataType_t::FLOAT));
      if (is_ragged && cudnn_runtime_version >= 90600) {
        offset_stats =
            mha_graph->tensor(fe::graph::Tensor_attributes()
                                  .set_name("offset_stats")
                                  .set_dim({b + 1, 1, 1, 1})
                                  .set_stride({1, 1, 1, 1})
                                  .set_data_type(get_cudnn_fe_dtype(ragged_offset_type)));
        stats->set_stride({h * s_q, 1, h, 1}).set_ragged_offset(offset_stats);
      } else {
        stats->set_stride({h * s_q, s_q, 1, 1});
      }

      attn_scale = mha_graph->tensor(fe::graph::Tensor_attributes()
                                         .set_name("attn_scale")
                                         .set_dim({1, 1, 1, 1})
                                         .set_stride({1, 1, 1, 1})
                                         .set_is_pass_by_value(true)
                                         .set_data_type(fe::DataType_t::FLOAT));

      fe::graph::SDPA_backward_attributes sdpa_backward_options;
      sdpa_backward_options = fe::graph::SDPA_backward_attributes()
                                  .set_name("flash_attention_backward")
                                  .set_causal_mask(is_causal)
                                  .set_causal_mask_bottom_right(is_bottom_right)
                                  .set_attn_scale(attn_scale);

      if (is_ragged && cudnn_runtime_version >= 90600) {
        sdpa_backward_options.set_max_total_seq_len_q(s_q);
<<<<<<< HEAD
        sdpa_backward_options.set_max_total_seq_len_q(s_kv);
=======
        sdpa_backward_options.set_max_total_seq_len_kv(s_kv);
>>>>>>> c9ea6be9
      }

      if (cudnn_runtime_version >= 90200 && window_size_left != -1) {
        sdpa_backward_options.set_sliding_window_length(window_size_left + 1);
      }

      if (cudnn_runtime_version >= 90000) {
        sdpa_backward_options.set_deterministic_algorithm(deterministic);
      }

      sdpa_backward_options.set_alibi_mask(is_alibi);

      if (is_bias) {
        bias = mha_graph->tensor(fe::graph::Tensor_attributes()
                                     .set_name("bias")
                                     .set_dim({bias_b, bias_h, s_q, s_kv})
                                     .set_stride({bias_h * s_q * s_kv, s_q * s_kv, s_kv, 1}));
        dBias = mha_graph->tensor(fe::graph::Tensor_attributes()
                                      .set_name("dBias")
                                      .set_dim({bias_b, bias_h, s_q, s_kv})
                                      .set_stride({bias_h * s_q * s_kv, s_q * s_kv, s_kv, 1}));
        sdpa_backward_options.set_bias(bias);
        // shapes [1, 1, s, s], [b, 1, s, s], [b, h, s, s]
        // are not supported for dbias calculation but they are
        // supported for forward bias calculation
        if ((bias_b == 1) && (bias_h == h)) {
          sdpa_backward_options.set_dbias(dBias);
        }
      }

      if (is_padding) {
        seq_q = mha_graph->tensor(fe::graph::Tensor_attributes()
                                      .set_name("seq_q")
                                      .set_dim({b, 1, 1, 1})
                                      .set_stride({1, 1, 1, 1})
                                      .set_data_type(fe::DataType_t::INT32));
        seq_kv = mha_graph->tensor(fe::graph::Tensor_attributes()
                                       .set_name("seq_kv")
                                       .set_dim({b, 1, 1, 1})
                                       .set_stride({1, 1, 1, 1})
                                       .set_data_type(fe::DataType_t::INT32));
        sdpa_backward_options.set_padding_mask(is_padding)
            .set_seq_len_q(seq_q)
            .set_seq_len_kv(seq_kv);
      }

      if (is_dropout) {
        dropout_seed = mha_graph->tensor(fe::graph::Tensor_attributes()
                                             .set_name("Seed")
                                             .set_dim({1, 1, 1, 1})
                                             .set_stride({1, 1, 1, 1})
                                             .set_data_type(fe::DataType_t::INT64));
        dropout_offset = mha_graph->tensor(fe::graph::Tensor_attributes()
                                               .set_name("Offset")
                                               .set_dim({1, 1, 1, 1})
                                               .set_stride({1, 1, 1, 1})
                                               .set_data_type(fe::DataType_t::INT64));
        sdpa_backward_options.set_dropout(dropout_probability, dropout_seed, dropout_offset);
      }

      auto [dQ, dK, dV] = mha_graph->sdpa_backward(q, k, v, o, dO, stats, sdpa_backward_options);

      dQ->set_output(true).set_dim({b, h, s_q, d_qk}).set_stride(q_stride);
      dK->set_output(true).set_dim({b, hg, s_kv, d_qk}).set_stride(k_stride);
      dV->set_output(true).set_dim({b, hg, s_kv, d_v}).set_stride(v_stride);
      if (is_ragged) {
        dQ->set_ragged_offset(offset_q);
        dK->set_ragged_offset(offset_k);
        dV->set_ragged_offset(offset_v);
      }

      std::tuple<std::shared_ptr<fe::graph::Tensor_attributes>,  // q
                 std::shared_ptr<fe::graph::Tensor_attributes>,  // k
                 std::shared_ptr<fe::graph::Tensor_attributes>,  // v
                 std::shared_ptr<fe::graph::Tensor_attributes>,  // o
                 std::shared_ptr<fe::graph::Tensor_attributes>,  // dO
                 std::shared_ptr<fe::graph::Tensor_attributes>,  // stats
                 std::shared_ptr<fe::graph::Tensor_attributes>,  // attn_scale
                 std::shared_ptr<fe::graph::Tensor_attributes>,  // dQ
                 std::shared_ptr<fe::graph::Tensor_attributes>,  // dK
                 std::shared_ptr<fe::graph::Tensor_attributes>>  // dV
          key_tensors_tuple = std::make_tuple(q, k, v, o, dO, stats, attn_scale, dQ, dK, dV);
      auto bias_tuple = is_bias ? std::make_tuple(bias, dBias) : std::make_tuple(nullptr, nullptr);
      auto padding_tuple =
          is_padding ? std::make_tuple(seq_q, seq_kv) : std::make_tuple(nullptr, nullptr);
      auto offset_qkvo_tuple = is_ragged ? std::make_tuple(offset_q, offset_k, offset_v, offset_o)
                                         : std::make_tuple(nullptr, nullptr, nullptr, nullptr);
      auto offset_s_tuple = (is_ragged && cudnn_runtime_version >= 90600)
                                ? std::make_tuple(offset_stats)
                                : std::make_tuple(nullptr);
      auto dropout_tuple = is_dropout ? std::make_tuple(dropout_seed, dropout_offset)
                                      : std::make_tuple(nullptr, nullptr);

      NVTE_CHECK_CUDNN_FE(mha_graph->validate());
      NVTE_CHECK_CUDNN_FE(mha_graph->build_operation_graph(handle));
      NVTE_CHECK_CUDNN_FE(mha_graph->create_execution_plans({fe::HeurMode_t::A}));
      NVTE_CHECK_CUDNN_FE(mha_graph->check_support(handle));
      NVTE_CHECK_CUDNN_FE(mha_graph->build_plans(handle));

      auto return_tuple =
          std::tuple_cat(std::make_tuple(mha_graph), key_tensors_tuple, bias_tuple, padding_tuple,
                         offset_qkvo_tuple, offset_s_tuple, dropout_tuple);
      cache.insert({descriptor, return_tuple});

      return return_tuple;
    };

    auto [mha_graph, q, k, v, o, dO, stats, attn_scale, dQ, dK, dV, bias, dBias, seq_q, seq_kv,
          offset_q, offset_k, offset_v, offset_o, offset_stats, dropout_seed, dropout_offset] =
        get_graph(sdpa_f16_bprop_cache, descriptor);

    // Exit to request upper level API to allocate memory if needed
    // n.b. Care should be taken to align each of the added worksapce tensors to their type.
    // We do this by adding padding at the end of each separate allocation.
    auto plan_workspace_size = alignTo<16>(mha_graph->get_workspace_size());
    const size_t num_bytes_per_seqlen = alignTo<16>(b * sizeof(int32_t));
    const size_t actual_seqlen_workspace_size = is_padding ? 2 * num_bytes_per_seqlen : 0;
    const size_t num_bytes_per_ragged_offset =
        alignTo<16>((b + 1) * typeToSize(ragged_offset_type));
    size_t seqlen_offsets_workspace_size = 0;
    if (is_ragged) {
      if (cudnn_runtime_version >= 90600) {
        seqlen_offsets_workspace_size = 5 * num_bytes_per_ragged_offset;
      } else {
        seqlen_offsets_workspace_size = 4 * num_bytes_per_ragged_offset;
      }
    }
    if (workspace == nullptr) {
      *workspace_size =
          plan_workspace_size + actual_seqlen_workspace_size + seqlen_offsets_workspace_size;
      return;
    }

    // cuDNN stream check needs to be moved here to support dummy kernel calls with
    // null streams for sizing the cuDNN workspace.
    NVTE_CHECK_CUDNN(cudnnSetStream(handle, stream));

    // build variant pack
    std::unordered_map<std::shared_ptr<fe::graph::Tensor_attributes>, void *> variant_pack = {
        {q, devPtrQ},
        {k, devPtrKTranspose},
        {v, devPtrVTranspose},
        {o, devPtrO},
        {dO, devPtrdO},
        {stats, devPtrSoftmaxStats},
        {attn_scale, &scaling_factor},
        {dQ, devPtrdQ},
        {dK, devPtrdK},
        {dV, devPtrdV},
    };

    if (is_bias) {
      variant_pack[bias] = devPtrBias;
      if ((bias_b == 1) && (bias_h == h)) {
        variant_pack[dBias] = devPtrdBias;
      } else {
        variant_pack[dBias] = nullptr;
      }
    }

    if (is_padding) {
      constexpr size_t nthreads_per_block = 128;
      const size_t grid = (b + nthreads_per_block - 1) / nthreads_per_block;
      void *devActualSeqlenQ = static_cast<int8_t *>(workspace) + plan_workspace_size;
      void *devActualSeqlenKV = static_cast<int8_t *>(devActualSeqlenQ) + num_bytes_per_seqlen;
      cu_seqlens_to_actual_seqlens<<<grid, nthreads_per_block, 0, stream>>>(
          actual_b, b, static_cast<const int32_t *>(devPtrCuSeqlensQ),
          static_cast<const int32_t *>(devPtrCuSeqlensKV), static_cast<int32_t *>(devActualSeqlenQ),
          static_cast<int32_t *>(devActualSeqlenKV));
      variant_pack[seq_q] = devActualSeqlenQ;
      variant_pack[seq_kv] = devActualSeqlenKV;
    }

    if (is_ragged) {
      constexpr size_t nthreads_per_block = 128;
      const size_t grid = (b + nthreads_per_block) / nthreads_per_block;
      void *devOffsetsQ =
          static_cast<int8_t *>(workspace) + plan_workspace_size + actual_seqlen_workspace_size;
      void *devOffsetsK = static_cast<int8_t *>(devOffsetsQ) + num_bytes_per_ragged_offset;
      void *devOffsetsV = static_cast<int8_t *>(devOffsetsK) + num_bytes_per_ragged_offset;
      void *devOffsetsO = static_cast<int8_t *>(devOffsetsV) + num_bytes_per_ragged_offset;
      void *devOffsetsS = nullptr;
      if (cudnn_runtime_version >= 90600) {
        devOffsetsS = static_cast<int8_t *>(devOffsetsO) + num_bytes_per_ragged_offset;
      }
      const NVTE_QKV_Layout_Group layout_group = nvte_get_qkv_layout_group(layout);
      cu_seqlens_padded_to_offsets<<<grid, nthreads_per_block, 0, stream>>>(
          layout_group, actual_b, b, h, hg, d_qk, d_v, static_cast<int32_t *>(devPtrSeqOffsetsQ),
          static_cast<int32_t *>(devPtrSeqOffsetsKV), ragged_offset_type, devOffsetsQ, devOffsetsK,
          devOffsetsV, devOffsetsO, devOffsetsS);
      variant_pack[offset_q] = devOffsetsQ;
      variant_pack[offset_k] = devOffsetsK;
      variant_pack[offset_v] = devOffsetsV;
      variant_pack[offset_o] = devOffsetsO;
      if (cudnn_runtime_version >= 90600) {
        variant_pack[offset_stats] = devOffsetsS;
      }
    }

    if (is_dropout) {
      variant_pack[dropout_seed] = devPtrDropoutSeed;
      variant_pack[dropout_offset] = devPtrDropoutOffset;
    }

    NVTE_CHECK_CUDNN_FE(mha_graph->execute(handle, variant_pack, workspace));
  } catch (cudnn_frontend::cudnnException &e) {
    NVTE_ERROR(e.what());
  }
}
}  // namespace fused_attn

using namespace transformer_engine::fused_attn;
void fused_attn_arbitrary_seqlen_fwd_qkvpacked(
    size_t batch, size_t num_attn_heads, size_t max_seqlen, size_t head_dim, size_t num_tokens,
    bool is_training, float attn_scale, float p_dropout, NVTE_QKV_Layout qkv_layout,
    NVTE_Bias_Type bias_type, NVTE_Mask_Type mask_type, int64_t window_size_left,
    int64_t window_size_right, const Tensor *input_QKV, const Tensor *input_Bias, Tensor *output_O,
    NVTETensorPack *Aux_CTX_Tensors, const Tensor *cu_seqlens, const Tensor *cu_seqlens_padded,
    const Tensor *rng_state, Tensor *workspace, cudaStream_t stream, cudnnHandle_t handle) {
  using namespace transformer_engine;

  const auto QKV_type = input_QKV->data.dtype;
  void *devPtrQKV = input_QKV->data.dptr;
  NVTE_QKV_Layout_Group layout_group = nvte_get_qkv_layout_group(qkv_layout);
  NVTE_QKV_Format qkv_format = nvte_get_qkv_format(qkv_layout);
  size_t stride = 0;
  if (layout_group == NVTE_QKV_Layout_Group::NVTE_3HD) {
    stride = typeToSize(QKV_type) * num_attn_heads * head_dim;
  } else if (layout_group == NVTE_QKV_Layout_Group::NVTE_H3D) {
    stride = typeToSize(QKV_type) * head_dim;
  }
  void *devPtrQ = static_cast<void *>(devPtrQKV);
  void *devPtrK = static_cast<void *>(static_cast<int8_t *>(devPtrQKV) + stride);
  void *devPtrV = static_cast<void *>(static_cast<int8_t *>(devPtrQKV) + 2 * stride);

  void *devPtrBias = nullptr;
  size_t bias_b = 0;
  size_t bias_h = 0;
  if ((bias_type != NVTE_Bias_Type::NVTE_NO_BIAS) && (bias_type != NVTE_Bias_Type::NVTE_ALIBI)) {
    devPtrBias = input_Bias->data.dptr;
    bias_b = input_Bias->data.shape[0];
    bias_h = input_Bias->data.shape[1];
  }

  void *devPtrO = output_O->data.dptr;
  void *devPtrS = nullptr;
  void *devPtrCuSeqlens = cu_seqlens->data.dptr;
  void *devPtrSeqOffsets = cu_seqlens_padded->data.dptr;

  size_t max_batch_size = 0;
  size_t max_tokens = 0;
  if (qkv_format == NVTE_QKV_Format::NVTE_THD) {
    max_batch_size = get_max_batch_size(batch);
    max_tokens = get_max_tokens(num_tokens);
  }

  if (Aux_CTX_Tensors->size == 0) {
    const auto cudnn_runtime_version = cudnnGetVersion();
    if ((bias_type != NVTE_NO_BIAS) && (bias_type != NVTE_ALIBI)) {
      Aux_CTX_Tensors->size = 3;
      Tensor *output_S = reinterpret_cast<Tensor *>(Aux_CTX_Tensors->tensors[0]);
      output_S->data.dptr = nullptr;
      if (qkv_format == NVTE_QKV_Format::NVTE_THD && cudnn_runtime_version >= 90600) {
        output_S->data.shape = {max_tokens, num_attn_heads, 1};
      } else {
        output_S->data.shape = {batch, num_attn_heads, max_seqlen, 1};
      }
      output_S->data.dtype = DType::kFloat32;
      Tensor *output_rng_state = reinterpret_cast<Tensor *>(Aux_CTX_Tensors->tensors[1]);
      output_rng_state->data.dptr = nullptr;
      output_rng_state->data.shape = {2};
      output_rng_state->data.dtype = DType::kInt64;
      Tensor *output_bias = reinterpret_cast<Tensor *>(Aux_CTX_Tensors->tensors[2]);
      output_bias->data.dptr = nullptr;
      output_bias->data.shape = {bias_b, bias_h, max_seqlen, max_seqlen};
      output_bias->data.dtype = QKV_type;
    } else {
      Aux_CTX_Tensors->size = 2;
      Tensor *output_S = reinterpret_cast<Tensor *>(Aux_CTX_Tensors->tensors[0]);
      output_S->data.dptr = nullptr;
      if (qkv_format == NVTE_QKV_Format::NVTE_THD && cudnn_runtime_version >= 90600) {
        output_S->data.shape = {max_tokens, num_attn_heads, 1};
      } else {
        output_S->data.shape = {batch, num_attn_heads, max_seqlen, 1};
      }
      output_S->data.dtype = DType::kFloat32;
      Tensor *output_rng_state = reinterpret_cast<Tensor *>(Aux_CTX_Tensors->tensors[1]);
      output_rng_state->data.dptr = nullptr;
      output_rng_state->data.shape = {2};
      output_rng_state->data.dtype = DType::kInt64;
    }
  } else if (Aux_CTX_Tensors->size == 2) {
    Tensor *output_S = reinterpret_cast<Tensor *>(Aux_CTX_Tensors->tensors[0]);
    devPtrS = output_S->data.dptr;
    Tensor *output_rng_state = reinterpret_cast<Tensor *>(Aux_CTX_Tensors->tensors[1]);
    output_rng_state->data.dptr = rng_state->data.dptr;
  } else if (Aux_CTX_Tensors->size == 3) {
    Tensor *output_S = reinterpret_cast<Tensor *>(Aux_CTX_Tensors->tensors[0]);
    devPtrS = output_S->data.dptr;
    Tensor *output_rng_state = reinterpret_cast<Tensor *>(Aux_CTX_Tensors->tensors[1]);
    output_rng_state->data.dptr = rng_state->data.dptr;
    Tensor *output_bias = reinterpret_cast<Tensor *>(Aux_CTX_Tensors->tensors[2]);
    output_bias->data.dptr = devPtrBias;
  } else {
    NVTE_ERROR("Unexpected Aux_CTX_Tensors->size.");
  }

  void *devPtrDropoutSeed = rng_state->data.dptr;
  void *devPtrDropoutOffset =
      reinterpret_cast<void *>(reinterpret_cast<uint64_t *>(rng_state->data.dptr) + 1);

  size_t workspace_size = 0;

  fused_attn_arbitrary_seqlen_fwd_impl(
      batch, num_attn_heads, num_attn_heads, max_seqlen, max_seqlen, head_dim, head_dim,
      max_batch_size, max_tokens, max_tokens, 0, 0, 0, 0, 0, 0, bias_b, bias_h, is_training,
      attn_scale, p_dropout, qkv_layout, bias_type, mask_type, window_size_left, window_size_right,
      devPtrQ, devPtrK, devPtrV, devPtrBias, devPtrS, devPtrO, devPtrDropoutSeed,
      devPtrDropoutOffset, devPtrCuSeqlens, devPtrCuSeqlens, nullptr, nullptr, devPtrSeqOffsets,
      devPtrSeqOffsets, get_cudnn_fe_dtype(QKV_type), workspace->data.dptr, &workspace_size, stream,
      handle);

  if (workspace_size > 0) {
    if (workspace->data.dptr == nullptr) {
      workspace->data.shape = {workspace_size};
      workspace->data.dtype = DType::kByte;
      return;
    }
  } else if (workspace_size == 0) {
    workspace->data.shape = {1};
    workspace->data.dtype = DType::kByte;
    return;
  } else {
    NVTE_ERROR("Unexpected workspace_size.");
  }
}

void fused_attn_arbitrary_seqlen_bwd_qkvpacked(
    size_t batch, size_t num_attn_heads, size_t max_seqlen, size_t head_dim, size_t num_tokens,
    float attn_scale, float p_dropout, NVTE_QKV_Layout qkv_layout, NVTE_Bias_Type bias_type,
    NVTE_Mask_Type mask_type, int64_t window_size_left, int64_t window_size_right,
    bool deterministic, const Tensor *input_QKV, const Tensor *input_O, const Tensor *input_dO,
    const Tensor *input_Bias, Tensor *output_S, Tensor *output_dQKV, Tensor *output_dBias,
    const Tensor *cu_seqlens, const Tensor *cu_seqlens_padded, const Tensor *rng_state,
    Tensor *workspace, cudaStream_t stream, cudnnHandle_t handle) {
  using namespace transformer_engine;

  const auto QKV_type = input_QKV->data.dtype;
  void *devPtrQKV = input_QKV->data.dptr;
  NVTE_QKV_Layout_Group layout_group = nvte_get_qkv_layout_group(qkv_layout);
  size_t stride = 0;
  if (layout_group == NVTE_QKV_Layout_Group::NVTE_3HD) {
    stride = typeToSize(QKV_type) * num_attn_heads * head_dim;
  } else if (layout_group == NVTE_QKV_Layout_Group::NVTE_H3D) {
    stride = typeToSize(QKV_type) * head_dim;
  }
  void *devPtrQ = devPtrQKV;
  void *devPtrK = static_cast<void *>(static_cast<int8_t *>(devPtrQKV) + stride);
  void *devPtrV = static_cast<void *>(static_cast<int8_t *>(devPtrQKV) + 2 * stride);

  void *devPtrO = input_O->data.dptr;
  void *devPtrdO = input_dO->data.dptr;
  void *devPtrBias = nullptr;
  void *devPtrdBias = nullptr;
  size_t bias_b = 0;
  size_t bias_h = 0;
  if ((bias_type != NVTE_Bias_Type::NVTE_NO_BIAS) && (bias_type != NVTE_Bias_Type::NVTE_ALIBI)) {
    devPtrBias = input_Bias->data.dptr;
    devPtrdBias = output_dBias->data.dptr;
    bias_b = output_dBias->data.shape[0];
    bias_h = output_dBias->data.shape[1];
  }

  size_t max_batch_size = 0;
  size_t max_tokens = 0;
  NVTE_QKV_Format qkv_format = nvte_get_qkv_format(qkv_layout);
  if (qkv_format == NVTE_QKV_Format::NVTE_THD) {
    max_batch_size = get_max_batch_size(batch);
    max_tokens = get_max_tokens(num_tokens);
  }

  void *devPtrdQKV = output_dQKV->data.dptr;
  void *devPtrdQ = devPtrdQKV;
  void *devPtrdK = static_cast<void *>(static_cast<int8_t *>(devPtrdQKV) + stride);
  void *devPtrdV = static_cast<void *>(static_cast<int8_t *>(devPtrdQKV) + 2 * stride);

  void *devPtrSoftmaxStats = nullptr;
  devPtrSoftmaxStats = output_S->data.dptr;

  void *devPtrCuSeqlens = cu_seqlens->data.dptr;
  void *devPtrSeqOffsets = cu_seqlens_padded->data.dptr;

  void *devPtrDropoutSeed = rng_state->data.dptr;
  void *devPtrDropoutOffset =
      reinterpret_cast<void *>(reinterpret_cast<uint64_t *>(rng_state->data.dptr) + 1);

  size_t workspace_size = 0;

  fused_attn_arbitrary_seqlen_bwd_impl(
      batch, num_attn_heads, num_attn_heads, max_seqlen, max_seqlen, head_dim, head_dim,
      max_batch_size, max_tokens, max_tokens, bias_b, bias_h, attn_scale, p_dropout, qkv_layout,
      bias_type, mask_type, window_size_left, window_size_right, deterministic, devPtrQ, devPtrK,
      devPtrV, devPtrO, devPtrSoftmaxStats, devPtrBias, devPtrdQ, devPtrdK, devPtrdV, devPtrdO,
      devPtrdBias, devPtrDropoutSeed, devPtrDropoutOffset, devPtrCuSeqlens, devPtrCuSeqlens,
      devPtrSeqOffsets, devPtrSeqOffsets, get_cudnn_fe_dtype(QKV_type), workspace->data.dptr,
      &workspace_size, stream, handle);

  if (workspace_size > 0) {
    if (workspace->data.dptr == nullptr) {
      workspace->data.shape = {workspace_size};
      workspace->data.dtype = DType::kByte;
      return;
    }
  } else if (workspace_size == 0) {
    workspace->data.shape = {1};
    workspace->data.dtype = DType::kByte;
    return;
  } else {
    NVTE_ERROR("Unexpected workspace_size.");
  }
}
void fused_attn_arbitrary_seqlen_fwd_kvpacked(
    size_t batch, size_t num_attn_heads, size_t num_gqa_groups, size_t max_seqlen_q,
    size_t max_seqlen_kv, size_t head_dim, size_t num_tokens_q, size_t num_tokens_kv,
    bool is_training, float attn_scale, float p_dropout, NVTE_QKV_Layout qkv_layout,
    NVTE_Bias_Type bias_type, NVTE_Mask_Type mask_type, int64_t window_size_left,
    int64_t window_size_right, const Tensor *input_Q, const Tensor *input_KV,
    const Tensor *input_Bias, Tensor *output_O, NVTETensorPack *Aux_CTX_Tensors,
    const Tensor *cu_seqlens_q, const Tensor *cu_seqlens_kv, const Tensor *cu_seqlens_q_padded,
    const Tensor *cu_seqlens_kv_padded, const Tensor *rng_state, Tensor *workspace,
    cudaStream_t stream, cudnnHandle_t handle) {
  using namespace transformer_engine;

  const auto QKV_type = input_Q->data.dtype;
  void *devPtrQ = input_Q->data.dptr;
  void *devPtrKV = input_KV->data.dptr;
  NVTE_QKV_Layout_Group layout_group = nvte_get_qkv_layout_group(qkv_layout);
  NVTE_QKV_Format qkv_format = nvte_get_qkv_format(qkv_layout);
  size_t stride = 0;
  if (layout_group == NVTE_QKV_Layout_Group::NVTE_HD_2HD) {
    stride = typeToSize(QKV_type) * num_gqa_groups * head_dim;
  } else if (layout_group == NVTE_QKV_Layout_Group::NVTE_HD_H2D) {
    stride = typeToSize(QKV_type) * head_dim;
  }
  void *devPtrK = devPtrKV;
  void *devPtrV = static_cast<void *>(static_cast<int8_t *>(devPtrKV) + stride);

  void *devPtrBias = nullptr;
  size_t bias_b = 0;
  size_t bias_h = 0;
  if ((bias_type != NVTE_Bias_Type::NVTE_NO_BIAS) && (bias_type != NVTE_Bias_Type::NVTE_ALIBI)) {
    devPtrBias = input_Bias->data.dptr;
    bias_b = input_Bias->data.shape[0];
    bias_h = input_Bias->data.shape[1];
  }

  void *devPtrO = output_O->data.dptr;
  void *devPtrS = nullptr;

  void *devPtrCuSeqlensQ = cu_seqlens_q->data.dptr;
  void *devPtrCuSeqlensKV = cu_seqlens_kv->data.dptr;
  void *devPtrSeqOffsetsQ = cu_seqlens_q_padded->data.dptr;
  void *devPtrSeqOffsetsKV = cu_seqlens_kv_padded->data.dptr;

  size_t max_batch_size = 0;
  size_t max_tokens_q = 0;
  size_t max_tokens_kv = 0;
  if (qkv_format == NVTE_QKV_Format::NVTE_THD) {
    max_batch_size = get_max_batch_size(batch);
    max_tokens_q = get_max_tokens(num_tokens_q);
    max_tokens_kv = get_max_tokens(num_tokens_kv);
  }

  if (Aux_CTX_Tensors->size == 0) {
    const auto cudnn_runtime_version = cudnnGetVersion();
    if ((bias_type != NVTE_NO_BIAS) && (bias_type != NVTE_ALIBI)) {
      Aux_CTX_Tensors->size = 3;
      Tensor *output_S = reinterpret_cast<Tensor *>(Aux_CTX_Tensors->tensors[0]);
      output_S->data.dptr = nullptr;
      if (qkv_format == NVTE_QKV_Format::NVTE_THD && cudnn_runtime_version >= 90600) {
        output_S->data.shape = {max_tokens_q, num_attn_heads, 1};
      } else {
        output_S->data.shape = {batch, num_attn_heads, max_seqlen_q, 1};
      }
      output_S->data.dtype = DType::kFloat32;
      Tensor *output_rng_state = reinterpret_cast<Tensor *>(Aux_CTX_Tensors->tensors[1]);
      output_rng_state->data.dptr = nullptr;
      output_rng_state->data.shape = {2};
      output_rng_state->data.dtype = DType::kInt64;
      Tensor *output_bias = reinterpret_cast<Tensor *>(Aux_CTX_Tensors->tensors[2]);
      output_bias->data.dptr = nullptr;
      output_bias->data.shape = {bias_b, bias_h, max_seqlen_q, max_seqlen_kv};
      output_bias->data.dtype = QKV_type;
    } else {
      Aux_CTX_Tensors->size = 2;
      Tensor *output_S = reinterpret_cast<Tensor *>(Aux_CTX_Tensors->tensors[0]);
      output_S->data.dptr = nullptr;
      if (qkv_format == NVTE_QKV_Format::NVTE_THD && cudnn_runtime_version >= 90600) {
        output_S->data.shape = {max_tokens_q, num_attn_heads, 1};
      } else {
        output_S->data.shape = {batch, num_attn_heads, max_seqlen_q, 1};
      }
      output_S->data.dtype = DType::kFloat32;
      Tensor *output_rng_state = reinterpret_cast<Tensor *>(Aux_CTX_Tensors->tensors[1]);
      output_rng_state->data.dptr = nullptr;
      output_rng_state->data.shape = {2};
      output_rng_state->data.dtype = DType::kInt64;
    }
  } else if (Aux_CTX_Tensors->size == 2) {
    Tensor *output_S = reinterpret_cast<Tensor *>(Aux_CTX_Tensors->tensors[0]);
    devPtrS = output_S->data.dptr;
    Tensor *output_rng_state = reinterpret_cast<Tensor *>(Aux_CTX_Tensors->tensors[1]);
    output_rng_state->data.dptr = rng_state->data.dptr;
  } else if (Aux_CTX_Tensors->size == 3) {
    Tensor *output_S = reinterpret_cast<Tensor *>(Aux_CTX_Tensors->tensors[0]);
    devPtrS = output_S->data.dptr;
    Tensor *output_rng_state = reinterpret_cast<Tensor *>(Aux_CTX_Tensors->tensors[1]);
    output_rng_state->data.dptr = rng_state->data.dptr;
    Tensor *output_bias = reinterpret_cast<Tensor *>(Aux_CTX_Tensors->tensors[2]);
    output_bias->data.dptr = devPtrBias;
  } else {
    NVTE_ERROR("Unexpected Aux_CTX_Tensors->size.");
  }

  void *devPtrDropoutSeed = rng_state->data.dptr;
  void *devPtrDropoutOffset =
      reinterpret_cast<void *>(reinterpret_cast<uint64_t *>(rng_state->data.dptr) + 1);

  size_t workspace_size = 0;

  fused_attn_arbitrary_seqlen_fwd_impl(
      batch, num_attn_heads, num_gqa_groups, max_seqlen_q, max_seqlen_kv, head_dim, head_dim,
      max_batch_size, max_tokens_q, max_tokens_kv, 0, 0, 0, 0, 0, 0, bias_b, bias_h, is_training,
      attn_scale, p_dropout, qkv_layout, bias_type, mask_type, window_size_left, window_size_right,
      devPtrQ, devPtrK, devPtrV, devPtrBias, devPtrS, devPtrO, devPtrDropoutSeed,
      devPtrDropoutOffset, devPtrCuSeqlensQ, devPtrCuSeqlensKV, nullptr, nullptr, devPtrSeqOffsetsQ,
      devPtrSeqOffsetsKV, get_cudnn_fe_dtype(QKV_type), workspace->data.dptr, &workspace_size,
      stream, handle);

  if (workspace_size > 0) {
    if (workspace->data.dptr == nullptr) {
      workspace->data.shape = {workspace_size};
      workspace->data.dtype = DType::kByte;
      return;
    }
  } else if (workspace_size == 0) {
    workspace->data.shape = {1};
    workspace->data.dtype = DType::kByte;
    return;
  } else {
    NVTE_ERROR("Unexpected workspace_size.");
  }
}

void fused_attn_arbitrary_seqlen_bwd_kvpacked(
    size_t batch, size_t num_attn_heads, size_t num_gqa_groups, size_t max_seqlen_q,
    size_t max_seqlen_kv, size_t head_dim, size_t num_tokens_q, size_t num_tokens_kv,
    float attn_scale, float p_dropout, NVTE_QKV_Layout qkv_layout, NVTE_Bias_Type bias_type,
    NVTE_Mask_Type mask_type, int64_t window_size_left, int64_t window_size_right,
    bool deterministic, const Tensor *input_Q, const Tensor *input_KV, const Tensor *input_O,
    const Tensor *input_dO, const Tensor *input_Bias, Tensor *output_S, Tensor *output_dQ,
    Tensor *output_dKV, Tensor *output_dBias, const Tensor *cu_seqlens_q,
    const Tensor *cu_seqlens_kv, const Tensor *cu_seqlens_q_padded,
    const Tensor *cu_seqlens_kv_padded, const Tensor *rng_state, Tensor *workspace,
    cudaStream_t stream, cudnnHandle_t handle) {
  using namespace transformer_engine;

  const auto QKV_type = input_Q->data.dtype;
  void *devPtrQ = input_Q->data.dptr;
  void *devPtrKV = input_KV->data.dptr;
  NVTE_QKV_Layout_Group layout_group = nvte_get_qkv_layout_group(qkv_layout);
  size_t stride = 0;
  if (layout_group == NVTE_QKV_Layout_Group::NVTE_HD_2HD) {
    stride = typeToSize(QKV_type) * num_gqa_groups * head_dim;
  } else if (layout_group == NVTE_QKV_Layout_Group::NVTE_HD_H2D) {
    stride = typeToSize(QKV_type) * head_dim;
  }
  void *devPtrK = devPtrKV;
  void *devPtrV = static_cast<void *>(static_cast<int8_t *>(devPtrKV) + stride);

  void *devPtrO = input_O->data.dptr;
  void *devPtrdO = input_dO->data.dptr;
  void *devPtrBias = nullptr;
  void *devPtrdBias = nullptr;
  size_t bias_b = 0;
  size_t bias_h = 0;
  if ((bias_type != NVTE_Bias_Type::NVTE_NO_BIAS) && (bias_type != NVTE_Bias_Type::NVTE_ALIBI)) {
    devPtrBias = input_Bias->data.dptr;
    devPtrdBias = output_dBias->data.dptr;
    bias_b = output_dBias->data.shape[0];
    bias_h = output_dBias->data.shape[1];
  }

  size_t max_batch_size = 0;
  size_t max_tokens_q = 0;
  size_t max_tokens_kv = 0;
  NVTE_QKV_Format qkv_format = nvte_get_qkv_format(qkv_layout);
  if (qkv_format == NVTE_QKV_Format::NVTE_THD) {
    max_batch_size = get_max_batch_size(batch);
    max_tokens_q = get_max_tokens(num_tokens_q);
    max_tokens_kv = get_max_tokens(num_tokens_kv);
  }

  void *devPtrdQ = output_dQ->data.dptr;
  void *devPtrdKV = output_dKV->data.dptr;
  void *devPtrdK = devPtrdKV;
  void *devPtrdV = static_cast<void *>(static_cast<int8_t *>(devPtrdKV) + stride);

  void *devPtrSoftmaxStats = nullptr;
  devPtrSoftmaxStats = output_S->data.dptr;

  void *devPtrCuSeqlensQ = cu_seqlens_q->data.dptr;
  void *devPtrCuSeqlensKV = cu_seqlens_kv->data.dptr;
  void *devPtrSeqOffsetsQ = cu_seqlens_q_padded->data.dptr;
  void *devPtrSeqOffsetsKV = cu_seqlens_kv_padded->data.dptr;

  void *devPtrDropoutSeed = rng_state->data.dptr;
  void *devPtrDropoutOffset =
      reinterpret_cast<void *>(reinterpret_cast<uint64_t *>(rng_state->data.dptr) + 1);

  size_t workspace_size = 0;

  fused_attn_arbitrary_seqlen_bwd_impl(
      batch, num_attn_heads, num_gqa_groups, max_seqlen_q, max_seqlen_kv, head_dim, head_dim,
      max_batch_size, max_tokens_q, max_tokens_kv, bias_b, bias_h, attn_scale, p_dropout,
      qkv_layout, bias_type, mask_type, window_size_left, window_size_right, deterministic, devPtrQ,
      devPtrK, devPtrV, devPtrO, devPtrSoftmaxStats, devPtrBias, devPtrdQ, devPtrdK, devPtrdV,
      devPtrdO, devPtrdBias, devPtrDropoutSeed, devPtrDropoutOffset, devPtrCuSeqlensQ,
      devPtrCuSeqlensKV, devPtrSeqOffsetsQ, devPtrSeqOffsetsKV, get_cudnn_fe_dtype(QKV_type),
      workspace->data.dptr, &workspace_size, stream, handle);

  if (workspace_size > 0) {
    if (workspace->data.dptr == nullptr) {
      workspace->data.shape = {workspace_size};
      workspace->data.dtype = DType::kByte;
      return;
    }
  } else if (workspace_size == 0) {
    workspace->data.shape = {1};
    workspace->data.dtype = DType::kByte;
    return;
  } else {
    NVTE_ERROR("Unexpected workspace_size.");
  }
}

void fused_attn_arbitrary_seqlen_fwd(
    size_t batch, size_t num_attn_heads, size_t num_gqa_groups, size_t max_seqlen_q,
    size_t max_seqlen_kv, size_t head_dim_qk, size_t head_dim_v, size_t num_tokens_q,
    size_t num_tokens_kv, size_t num_pages_k, size_t num_pages_v, size_t page_size_k,
    size_t page_size_v, size_t max_pages_per_seq_k, size_t max_pages_per_seq_v, bool is_training,
    float attn_scale, float p_dropout, NVTE_QKV_Layout qkv_layout, NVTE_Bias_Type bias_type,
    NVTE_Mask_Type mask_type, int64_t window_size_left, int64_t window_size_right,
    const Tensor *input_Q, const Tensor *input_K, const Tensor *input_V, const Tensor *input_Bias,
    Tensor *output_O, NVTETensorPack *Aux_CTX_Tensors, const Tensor *cu_seqlens_q,
    const Tensor *cu_seqlens_kv, const Tensor *cu_seqlens_q_padded,
    const Tensor *cu_seqlens_kv_padded, const Tensor *page_table_k, const Tensor *page_table_v,
    const Tensor *rng_state, Tensor *workspace, cudaStream_t stream, cudnnHandle_t handle) {
  using namespace transformer_engine;

  const auto QKV_type = input_Q->data.dtype;
  NVTE_QKV_Format qkv_format = nvte_get_qkv_format(qkv_layout);
  void *devPtrQ = input_Q->data.dptr;
  void *devPtrK = input_K->data.dptr;
  void *devPtrV = input_V->data.dptr;
  void *devPtrO = output_O->data.dptr;
  void *devPtrS = nullptr;
  void *devPtrBias = nullptr;
  size_t bias_b = 0;
  size_t bias_h = 0;
  if ((bias_type != NVTE_Bias_Type::NVTE_NO_BIAS) && (bias_type != NVTE_Bias_Type::NVTE_ALIBI)) {
    devPtrBias = input_Bias->data.dptr;
    bias_b = input_Bias->data.shape[0];
    bias_h = input_Bias->data.shape[1];
  }

  void *devPtrCuSeqlensQ = cu_seqlens_q->data.dptr;
  void *devPtrCuSeqlensKV = cu_seqlens_kv->data.dptr;
  void *devPtrSeqOffsetsQ = cu_seqlens_q_padded->data.dptr;
  void *devPtrSeqOffsetsKV = cu_seqlens_kv_padded->data.dptr;
  void *devPtrPageTableK = page_table_k->data.dptr;
  void *devPtrPageTableV = page_table_v->data.dptr;

  size_t max_batch_size = 0;
  size_t max_tokens_q = 0;
  size_t max_tokens_kv = 0;
  if (qkv_format == NVTE_QKV_Format::NVTE_THD) {
    max_batch_size = get_max_batch_size(batch);
    max_tokens_q = get_max_tokens(num_tokens_q);
    max_tokens_kv = get_max_tokens(num_tokens_kv);
  }

  if (Aux_CTX_Tensors->size == 0) {
    const auto cudnn_runtime_version = cudnnGetVersion();
    if ((bias_type != NVTE_NO_BIAS) && (bias_type != NVTE_ALIBI)) {
      Aux_CTX_Tensors->size = 3;
      Tensor *output_S = reinterpret_cast<Tensor *>(Aux_CTX_Tensors->tensors[0]);
      output_S->data.dptr = nullptr;
      if (qkv_format == NVTE_QKV_Format::NVTE_THD && cudnn_runtime_version >= 90600) {
        output_S->data.shape = {max_tokens_q, num_attn_heads, 1};
      } else {
        output_S->data.shape = {batch, num_attn_heads, max_seqlen_q, 1};
      }
      output_S->data.dtype = DType::kFloat32;
      Tensor *output_rng_state = reinterpret_cast<Tensor *>(Aux_CTX_Tensors->tensors[1]);
      output_rng_state->data.dptr = nullptr;
      output_rng_state->data.shape = {2};
      output_rng_state->data.dtype = DType::kInt64;
      Tensor *output_bias = reinterpret_cast<Tensor *>(Aux_CTX_Tensors->tensors[2]);
      output_bias->data.dptr = nullptr;
      output_bias->data.shape = {bias_b, bias_h, max_seqlen_q, max_seqlen_kv};
      output_bias->data.dtype = QKV_type;
    } else {
      Aux_CTX_Tensors->size = 2;
      Tensor *output_S = reinterpret_cast<Tensor *>(Aux_CTX_Tensors->tensors[0]);
      output_S->data.dptr = nullptr;
      if (qkv_format == NVTE_QKV_Format::NVTE_THD && cudnn_runtime_version >= 90600) {
        output_S->data.shape = {max_tokens_q, num_attn_heads, 1};
      } else {
        output_S->data.shape = {batch, num_attn_heads, max_seqlen_q, 1};
      }
      output_S->data.dtype = DType::kFloat32;
      Tensor *output_rng_state = reinterpret_cast<Tensor *>(Aux_CTX_Tensors->tensors[1]);
      output_rng_state->data.dptr = nullptr;
      output_rng_state->data.shape = {2};
      output_rng_state->data.dtype = DType::kInt64;
    }
  } else if (Aux_CTX_Tensors->size == 2) {
    Tensor *output_S = reinterpret_cast<Tensor *>(Aux_CTX_Tensors->tensors[0]);
    devPtrS = output_S->data.dptr;
    Tensor *output_rng_state = reinterpret_cast<Tensor *>(Aux_CTX_Tensors->tensors[1]);
    output_rng_state->data.dptr = rng_state->data.dptr;
  } else if (Aux_CTX_Tensors->size == 3) {
    Tensor *output_S = reinterpret_cast<Tensor *>(Aux_CTX_Tensors->tensors[0]);
    devPtrS = output_S->data.dptr;
    Tensor *output_rng_state = reinterpret_cast<Tensor *>(Aux_CTX_Tensors->tensors[1]);
    output_rng_state->data.dptr = rng_state->data.dptr;
    Tensor *output_bias = reinterpret_cast<Tensor *>(Aux_CTX_Tensors->tensors[2]);
    output_bias->data.dptr = devPtrBias;
  } else {
    NVTE_ERROR("Unexpected Aux_CTX_Tensors->size.");
  }

  void *devPtrDropoutSeed = rng_state->data.dptr;
  void *devPtrDropoutOffset =
      reinterpret_cast<void *>(reinterpret_cast<uint64_t *>(rng_state->data.dptr) + 1);

  size_t workspace_size = 0;

  fused_attn_arbitrary_seqlen_fwd_impl(
      batch, num_attn_heads, num_gqa_groups, max_seqlen_q, max_seqlen_kv, head_dim_qk, head_dim_v,
      max_batch_size, max_tokens_q, max_tokens_kv, num_pages_k, num_pages_v, page_size_k,
      page_size_v, max_pages_per_seq_k, max_pages_per_seq_v, bias_b, bias_h, is_training,
      attn_scale, p_dropout, qkv_layout, bias_type, mask_type, window_size_left, window_size_right,
      devPtrQ, devPtrK, devPtrV, devPtrBias, devPtrS, devPtrO, devPtrDropoutSeed,
      devPtrDropoutOffset, devPtrCuSeqlensQ, devPtrCuSeqlensKV, devPtrPageTableK, devPtrPageTableV,
      devPtrSeqOffsetsQ, devPtrSeqOffsetsKV, get_cudnn_fe_dtype(QKV_type), workspace->data.dptr,
      &workspace_size, stream, handle);

  if (workspace_size > 0) {
    if (workspace->data.dptr == nullptr) {
      workspace->data.shape = {workspace_size};
      workspace->data.dtype = DType::kByte;
      return;
    }
  } else if (workspace_size == 0) {
    workspace->data.shape = {1};
    workspace->data.dtype = DType::kByte;
    return;
  } else {
    NVTE_ERROR("Unexpected workspace_size.");
  }
}

void fused_attn_arbitrary_seqlen_bwd(
    size_t batch, size_t num_attn_heads, size_t num_gqa_groups, size_t max_seqlen_q,
    size_t max_seqlen_kv, size_t head_dim_qk, size_t head_dim_v, size_t num_tokens_q,
    size_t num_tokens_kv, float attn_scale, float p_dropout, NVTE_QKV_Layout qkv_layout,
    NVTE_Bias_Type bias_type, NVTE_Mask_Type mask_type, int64_t window_size_left,
    int64_t window_size_right, bool deterministic, const Tensor *input_Q, const Tensor *input_K,
    const Tensor *input_V, const Tensor *input_O, const Tensor *input_dO, const Tensor *input_Bias,
    Tensor *output_S, Tensor *output_dQ, Tensor *output_dK, Tensor *output_dV, Tensor *output_dBias,
    const Tensor *cu_seqlens_q, const Tensor *cu_seqlens_kv, const Tensor *cu_seqlens_q_padded,
    const Tensor *cu_seqlens_kv_padded, const Tensor *rng_state, Tensor *workspace,
    cudaStream_t stream, cudnnHandle_t handle) {
  using namespace transformer_engine;
  const auto QKV_type = input_Q->data.dtype;
  void *devPtrQ = input_Q->data.dptr;
  void *devPtrK = input_K->data.dptr;
  void *devPtrV = input_V->data.dptr;
  void *devPtrO = input_O->data.dptr;
  void *devPtrdO = input_dO->data.dptr;
  void *devPtrBias = nullptr;
  void *devPtrdBias = nullptr;
  size_t bias_b = 0;
  size_t bias_h = 0;
  if ((bias_type != NVTE_Bias_Type::NVTE_NO_BIAS) && (bias_type != NVTE_Bias_Type::NVTE_ALIBI)) {
    devPtrBias = input_Bias->data.dptr;
    devPtrdBias = output_dBias->data.dptr;
    bias_b = output_dBias->data.shape[0];
    bias_h = output_dBias->data.shape[1];
  }

  size_t max_batch_size = 0;
  size_t max_tokens_q = 0;
  size_t max_tokens_kv = 0;
  NVTE_QKV_Format qkv_format = nvte_get_qkv_format(qkv_layout);
  if (qkv_format == NVTE_QKV_Format::NVTE_THD) {
    max_batch_size = get_max_batch_size(batch);
    max_tokens_q = get_max_tokens(num_tokens_q);
    max_tokens_kv = get_max_tokens(num_tokens_kv);
  }

  void *devPtrdQ = output_dQ->data.dptr;
  void *devPtrdK = output_dK->data.dptr;
  void *devPtrdV = output_dV->data.dptr;
  void *devPtrSoftmaxStats = nullptr;
  devPtrSoftmaxStats = output_S->data.dptr;

  void *devPtrCuSeqlensQ = cu_seqlens_q->data.dptr;
  void *devPtrCuSeqlensKV = cu_seqlens_kv->data.dptr;
  void *devPtrSeqOffsetsQ = cu_seqlens_q_padded->data.dptr;
  void *devPtrSeqOffsetsKV = cu_seqlens_kv_padded->data.dptr;

  void *devPtrDropoutSeed = rng_state->data.dptr;
  void *devPtrDropoutOffset =
      reinterpret_cast<void *>(reinterpret_cast<uint64_t *>(rng_state->data.dptr) + 1);

  size_t workspace_size = 0;

  fused_attn_arbitrary_seqlen_bwd_impl(
      batch, num_attn_heads, num_gqa_groups, max_seqlen_q, max_seqlen_kv, head_dim_qk, head_dim_v,
      max_batch_size, max_tokens_q, max_tokens_kv, bias_b, bias_h, attn_scale, p_dropout,
      qkv_layout, bias_type, mask_type, window_size_left, window_size_right, deterministic, devPtrQ,
      devPtrK, devPtrV, devPtrO, devPtrSoftmaxStats, devPtrBias, devPtrdQ, devPtrdK, devPtrdV,
      devPtrdO, devPtrdBias, devPtrDropoutSeed, devPtrDropoutOffset, devPtrCuSeqlensQ,
      devPtrCuSeqlensKV, devPtrSeqOffsetsQ, devPtrSeqOffsetsKV, get_cudnn_fe_dtype(QKV_type),
      workspace->data.dptr, &workspace_size, stream, handle);

  if (workspace_size > 0) {
    if (workspace->data.dptr == nullptr) {
      workspace->data.shape = {workspace_size};
      workspace->data.dtype = DType::kByte;
      return;
    }
  } else if (workspace_size == 0) {
    workspace->data.shape = {1};
    workspace->data.dtype = DType::kByte;
    return;
  } else {
    NVTE_ERROR("Unexpected workspace_size.");
  }
}
}  // namespace transformer_engine
#endif  // CUDNN_VERSION >= 8900<|MERGE_RESOLUTION|>--- conflicted
+++ resolved
@@ -68,19 +68,13 @@
                     (mask_type == NVTE_Mask_Type::NVTE_PADDING_CAUSAL_MASK));
   bool is_bottom_right = ((mask_type == NVTE_Mask_Type::NVTE_CAUSAL_BOTTOM_RIGHT_MASK) ||
                           (mask_type == NVTE_Mask_Type::NVTE_PADDING_CAUSAL_BOTTOM_RIGHT_MASK));
+  if (is_bottom_right && s_q == s_kv && !is_padding) {
+    is_causal = true;
+    is_bottom_right = false;
+  }
   bool is_padding = ((mask_type == NVTE_Mask_Type::NVTE_PADDING_MASK) ||
                      (mask_type == NVTE_Mask_Type::NVTE_PADDING_CAUSAL_MASK) ||
                      (mask_type == NVTE_Mask_Type::NVTE_PADDING_CAUSAL_BOTTOM_RIGHT_MASK));
-  if (is_bottom_right && s_q == s_kv && !is_padding) {
-    is_causal = true;
-    is_bottom_right = false;
-  }
-<<<<<<< HEAD
-=======
-  bool is_padding = ((mask_type == NVTE_Mask_Type::NVTE_PADDING_MASK) ||
-                     (mask_type == NVTE_Mask_Type::NVTE_PADDING_CAUSAL_MASK) ||
-                     (mask_type == NVTE_Mask_Type::NVTE_PADDING_CAUSAL_BOTTOM_RIGHT_MASK));
->>>>>>> c9ea6be9
   bool is_dropout = (is_training && dropout_probability != 0.0f);
   bool is_ragged = (nvte_get_qkv_format(layout) == NVTE_QKV_Format::NVTE_THD);
   const auto cudnn_runtime_version = cudnnGetVersion();
@@ -482,19 +476,13 @@
                     (mask_type == NVTE_Mask_Type::NVTE_PADDING_CAUSAL_MASK));
   bool is_bottom_right = ((mask_type == NVTE_Mask_Type::NVTE_CAUSAL_BOTTOM_RIGHT_MASK) ||
                           (mask_type == NVTE_Mask_Type::NVTE_PADDING_CAUSAL_BOTTOM_RIGHT_MASK));
+  if (is_bottom_right && s_q == s_kv && !is_padding) {
+    is_causal = true;
+    is_bottom_right = false;
+  }
   bool is_padding = ((mask_type == NVTE_Mask_Type::NVTE_PADDING_MASK) ||
                      (mask_type == NVTE_Mask_Type::NVTE_PADDING_CAUSAL_MASK) ||
                      (mask_type == NVTE_Mask_Type::NVTE_PADDING_CAUSAL_BOTTOM_RIGHT_MASK));
-  if (is_bottom_right && s_q == s_kv && !is_padding) {
-    is_causal = true;
-    is_bottom_right = false;
-  }
-<<<<<<< HEAD
-=======
-  bool is_padding = ((mask_type == NVTE_Mask_Type::NVTE_PADDING_MASK) ||
-                     (mask_type == NVTE_Mask_Type::NVTE_PADDING_CAUSAL_MASK) ||
-                     (mask_type == NVTE_Mask_Type::NVTE_PADDING_CAUSAL_BOTTOM_RIGHT_MASK));
->>>>>>> c9ea6be9
   bool is_dropout = (dropout_probability != 0.0f);
   bool is_ragged = (nvte_get_qkv_format(layout) == NVTE_QKV_Format::NVTE_THD);
   const auto cudnn_runtime_version = cudnnGetVersion();
@@ -693,11 +681,7 @@
 
       if (is_ragged && cudnn_runtime_version >= 90600) {
         sdpa_backward_options.set_max_total_seq_len_q(s_q);
-<<<<<<< HEAD
-        sdpa_backward_options.set_max_total_seq_len_q(s_kv);
-=======
         sdpa_backward_options.set_max_total_seq_len_kv(s_kv);
->>>>>>> c9ea6be9
       }
 
       if (cudnn_runtime_version >= 90200 && window_size_left != -1) {
