/*************************************************************************
 * Copyright (c) 2022-2024, NVIDIA CORPORATION & AFFILIATES. All rights reserved.
 *
 * See LICENSE for license information.
 ************************************************************************/

/*! \file fused_attn_arbitrary_seqlen.h
 *  \brief Functions for fused attention with seqlen > 512
 */

#ifndef TRANSFORMER_ENGINE_COMMON_FUSED_ATTN_FUSED_ATTN_ARBITRARY_SEQLEN_H_
#define TRANSFORMER_ENGINE_COMMON_FUSED_ATTN_FUSED_ATTN_ARBITRARY_SEQLEN_H_

#include <cudnn.h>

#include "common/common.h"
#include "transformer_engine/fused_attn.h"

namespace transformer_engine {
#if (CUDNN_VERSION >= 8900)
void fused_attn_arbitrary_seqlen_fwd_qkvpacked(
<<<<<<< HEAD
                size_t batch, size_t num_attn_heads, size_t max_seqlen,
                size_t head_dim, bool is_training, float attn_scale,
                float p_dropout, NVTE_QKV_Layout qkv_layout,
                NVTE_Bias_Type bias_type, NVTE_Mask_Type mask_type,
                const Tensor *input_QKV, const Tensor *input_Bias,
                Tensor *output_O, NVTETensorPack *Aux_CTX_Tensors,
                const Tensor *cu_seqlens, const Tensor *cu_seqlens_padded,
                const Tensor *rng_state, Tensor *workspace,
                cudaStream_t stream, cudnnHandle_t handle);

void fused_attn_arbitrary_seqlen_bwd_qkvpacked(
                size_t batch, size_t num_attn_heads, size_t max_seqlen,
                size_t head_dim, float attn_scale, float p_dropout,
                NVTE_QKV_Layout qkv_layout, NVTE_Bias_Type bias_type,
                NVTE_Mask_Type mask_type, const Tensor *input_QKV,
                const Tensor *input_O, const Tensor *input_dO,
                const Tensor *input_Bias, Tensor *output_S,
                Tensor *output_dQKV, Tensor *output_dBias,
                const Tensor *cu_seqlens, const Tensor *cu_seqlens_padded,
                const Tensor *rng_state, Tensor *workspace,
                cudaStream_t stream, cudnnHandle_t handle);

void fused_attn_arbitrary_seqlen_fwd_kvpacked(
                size_t batch, size_t num_attn_heads, size_t num_gqa_groups,
                size_t max_seqlen_q, size_t max_seqlen_kv, size_t head_dim,
                bool is_training, float attn_scale, float p_dropout,
                NVTE_QKV_Layout qkv_layout,
                NVTE_Bias_Type bias_type, NVTE_Mask_Type mask_type,
                const Tensor *input_Q, const Tensor *input_KV, const Tensor *input_Bias,
                Tensor *output_O, NVTETensorPack *Aux_CTX_Tensors,
                const Tensor *cu_seqlens_q, const Tensor *cu_seqlens_kv,
                const Tensor *cu_seqlens_q_padded, const Tensor *cu_seqlens_kv_padded,
                const Tensor *rng_state,
                Tensor *workspace, cudaStream_t stream, cudnnHandle_t handle);

void fused_attn_arbitrary_seqlen_bwd_kvpacked(
                size_t batch, size_t num_attn_heads, size_t num_gqa_groups,
                size_t max_seqlen_q, size_t max_seqlen_kv, size_t head_dim,
                float attn_scale, float p_dropout, NVTE_QKV_Layout qkv_layout,
                NVTE_Bias_Type bias_type, NVTE_Mask_Type mask_type,
                const Tensor *input_Q, const Tensor *input_KV, const Tensor *input_O,
                const Tensor *input_dO, const Tensor *input_Bias, Tensor *output_S,
                Tensor *output_dQ, Tensor *output_dKV, Tensor *output_dBias,
                const Tensor *cu_seqlens_q, const Tensor *cu_seqlens_kv,
                const Tensor *cu_seqlens_q_padded, const Tensor *cu_seqlens_kv_padded,
                const Tensor *rng_state,
                Tensor *workspace, cudaStream_t stream, cudnnHandle_t handle);

void fused_attn_arbitrary_seqlen_fwd(
                size_t batch, size_t num_attn_heads, size_t num_gqa_groups,
                size_t max_seqlen_q, size_t max_seqlen_kv, size_t head_dim,
                bool is_training, float attn_scale, float p_dropout,
                NVTE_QKV_Layout qkv_layout,
                NVTE_Bias_Type bias_type, NVTE_Mask_Type mask_type,
                const Tensor *input_Q, const Tensor *input_K,
                const Tensor *input_V, const Tensor *input_Bias,
                Tensor *output_O, NVTETensorPack *Aux_CTX_Tensors,
                const Tensor *cu_seqlens_q, const Tensor *cu_seqlens_kv,
                const Tensor *cu_seqlens_q_padded, const Tensor *cu_seqlens_kv_padded,
                const Tensor *rng_state,
                Tensor *workspace, cudaStream_t stream, cudnnHandle_t handle);

void fused_attn_arbitrary_seqlen_bwd(
                size_t batch, size_t num_attn_heads, size_t num_gqa_groups,
                size_t max_seqlen_q, size_t max_seqlen_kv, size_t head_dim,
                float attn_scale, float p_dropout, NVTE_QKV_Layout qkv_layout,
                NVTE_Bias_Type bias_type, NVTE_Mask_Type mask_type,
                const Tensor *input_Q, const Tensor *input_K,
                const Tensor *input_V, const Tensor *input_O,
                const Tensor *input_dO, const Tensor *input_Bias, Tensor *output_S,
                Tensor *output_dQ, Tensor *output_dK,
                Tensor *output_dV, Tensor *output_dBias,
                const Tensor *cu_seqlens_q, const Tensor *cu_seqlens_kv,
                const Tensor *cu_seqlens_q_padded, const Tensor *cu_seqlens_kv_padded,
                const Tensor *rng_state,
                Tensor *workspace, cudaStream_t stream, cudnnHandle_t handle);
=======
    size_t batch, size_t num_attn_heads, size_t max_seqlen, size_t head_dim, bool is_training,
    float attn_scale, float p_dropout, NVTE_QKV_Layout qkv_layout, NVTE_Bias_Type bias_type,
    NVTE_Mask_Type mask_type, const Tensor *input_QKV, const Tensor *input_Bias, Tensor *output_O,
    NVTETensorPack *Aux_CTX_Tensors, const Tensor *cu_seqlens, const Tensor *seq_offsets_q,
    const Tensor *seq_offsets_k, const Tensor *seq_offsets_v, const Tensor *seq_offsets_o,
    const Tensor *rng_state, Tensor *workspace, cudaStream_t stream, cudnnHandle_t handle);

void fused_attn_arbitrary_seqlen_bwd_qkvpacked(
    size_t batch, size_t num_attn_heads, size_t max_seqlen, size_t head_dim, float attn_scale,
    float p_dropout, NVTE_QKV_Layout qkv_layout, NVTE_Bias_Type bias_type, NVTE_Mask_Type mask_type,
    const Tensor *input_QKV, const Tensor *input_O, const Tensor *input_dO,
    const Tensor *input_Bias, Tensor *output_S, Tensor *output_dQKV, Tensor *output_dBias,
    const Tensor *cu_seqlens, const Tensor *seq_offsets_q, const Tensor *seq_offsets_k,
    const Tensor *seq_offsets_v, const Tensor *seq_offsets_o, const Tensor *rng_state,
    Tensor *workspace, cudaStream_t stream, cudnnHandle_t handle);

void fused_attn_arbitrary_seqlen_fwd_kvpacked(
    size_t batch, size_t num_attn_heads, size_t num_gqa_groups, size_t max_seqlen_q,
    size_t max_seqlen_kv, size_t head_dim, bool is_training, float attn_scale, float p_dropout,
    NVTE_QKV_Layout qkv_layout, NVTE_Bias_Type bias_type, NVTE_Mask_Type mask_type,
    const Tensor *input_Q, const Tensor *input_KV, const Tensor *input_Bias, Tensor *output_O,
    NVTETensorPack *Aux_CTX_Tensors, const Tensor *cu_seqlens_q, const Tensor *cu_seqlens_kv,
    const Tensor *seq_offsets_q, const Tensor *seq_offsets_k, const Tensor *seq_offsets_v,
    const Tensor *seq_offsets_o, const Tensor *rng_state, Tensor *workspace, cudaStream_t stream,
    cudnnHandle_t handle);

void fused_attn_arbitrary_seqlen_bwd_kvpacked(
    size_t batch, size_t num_attn_heads, size_t num_gqa_groups, size_t max_seqlen_q,
    size_t max_seqlen_kv, size_t head_dim, float attn_scale, float p_dropout,
    NVTE_QKV_Layout qkv_layout, NVTE_Bias_Type bias_type, NVTE_Mask_Type mask_type,
    const Tensor *input_Q, const Tensor *input_KV, const Tensor *input_O, const Tensor *input_dO,
    const Tensor *input_Bias, Tensor *output_S, Tensor *output_dQ, Tensor *output_dKV,
    Tensor *output_dBias, const Tensor *cu_seqlens_q, const Tensor *cu_seqlens_kv,
    const Tensor *seq_offsets_q, const Tensor *seq_offsets_k, const Tensor *seq_offsets_v,
    const Tensor *seq_offsets_o, const Tensor *rng_state, Tensor *workspace, cudaStream_t stream,
    cudnnHandle_t handle);

void fused_attn_arbitrary_seqlen_fwd(
    size_t batch, size_t num_attn_heads, size_t num_gqa_groups, size_t max_seqlen_q,
    size_t max_seqlen_kv, size_t head_dim, bool is_training, float attn_scale, float p_dropout,
    NVTE_QKV_Layout qkv_layout, NVTE_Bias_Type bias_type, NVTE_Mask_Type mask_type,
    const Tensor *input_Q, const Tensor *input_K, const Tensor *input_V, const Tensor *input_Bias,
    Tensor *output_O, NVTETensorPack *Aux_CTX_Tensors, const Tensor *cu_seqlens_q,
    const Tensor *cu_seqlens_kv, const Tensor *seq_offsets_q, const Tensor *seq_offsets_k,
    const Tensor *seq_offsets_v, const Tensor *seq_offsets_o, const Tensor *rng_state,
    Tensor *workspace, cudaStream_t stream, cudnnHandle_t handle);

void fused_attn_arbitrary_seqlen_bwd(
    size_t batch, size_t num_attn_heads, size_t num_gqa_groups, size_t max_seqlen_q,
    size_t max_seqlen_kv, size_t head_dim, float attn_scale, float p_dropout,
    NVTE_QKV_Layout qkv_layout, NVTE_Bias_Type bias_type, NVTE_Mask_Type mask_type,
    const Tensor *input_Q, const Tensor *input_K, const Tensor *input_V, const Tensor *input_O,
    const Tensor *input_dO, const Tensor *input_Bias, Tensor *output_S, Tensor *output_dQ,
    Tensor *output_dK, Tensor *output_dV, Tensor *output_dBias, const Tensor *cu_seqlens_q,
    const Tensor *cu_seqlens_kv, const Tensor *seq_offsets_q, const Tensor *seq_offsets_k,
    const Tensor *seq_offsets_v, const Tensor *seq_offsets_o, const Tensor *rng_state,
    Tensor *workspace, cudaStream_t stream, cudnnHandle_t handle);
>>>>>>> d71fc946

#endif  // CUDNN_VERSION >= 8900
}  // namespace transformer_engine

#endif  // TRANSFORMER_ENGINE_COMMON_FUSED_ATTN_FUSED_ATTN_ARBITRARY_SEQLEN_H_<|MERGE_RESOLUTION|>--- conflicted
+++ resolved
@@ -19,7 +19,6 @@
 namespace transformer_engine {
 #if (CUDNN_VERSION >= 8900)
 void fused_attn_arbitrary_seqlen_fwd_qkvpacked(
-<<<<<<< HEAD
                 size_t batch, size_t num_attn_heads, size_t max_seqlen,
                 size_t head_dim, bool is_training, float attn_scale,
                 float p_dropout, NVTE_QKV_Layout qkv_layout,
@@ -96,65 +95,6 @@
                 const Tensor *cu_seqlens_q_padded, const Tensor *cu_seqlens_kv_padded,
                 const Tensor *rng_state,
                 Tensor *workspace, cudaStream_t stream, cudnnHandle_t handle);
-=======
-    size_t batch, size_t num_attn_heads, size_t max_seqlen, size_t head_dim, bool is_training,
-    float attn_scale, float p_dropout, NVTE_QKV_Layout qkv_layout, NVTE_Bias_Type bias_type,
-    NVTE_Mask_Type mask_type, const Tensor *input_QKV, const Tensor *input_Bias, Tensor *output_O,
-    NVTETensorPack *Aux_CTX_Tensors, const Tensor *cu_seqlens, const Tensor *seq_offsets_q,
-    const Tensor *seq_offsets_k, const Tensor *seq_offsets_v, const Tensor *seq_offsets_o,
-    const Tensor *rng_state, Tensor *workspace, cudaStream_t stream, cudnnHandle_t handle);
-
-void fused_attn_arbitrary_seqlen_bwd_qkvpacked(
-    size_t batch, size_t num_attn_heads, size_t max_seqlen, size_t head_dim, float attn_scale,
-    float p_dropout, NVTE_QKV_Layout qkv_layout, NVTE_Bias_Type bias_type, NVTE_Mask_Type mask_type,
-    const Tensor *input_QKV, const Tensor *input_O, const Tensor *input_dO,
-    const Tensor *input_Bias, Tensor *output_S, Tensor *output_dQKV, Tensor *output_dBias,
-    const Tensor *cu_seqlens, const Tensor *seq_offsets_q, const Tensor *seq_offsets_k,
-    const Tensor *seq_offsets_v, const Tensor *seq_offsets_o, const Tensor *rng_state,
-    Tensor *workspace, cudaStream_t stream, cudnnHandle_t handle);
-
-void fused_attn_arbitrary_seqlen_fwd_kvpacked(
-    size_t batch, size_t num_attn_heads, size_t num_gqa_groups, size_t max_seqlen_q,
-    size_t max_seqlen_kv, size_t head_dim, bool is_training, float attn_scale, float p_dropout,
-    NVTE_QKV_Layout qkv_layout, NVTE_Bias_Type bias_type, NVTE_Mask_Type mask_type,
-    const Tensor *input_Q, const Tensor *input_KV, const Tensor *input_Bias, Tensor *output_O,
-    NVTETensorPack *Aux_CTX_Tensors, const Tensor *cu_seqlens_q, const Tensor *cu_seqlens_kv,
-    const Tensor *seq_offsets_q, const Tensor *seq_offsets_k, const Tensor *seq_offsets_v,
-    const Tensor *seq_offsets_o, const Tensor *rng_state, Tensor *workspace, cudaStream_t stream,
-    cudnnHandle_t handle);
-
-void fused_attn_arbitrary_seqlen_bwd_kvpacked(
-    size_t batch, size_t num_attn_heads, size_t num_gqa_groups, size_t max_seqlen_q,
-    size_t max_seqlen_kv, size_t head_dim, float attn_scale, float p_dropout,
-    NVTE_QKV_Layout qkv_layout, NVTE_Bias_Type bias_type, NVTE_Mask_Type mask_type,
-    const Tensor *input_Q, const Tensor *input_KV, const Tensor *input_O, const Tensor *input_dO,
-    const Tensor *input_Bias, Tensor *output_S, Tensor *output_dQ, Tensor *output_dKV,
-    Tensor *output_dBias, const Tensor *cu_seqlens_q, const Tensor *cu_seqlens_kv,
-    const Tensor *seq_offsets_q, const Tensor *seq_offsets_k, const Tensor *seq_offsets_v,
-    const Tensor *seq_offsets_o, const Tensor *rng_state, Tensor *workspace, cudaStream_t stream,
-    cudnnHandle_t handle);
-
-void fused_attn_arbitrary_seqlen_fwd(
-    size_t batch, size_t num_attn_heads, size_t num_gqa_groups, size_t max_seqlen_q,
-    size_t max_seqlen_kv, size_t head_dim, bool is_training, float attn_scale, float p_dropout,
-    NVTE_QKV_Layout qkv_layout, NVTE_Bias_Type bias_type, NVTE_Mask_Type mask_type,
-    const Tensor *input_Q, const Tensor *input_K, const Tensor *input_V, const Tensor *input_Bias,
-    Tensor *output_O, NVTETensorPack *Aux_CTX_Tensors, const Tensor *cu_seqlens_q,
-    const Tensor *cu_seqlens_kv, const Tensor *seq_offsets_q, const Tensor *seq_offsets_k,
-    const Tensor *seq_offsets_v, const Tensor *seq_offsets_o, const Tensor *rng_state,
-    Tensor *workspace, cudaStream_t stream, cudnnHandle_t handle);
-
-void fused_attn_arbitrary_seqlen_bwd(
-    size_t batch, size_t num_attn_heads, size_t num_gqa_groups, size_t max_seqlen_q,
-    size_t max_seqlen_kv, size_t head_dim, float attn_scale, float p_dropout,
-    NVTE_QKV_Layout qkv_layout, NVTE_Bias_Type bias_type, NVTE_Mask_Type mask_type,
-    const Tensor *input_Q, const Tensor *input_K, const Tensor *input_V, const Tensor *input_O,
-    const Tensor *input_dO, const Tensor *input_Bias, Tensor *output_S, Tensor *output_dQ,
-    Tensor *output_dK, Tensor *output_dV, Tensor *output_dBias, const Tensor *cu_seqlens_q,
-    const Tensor *cu_seqlens_kv, const Tensor *seq_offsets_q, const Tensor *seq_offsets_k,
-    const Tensor *seq_offsets_v, const Tensor *seq_offsets_o, const Tensor *rng_state,
-    Tensor *workspace, cudaStream_t stream, cudnnHandle_t handle);
->>>>>>> d71fc946
 
 #endif  // CUDNN_VERSION >= 8900
 }  // namespace transformer_engine
