/*************************************************************************
 * Copyright (c) 2022-2025, NVIDIA CORPORATION & AFFILIATES. All rights reserved.
 *
 * See LICENSE for license information.
 ************************************************************************/

/*! \file fused_attn_arbitrary_seqlen.h
 *  \brief Functions for fused attention with seqlen > 512
 */

#ifndef TRANSFORMER_ENGINE_COMMON_FUSED_ATTN_FUSED_ATTN_ARBITRARY_SEQLEN_H_
#define TRANSFORMER_ENGINE_COMMON_FUSED_ATTN_FUSED_ATTN_ARBITRARY_SEQLEN_H_

#include <cudnn.h>

#include "common/common.h"
#include "transformer_engine/fused_attn.h"

namespace transformer_engine {
#if (CUDNN_VERSION >= 8900)
void fused_attn_arbitrary_seqlen_fwd_qkvpacked(
    size_t batch, size_t num_attn_heads, size_t max_seqlen, size_t head_dim, size_t num_tokens,
<<<<<<< HEAD
    bool is_training, bool return_max_sum_exp, float attn_scale, float p_dropout, NVTE_QKV_Layout qkv_layout,
    NVTE_Bias_Type bias_type, NVTE_Mask_Type mask_type, int64_t window_size_left,
    int64_t window_size_right, const Tensor *input_QKV, const Tensor *input_Bias, Tensor *output_O,
=======
    bool is_training, float attn_scale, float p_dropout, NVTE_QKV_Layout qkv_layout,
    NVTE_Bias_Type bias_type, NVTE_Mask_Type mask_type, NVTE_Softmax_Type softmax_type,
    int64_t window_size_left, int64_t window_size_right, const Tensor *input_QKV,
    const Tensor *input_Bias, const Tensor *input_SoftmaxOffset, Tensor *output_O,
>>>>>>> dd9433e7
    NVTETensorPack *Aux_CTX_Tensors, const Tensor *cu_seqlens, const Tensor *cu_seqlens_padded,
    const Tensor *rng_state, Tensor *workspace, cudaStream_t stream, cudnnHandle_t handle);

void fused_attn_arbitrary_seqlen_bwd_qkvpacked(
    size_t batch, size_t num_attn_heads, size_t max_seqlen, size_t head_dim, size_t num_tokens,
    float attn_scale, float p_dropout, NVTE_QKV_Layout qkv_layout, NVTE_Bias_Type bias_type,
    NVTE_Mask_Type mask_type, NVTE_Softmax_Type softmax_type, int64_t window_size_left,
    int64_t window_size_right, bool deterministic, const Tensor *input_QKV, const Tensor *input_O,
    const Tensor *input_dO, const Tensor *input_Bias, const Tensor *input_SoftmaxOffset,
    Tensor *output_S, Tensor *output_dQKV, Tensor *output_dBias, Tensor *output_dSoftmaxOffset,
    const Tensor *cu_seqlens, const Tensor *cu_seqlens_padded, const Tensor *rng_state,
    Tensor *workspace, cudaStream_t stream, cudnnHandle_t handle);

void fused_attn_arbitrary_seqlen_fwd_kvpacked(
    size_t batch, size_t num_attn_heads, size_t num_gqa_groups, size_t max_seqlen_q,
    size_t max_seqlen_kv, size_t head_dim, size_t num_tokens_q, size_t num_tokens_kv,
    size_t num_pages_k, size_t num_pages_v, size_t page_size_k, size_t page_size_v,
    size_t max_pages_per_seq_k, size_t max_pages_per_seq_v, bool is_training, bool return_max_sum_exp, float attn_scale,
    float p_dropout, NVTE_QKV_Layout qkv_layout, NVTE_Bias_Type bias_type, NVTE_Mask_Type mask_type,
    NVTE_Softmax_Type softmax_type, int64_t window_size_left, int64_t window_size_right,
    const Tensor *input_Q, const Tensor *input_KV, const Tensor *input_Bias,
    const Tensor *input_SoftmaxOffset, Tensor *output_O, NVTETensorPack *Aux_CTX_Tensors,
    const Tensor *cu_seqlens_q, const Tensor *cu_seqlens_kv, const Tensor *cu_seqlens_q_padded,
    const Tensor *cu_seqlens_kv_padded, const Tensor *page_table_k, const Tensor *page_table_v,
    const Tensor *rng_state, Tensor *workspace, cudaStream_t stream, cudnnHandle_t handle);

void fused_attn_arbitrary_seqlen_bwd_kvpacked(
    size_t batch, size_t num_attn_heads, size_t num_gqa_groups, size_t max_seqlen_q,
    size_t max_seqlen_kv, size_t head_dim, size_t num_tokens_q, size_t num_tokens_kv,
    float attn_scale, float p_dropout, NVTE_QKV_Layout qkv_layout, NVTE_Bias_Type bias_type,
    NVTE_Mask_Type mask_type, NVTE_Softmax_Type softmax_type, int64_t window_size_left,
    int64_t window_size_right, bool deterministic, const Tensor *input_Q, const Tensor *input_KV,
    const Tensor *input_O, const Tensor *input_dO, const Tensor *input_Bias,
    const Tensor *input_SoftmaxOffset, Tensor *output_S, Tensor *output_dQ, Tensor *output_dKV,
    Tensor *output_dBias, Tensor *output_dSoftmaxOffset, const Tensor *cu_seqlens_q,
    const Tensor *cu_seqlens_kv, const Tensor *cu_seqlens_q_padded,
    const Tensor *cu_seqlens_kv_padded, const Tensor *rng_state, Tensor *workspace,
    cudaStream_t stream, cudnnHandle_t handle);

void fused_attn_arbitrary_seqlen_fwd(
    size_t batch, size_t num_attn_heads, size_t num_gqa_groups, size_t max_seqlen_q,
    size_t max_seqlen_kv, size_t head_dim_qk, size_t head_dim_v, size_t num_tokens_q,
    size_t num_tokens_kv, size_t num_pages_k, size_t num_pages_v, size_t page_size_k,
    size_t page_size_v, size_t max_pages_per_seq_k, size_t max_pages_per_seq_v, bool is_training, bool return_max_sum_exp,
    float attn_scale, float p_dropout, NVTE_QKV_Layout qkv_layout, NVTE_Bias_Type bias_type,
    NVTE_Mask_Type mask_type, NVTE_Softmax_Type softmax_type, int64_t window_size_left,
    int64_t window_size_right, const Tensor *input_Q, const Tensor *input_K, const Tensor *input_V,
    const Tensor *input_Bias, const Tensor *input_SoftmaxOffset, Tensor *output_O,
    NVTETensorPack *Aux_CTX_Tensors, const Tensor *cu_seqlens_q, const Tensor *cu_seqlens_kv,
    const Tensor *cu_seqlens_q_padded, const Tensor *cu_seqlens_kv_padded,
    const Tensor *page_table_k, const Tensor *page_table_v, const Tensor *rng_state,
    Tensor *workspace, cudaStream_t stream, cudnnHandle_t handle);

void fused_attn_arbitrary_seqlen_bwd(
    size_t batch, size_t num_attn_heads, size_t num_gqa_groups, size_t max_seqlen_q,
    size_t max_seqlen_kv, size_t head_dim_qk, size_t head_dim_v, size_t num_tokens_q,
    size_t num_tokens_kv, float attn_scale, float p_dropout, NVTE_QKV_Layout qkv_layout,
    NVTE_Bias_Type bias_type, NVTE_Mask_Type mask_type, NVTE_Softmax_Type softmax_type,
    int64_t window_size_left, int64_t window_size_right, bool deterministic, const Tensor *input_Q,
    const Tensor *input_K, const Tensor *input_V, const Tensor *input_O, const Tensor *input_dO,
    const Tensor *input_Bias, const Tensor *input_SoftmaxOffset, Tensor *output_S,
    Tensor *output_dQ, Tensor *output_dK, Tensor *output_dV, Tensor *output_dBias,
    Tensor *output_dSoftmaxOffset, const Tensor *cu_seqlens_q, const Tensor *cu_seqlens_kv,
    const Tensor *cu_seqlens_q_padded, const Tensor *cu_seqlens_kv_padded, const Tensor *rng_state,
    Tensor *workspace, cudaStream_t stream, cudnnHandle_t handle);

#endif  // CUDNN_VERSION >= 8900
}  // namespace transformer_engine

#endif  // TRANSFORMER_ENGINE_COMMON_FUSED_ATTN_FUSED_ATTN_ARBITRARY_SEQLEN_H_<|MERGE_RESOLUTION|>--- conflicted
+++ resolved
@@ -20,16 +20,10 @@
 #if (CUDNN_VERSION >= 8900)
 void fused_attn_arbitrary_seqlen_fwd_qkvpacked(
     size_t batch, size_t num_attn_heads, size_t max_seqlen, size_t head_dim, size_t num_tokens,
-<<<<<<< HEAD
     bool is_training, bool return_max_sum_exp, float attn_scale, float p_dropout, NVTE_QKV_Layout qkv_layout,
-    NVTE_Bias_Type bias_type, NVTE_Mask_Type mask_type, int64_t window_size_left,
-    int64_t window_size_right, const Tensor *input_QKV, const Tensor *input_Bias, Tensor *output_O,
-=======
-    bool is_training, float attn_scale, float p_dropout, NVTE_QKV_Layout qkv_layout,
     NVTE_Bias_Type bias_type, NVTE_Mask_Type mask_type, NVTE_Softmax_Type softmax_type,
     int64_t window_size_left, int64_t window_size_right, const Tensor *input_QKV,
     const Tensor *input_Bias, const Tensor *input_SoftmaxOffset, Tensor *output_O,
->>>>>>> dd9433e7
     NVTETensorPack *Aux_CTX_Tensors, const Tensor *cu_seqlens, const Tensor *cu_seqlens_padded,
     const Tensor *rng_state, Tensor *workspace, cudaStream_t stream, cudnnHandle_t handle);
 
