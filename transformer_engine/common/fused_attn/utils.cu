--- conflicted
+++ resolved
@@ -353,7 +353,7 @@
 }
 
 // convert cu_seqlens to actual_seqlens
-__global__ void cu_seqlens_to_actual_seqlens(size_t actual_b, size_t max_b,
+__global__ void cu_seqlens_to_actual_seqlens(int64_t actual_b, int64_t max_b,
                                              int32_t const *const q_cu_seqlens,
                                              int32_t const *const kv_cu_seqlens, int32_t *q_seqlens,
                                              int32_t *kv_seqlens) {
@@ -368,22 +368,13 @@
 }
 
 // convert cu_seqlens_padded to offsets
-<<<<<<< HEAD
-__global__ void cu_seqlens_padded_to_offsets(NVTE_QKV_Layout_Group layout_group, size_t actual_b,
-                                             size_t max_b, size_t h, size_t hg, size_t d_qk,
-                                             size_t d_v, int32_t *cu_seqlens_q_padded,
-                                             int32_t *cu_seqlens_kv_padded, int64_t *offsets_q,
-                                             int64_t *offsets_k, int64_t *offsets_v,
-                                             int64_t *offsets_o, int64_t *offsets_s) {
-=======
 template <class OFFSETS_T>
-__device__ void cu_seqlens_padded_to_offsets_impl(NVTE_QKV_Layout_Group layout_group, int64_t b,
-                                                  int64_t h, int64_t hg, int64_t d_qk, int64_t d_v,
+__device__ void cu_seqlens_padded_to_offsets_impl(NVTE_QKV_Layout_Group layout_group, int64_t actual_b,
+                                                  int64_t max_b, int64_t h, int64_t hg, int64_t d_qk, int64_t d_v,
                                                   const int32_t *cu_seqlens_q_padded,
                                                   const int32_t *cu_seqlens_kv_padded,
                                                   OFFSETS_T *offsets_q, OFFSETS_T *offsets_k,
                                                   OFFSETS_T *offsets_v, OFFSETS_T *offsets_o) {
->>>>>>> 7b18f235
   size_t tid = blockIdx.x * blockDim.x + threadIdx.x;
   if (tid < actual_b + 1) {
     offsets_o[tid] = h * d_v * cu_seqlens_q_padded[tid];
@@ -432,7 +423,60 @@
   }
 }
 
-<<<<<<< HEAD
+__global__ void cu_seqlens_padded_to_offsets(NVTE_QKV_Layout_Group layout_group, int64_t actual_b,
+                                             int64_t max_b, int64_t h, int64_t hg, int64_t d_qk, int64_t d_v,
+                                             const int32_t *cu_seqlens_q_padded,
+                                             const int32_t *cu_seqlens_kv_padded,
+                                             DType offset_dtype, void *offsets_q, void *offsets_k,
+                                             void *offsets_v, void *offsets_o) {
+  if (offset_dtype == DType::kInt32) {
+    cu_seqlens_padded_to_offsets_impl<int32_t>(
+        layout_group, actual_b, max_b, h, hg, d_qk, d_v, cu_seqlens_q_padded, cu_seqlens_kv_padded,
+        reinterpret_cast<int32_t *>(offsets_q), reinterpret_cast<int32_t *>(offsets_k),
+        reinterpret_cast<int32_t *>(offsets_v), reinterpret_cast<int32_t *>(offsets_o));
+  } else {
+    assert(offset_dtype == DType::kInt64 && "expect int64");
+    cu_seqlens_padded_to_offsets_impl<int64_t>(
+        layout_group, actual_b, max_b, h, hg, d_qk, d_v, cu_seqlens_q_padded, cu_seqlens_kv_padded,
+        reinterpret_cast<int64_t *>(offsets_q), reinterpret_cast<int64_t *>(offsets_k),
+        reinterpret_cast<int64_t *>(offsets_v), reinterpret_cast<int64_t *>(offsets_o));
+  }
+}
+
+DType get_ragged_offset_dtype(NVTE_QKV_Layout_Group layout_group, int64_t num_attn_heads,
+                              int64_t num_gqa_groups, int64_t max_seqlen_q, int64_t max_seqlen_kv,
+                              int64_t head_dim_qk, int64_t head_dim_v) {
+  std::array<int64_t, 4> offsets_qkvo{};
+  switch (layout_group) {
+    case NVTE_QKV_Layout_Group::NVTE_HD_HD_HD:
+      offsets_qkvo[0] = num_attn_heads * head_dim_qk * max_seqlen_q;
+      offsets_qkvo[1] = num_gqa_groups * head_dim_qk * max_seqlen_kv;
+      offsets_qkvo[2] = num_gqa_groups * head_dim_v * max_seqlen_kv;
+      break;
+    case NVTE_QKV_Layout_Group::NVTE_3HD:
+    case NVTE_QKV_Layout_Group::NVTE_H3D:
+      offsets_qkvo[0] = 3 * num_attn_heads * head_dim_qk * max_seqlen_q;
+      offsets_qkvo[1] = offsets_qkvo[0];
+      offsets_qkvo[2] = offsets_qkvo[0];
+      break;
+    case NVTE_QKV_Layout_Group::NVTE_HD_2HD:
+    case NVTE_QKV_Layout_Group::NVTE_HD_H2D:
+      offsets_qkvo[0] = num_attn_heads * head_dim_qk * max_seqlen_q;
+      offsets_qkvo[1] = 2 * num_gqa_groups * head_dim_qk * max_seqlen_kv;
+      offsets_qkvo[2] = offsets_qkvo[1];
+      break;
+  }
+
+  offsets_qkvo[3] = num_attn_heads * head_dim_qk * max_seqlen_q;
+
+  size_t max_offset = *std::max_element(offsets_qkvo.begin(), offsets_qkvo.end());
+  if (max_offset > std::numeric_limits<int32_t>::max()) {
+    return DType::kInt64;
+  }
+
+  return DType::kInt32;
+}
+
 // quantize batch size
 size_t get_max_batch_size(size_t batch_size) {
   size_t max_b = batch_size;
@@ -466,62 +510,7 @@
   }
   return max_t;
 }
-=======
-__global__ void cu_seqlens_padded_to_offsets(NVTE_QKV_Layout_Group layout_group, int64_t b,
-                                             int64_t h, int64_t hg, int64_t d_qk, int64_t d_v,
-                                             const int32_t *cu_seqlens_q_padded,
-                                             const int32_t *cu_seqlens_kv_padded,
-                                             DType offset_dtype, void *offsets_q, void *offsets_k,
-                                             void *offsets_v, void *offsets_o) {
-  if (offset_dtype == DType::kInt32) {
-    cu_seqlens_padded_to_offsets_impl<int32_t>(
-        layout_group, b, h, hg, d_qk, d_v, cu_seqlens_q_padded, cu_seqlens_kv_padded,
-        reinterpret_cast<int32_t *>(offsets_q), reinterpret_cast<int32_t *>(offsets_k),
-        reinterpret_cast<int32_t *>(offsets_v), reinterpret_cast<int32_t *>(offsets_o));
-  } else {
-    assert(offset_dtype == DType::kInt64 && "expect int64");
-    cu_seqlens_padded_to_offsets_impl<int64_t>(
-        layout_group, b, h, hg, d_qk, d_v, cu_seqlens_q_padded, cu_seqlens_kv_padded,
-        reinterpret_cast<int64_t *>(offsets_q), reinterpret_cast<int64_t *>(offsets_k),
-        reinterpret_cast<int64_t *>(offsets_v), reinterpret_cast<int64_t *>(offsets_o));
-  }
-}
-
-DType get_ragged_offset_dtype(NVTE_QKV_Layout_Group layout_group, int64_t num_attn_heads,
-                              int64_t num_gqa_groups, int64_t max_seqlen_q, int64_t max_seqlen_kv,
-                              int64_t head_dim_qk, int64_t head_dim_v) {
-  std::array<int64_t, 4> offsets_qkvo{};
-  switch (layout_group) {
-    case NVTE_QKV_Layout_Group::NVTE_HD_HD_HD:
-      offsets_qkvo[0] = num_attn_heads * head_dim_qk * max_seqlen_q;
-      offsets_qkvo[1] = num_gqa_groups * head_dim_qk * max_seqlen_kv;
-      offsets_qkvo[2] = num_gqa_groups * head_dim_v * max_seqlen_kv;
-      break;
-    case NVTE_QKV_Layout_Group::NVTE_3HD:
-    case NVTE_QKV_Layout_Group::NVTE_H3D:
-      offsets_qkvo[0] = 3 * num_attn_heads * head_dim_qk * max_seqlen_q;
-      offsets_qkvo[1] = offsets_qkvo[0];
-      offsets_qkvo[2] = offsets_qkvo[0];
-      break;
-    case NVTE_QKV_Layout_Group::NVTE_HD_2HD:
-    case NVTE_QKV_Layout_Group::NVTE_HD_H2D:
-      offsets_qkvo[0] = num_attn_heads * head_dim_qk * max_seqlen_q;
-      offsets_qkvo[1] = 2 * num_gqa_groups * head_dim_qk * max_seqlen_kv;
-      offsets_qkvo[2] = offsets_qkvo[1];
-      break;
-  }
-
-  offsets_qkvo[3] = num_attn_heads * head_dim_qk * max_seqlen_q;
-
-  size_t max_offset = *std::max_element(offsets_qkvo.begin(), offsets_qkvo.end());
-  if (max_offset > std::numeric_limits<int32_t>::max()) {
-    return DType::kInt64;
-  }
-
-  return DType::kInt32;
-}
-
->>>>>>> 7b18f235
+
 }  // namespace fused_attn
 
 // get cuDNN data type
