/*************************************************************************
 * Copyright (c) 2022-2025, NVIDIA CORPORATION & AFFILIATES. All rights reserved.
 *
 * See LICENSE for license information.
 ************************************************************************/

/*! \file fused_attn.h
 *  \brief Enums and functions for fused attention.
 */

#ifndef TRANSFORMER_ENGINE_FUSED_ATTN_FP8_H_
#define TRANSFORMER_ENGINE_FUSED_ATTN_FP8_H_

#include "stdint.h"
#include "transformer_engine.h"

#ifdef __cplusplus
extern "C" {
#endif

/*! \enum NVTE_QKV_Layout
 *  \brief Memory layouts of QKV tensors.
 *   `S`, `B`, `H`, `D`, and `T` stand for sequence length, batch size, number of heads,
 *   head size, and the total number of tokens in a batch, i.e. `t = sum(s_i) for i = 0...b-1`.
 *   `SBHD` and `BSHD`-based layouts are used when sequences in a batch are of equal length
 *   or padded to the same length, and `THD`-based layouts are used when sequences have
 *   different lengths in a batch. `Paged_KV`-based layouts are used for paged attention.
 */
enum NVTE_QKV_Layout {
  NVTE_SB3HD = 0,                    /*!< SB3HD layout */
  NVTE_SBH3D = 1,                    /*!< SBH3D layout */
  NVTE_SBHD_SB2HD = 2,               /*!< SBHD_SB2HD layout */
  NVTE_SBHD_SBH2D = 3,               /*!< SBHD_SBH2D layout */
  NVTE_SBHD_SBHD_SBHD = 4,           /*!< SBHD_SBHD_SBHD layout */
  NVTE_BS3HD = 5,                    /*!< BS3HD layout */
  NVTE_BSH3D = 6,                    /*!< BSH3D layout */
  NVTE_BSHD_BS2HD = 7,               /*!< BSHD_BS2HD layout */
  NVTE_BSHD_BSH2D = 8,               /*!< BSHD_BSH2D layout */
  NVTE_BSHD_BSHD_BSHD = 9,           /*!< BSHD_BSHD_BSHD layout */
  NVTE_T3HD = 10,                    /*!< T3HD layout */
  NVTE_TH3D = 11,                    /*!< TH3D layout */
  NVTE_THD_T2HD = 12,                /*!< THD_T2HD layout */
  NVTE_THD_TH2D = 13,                /*!< THD_TH2D layout */
  NVTE_THD_THD_THD = 14,             /*!< THD_THD_THD layout */
  NVTE_SBHD_BSHD_BSHD = 15,          /*!< SBHD_BSHD_BSHD layout */
  NVTE_BSHD_SBHD_SBHD = 16,          /*!< BSHD_SBHD_SBHD layout */
  NVTE_THD_BSHD_BSHD = 17,           /*!< THD_BSHD_BSHD layout */
  NVTE_THD_SBHD_SBHD = 18,           /*!< THD_SBHD_SBHD layout */
  NVTE_Paged_KV_BSHD_BSHD_BSHD = 19, /*!< Paged_KV_BSHD_BSHD_BSHD layout */
  NVTE_Paged_KV_BSHD_SBHD_SBHD = 20, /*!< Paged_KV_BSHD_SBHD_SBHD layout */
  NVTE_Paged_KV_SBHD_BSHD_BSHD = 21, /*!< Paged_KV_SBHD_BSHD_BSHD layout */
  NVTE_Paged_KV_SBHD_SBHD_SBHD = 22, /*!< Paged_KV_SBHD_SBHD_SBHD layout */
  NVTE_Paged_KV_THD_BSHD_BSHD = 23,  /*!< Paged_KV_THD_BSHD_BSHD layout */
  NVTE_Paged_KV_THD_SBHD_SBHD = 24,  /*!< Paged_KV_THD_SBHD_SBHD layout */
};

/*! \enum NVTE_QKV_Layout_Group
 *  \brief QKV layout groups
 */
enum NVTE_QKV_Layout_Group {
  /*! 3HD QKV layouts, i.e. BS3HD, SB3HD, T3HD */
  NVTE_3HD = 0,
  /*! H3D QKV layouts, i.e. BSH3D, SBH3D, TH3D */
  NVTE_H3D = 1,
  /*! HD_2HD QKV layouts, i.e. BSHD_BS2HD, SBHD_SB2HD, THD_T2HD */
  NVTE_HD_2HD = 2,
  /*! HD_H2D QKV layouts, i.e. BSHD_BSH2D, SBHD_SBH2D, THD_TH2D */
  NVTE_HD_H2D = 3,
  /*! HD_HD_HD QKV layouts, i.e. BSHD_BSHD_BSHD, SBHD_SBHD_SBHD, THD_THD_THD */
  NVTE_HD_HD_HD = 4,
  /*! Paged_KV_HD_HD_HD QKV layouts, e.g. Paged_KV_BSHD_BSHD_BSHD, Paged_KV_THD_SBHD_SBHD */
  NVTE_Paged_KV_HD_HD_HD = 5,
};

/*! \enum NVTE_QKV_Format
 *  \brief QKV formats
 */
enum NVTE_QKV_Format {
  /*! SBHD QKV format, i.e. SB3HD, SBH3D, SBHD_SB2HD, SBHD_SBH2D, SBHD_SBHD_SBHD, Paged_KV_SBHD_SBHD_SBHD */
  NVTE_SBHD = 0,
  /*! BSHD QKV format, i.e. BS3HD, BSH3D, BSHD_BS2HD, BSHD_BSH2D, BSHD_BSHD_BSHD, Paged_KV_BSHD_BSHD_BSHD */
  NVTE_BSHD = 1,
  /*! THD QKV format, i.e. T3HD, TH3D, THD_T2HD, THD_TH2D, THD_THD_THD */
  NVTE_THD = 2,
  /*! BSHD format for Q and SBHD format for KV, i.e. BSHD_SBHD_SBHD, Paged_KV_BSHD_SBHD_SBHD */
  NVTE_BSHD_2SBHD = 3,
  /*! SBHD format for Q and BSHD format for KV, i.e. SBHD_BSHD_BSHD, Paged_KV_SBHD_BSHD_BSHD */
  NVTE_SBHD_2BSHD = 4,
  /*! THD format for Q and BSHD format for KV, i.e. THD_BSHD_BSHD, Paged_KV_THD_BSHD_BSHD */
  NVTE_THD_2BSHD = 5,
  /*! THD format for Q and SBHD format for KV, i.e. THD_SBHD_SBHD, Paged_KV_THD_SBHD_SBHD */
  NVTE_THD_2SBHD = 6,
};

/*! \enum NVTE_Bias_Type
 *  \brief Bias types
 */
enum NVTE_Bias_Type {
  /*! No bias */
  NVTE_NO_BIAS = 0,
  /*! Bias before scale */
  NVTE_PRE_SCALE_BIAS = 1,
  /*! Bias after scale */
  NVTE_POST_SCALE_BIAS = 2,
  /*! ALiBi */
  NVTE_ALIBI = 3,
};

/*! \enum NVTE_Mask_Type
 *  \brief Attention mask types
 */
enum NVTE_Mask_Type {
  /*! No masking */
  NVTE_NO_MASK = 0,
  /*! Padding attention mask */
  NVTE_PADDING_MASK = 1,
  /*! Causal attention mask (aligned to the top left corner) */
  NVTE_CAUSAL_MASK = 2,
  /*! Padding and causal attention mask (aligned to the top left corner) */
  NVTE_PADDING_CAUSAL_MASK = 3,
  /*! Causal attention mask (aligned to the bottom right corner) */
  NVTE_CAUSAL_BOTTOM_RIGHT_MASK = 4,
  /*! Padding and causal attention mask (aligned to the bottom right corner) */
  NVTE_PADDING_CAUSAL_BOTTOM_RIGHT_MASK = 5,
};

/*! \enum NVTE_Softmax_Type
 *  \brief Attention softmax types as described in
 *  Efficient Streaming Language Models with Attention Sinks (https://arxiv.org/pdf/2309.17453v3).
 *  For a given attention score S = Q*K^T, different softmax types perform different operations on S,
 *  NVTE_VANILLA_SOFTMAX: S[:,:,:,i] = exp(S[:,:,:,i])/sum(exp(S[:,:,:,:]), dim=-1),
 *  NVTE_OFF_BY_ONE_SOFTMAX: S[:,:,:,i] = exp(S[:,:,:,i])/(1 + sum(exp(S[:,:,:,:]), dim=-1)), and
 *  NVTE_LEARNABLE_SOFTMAX: S[:,j,:,i] = exp(S[:,j,:,i])/(exp(alpha[j]) + sum(exp(S[:,j,:,:]), dim=-1)),
 *  where alpha is a learnable parameter in shape [H].
 */
enum NVTE_Softmax_Type {
  /*! Vanilla softmax */
  NVTE_VANILLA_SOFTMAX = 0,
  /*! Off-by-one softmax */
  NVTE_OFF_BY_ONE_SOFTMAX = 1,
  /*! Learnable softmax */
  NVTE_LEARNABLE_SOFTMAX = 2,
};

/*! \enum NVTE_Fused_Attn_Backend
 *  \brief Fused attention backends
 */
enum NVTE_Fused_Attn_Backend {
  /*! No supported backend */
  NVTE_No_Backend = -1,
  /*! cuDNN-based FP16/BF16 fused attention for <= 512 sequence length */
  NVTE_F16_max512_seqlen = 0,
  /*! cuDNN-based FP16/BF16 fused attention for any sequence length */
  NVTE_F16_arbitrary_seqlen = 1,
  /*! cuDNN-based FP8 fused attention for <= 512 sequence length */
  NVTE_FP8 = 2,
};

/*!  \brief Get QKV layout group for a given QKV layout.
 *
 *  \param[in]     qkv_layout       QKV layout, e.g. sbh3d.
 *
 *  \return        qkv layout group, e.g. h3d.
 */
NVTE_QKV_Layout_Group nvte_get_qkv_layout_group(NVTE_QKV_Layout qkv_layout);

/*!  \brief Get QKV format for a given QKV layout.
 *
 *  \param[in]     qkv_layout       QKV layout, e.g. sbh3d.
 *
 *  \return        qkv format, e.g. sbhd.
 */
NVTE_QKV_Format nvte_get_qkv_format(NVTE_QKV_Layout qkv_layout);

/*!  \brief Get Q format for a given QKV layout.
 *
 *  \param[in]     qkv_layout       QKV layout, e.g. sbhd_bshd_bshd.
 *
 *  \return        q format, e.g. sbhd.
 */
NVTE_QKV_Format nvte_get_q_format(NVTE_QKV_Layout qkv_layout);

/*!  \brief Get KV format for a given QKV layout.
 *
 *  \param[in]     qkv_layout       QKV layout, e.g. sbhd_bshd_bshd.
 *
 *  \return        kv format, e.g. bshd.
 */
NVTE_QKV_Format nvte_get_kv_format(NVTE_QKV_Layout qkv_layout);

/*! \brief Get fused attention backend based on input parameters.
 *
<<<<<<< HEAD
 *  \param[in]     is_training         Whether the model is in training mode.
 *  \param[in]     q_dtype             The data type of Tensor Q.
 *  \param[in]     kv_dtype            The data type of Tensors K, V.
 *  \param[in]     qkv_layout          The layout of Tensors Q, K, V.
 *  \param[in]     bias_type           The attention bias type.
 *  \param[in]     attn_mask_type      The attention mask type.
 *  \param[in]     dropout             The dropout probability.
 *  \param[in]     num_attn_heads      The number of heads in Q.
 *  \param[in]     num_gqa_groups      The number of heads in K, V.
 *  \param[in]     max_seqlen_q        The sequence length of Q.
 *  \param[in]     max_seqlen_kv       The sequence length of K, V.
 *  \param[in]     head_dim_qk         The head dimension of Q, K.
 *  \param[in]     head_dim_v          The head dimension of V.
 *  \param[in]     window_size_left    Sliding window size (the left half).
 *  \param[in]     window_size_right   Sliding window size (the right half).
 *  \param[in]     return_max_sum_exp  Whether to produce Max and Sum_Exp, or Stats.
 */
NVTE_Fused_Attn_Backend nvte_get_fused_attn_backend(
    bool is_training, NVTEDType q_dtype, NVTEDType kv_dtype, NVTE_QKV_Layout qkv_layout,
    NVTE_Bias_Type bias_type, NVTE_Mask_Type attn_mask_type, float dropout, size_t num_attn_heads,
    size_t num_gqa_groups, size_t max_seqlen_q, size_t max_seqlen_kv, size_t head_dim_qk,
    size_t head_dim_v, int64_t window_size_left, int64_t window_size_right, bool return_max_sum_exp);
=======
 *  \param[in]     is_training       Whether the model is in training mode.
 *  \param[in]     q_dtype           The data type of Tensor Q.
 *  \param[in]     kv_dtype          The data type of Tensors K, V.
 *  \param[in]     qkv_layout        The layout of Tensors Q, K, V.
 *  \param[in]     bias_type         The attention bias type.
 *  \param[in]     attn_mask_type    The attention mask type.
 *  \param[in]     softmax_type      The attention softmax type.
 *  \param[in]     dropout           The dropout probability.
 *  \param[in]     num_attn_heads    The number of heads in Q.
 *  \param[in]     num_gqa_groups    The number of heads in K, V.
 *  \param[in]     max_seqlen_q      The sequence length of Q.
 *  \param[in]     max_seqlen_kv     The sequence length of K, V.
 *  \param[in]     head_dim_qk       The head dimension of Q, K.
 *  \param[in]     head_dim_v        The head dimension of V.
 *  \param[in]     window_size_left  Sliding window size (the left half).
 *  \param[in]     window_size_right Sliding window size (the right half).
 */
NVTE_Fused_Attn_Backend nvte_get_fused_attn_backend(
    bool is_training, NVTEDType q_dtype, NVTEDType kv_dtype, NVTE_QKV_Layout qkv_layout,
    NVTE_Bias_Type bias_type, NVTE_Mask_Type attn_mask_type, NVTE_Softmax_Type softmax_type,
    float dropout, size_t num_attn_heads, size_t num_gqa_groups, size_t max_seqlen_q,
    size_t max_seqlen_kv, size_t head_dim_qk, size_t head_dim_v, int64_t window_size_left,
    int64_t window_size_right);
>>>>>>> dd9433e7

/*! \brief Compute dot product attention with packed QKV input.
 *
 * Computes:
 *  - P = Q * Transpose(K) + Bias
 *  - S = ScaleMaskSoftmax(P)
 *  - D = Dropout(S)
 *  - O = D * Transpose(V)
 *
 * Support Matrix:
   \verbatim
   | backend | precision |        qkv layout       |           bias           |                 mask                  | dropout |  sequence length  | head_dim         |
   |   0     | FP16/BF16 |       BS3HD,SB3HD       |   NO/POST_SCALE_BIAS     | NO/PADDING/CAUSAL/PADDING_CAUSAL_MASK |   Yes   | <= 512, % 64 == 0 |    64            |
   |   1     | FP16/BF16 | BS3HD,SB3HD,BSH3D,SBH3D | NO/POST_SCALE_BIAS/ALIBI | NO/PADDING/CAUSAL/PADDING_CAUSAL_MASK |   Yes   |  > 512, % 64 == 0 | <= 128, % 8 == 0 |
   |   2     |   FP8     |          T3HD           |          NO_BIAS         |               PADDING_MASK            |   Yes   | <= 512, % 64 == 0 |    64            |
   \endverbatim
 *
 * Notes:
 *
 * Tensor `cu_seqlens_padded` helps identify the correct offsets of different sequences
 * in tensors Q, K, V and O.
 * When the QKV format (`nvte_get_qkv_format(qkv_layout)`) is `bshd` or `sbhd`,
 * the offset tensor is not used in the attention calculation and can be set to empty `NVTETensor`.
 * When the QKV format is `thd`, this tensor should follow the following rules.
 * When there is no padding between sequences, the offset tensor should be equal to `cu_seqlens`,
 * When there is padding between sequences, users are responsible to adjust the offsets as needed.
 * For example, a tensor of 4 sequences `[a, PAD, b, b, c, PAD, PAD, d, d]` should have
 * `cu_seqlens = [0, 1, 3, 4, 6]` and `cu_seqlens_padded= [0, 2, 4, 7, 9]`.
 *
 *  \param[in]     QKV                      The QKV tensor in packed format, H3D or 3HD.
 *  \param[in]     Bias                     The Bias tensor.
 *  \param[in]     SoftmaxOffset            The SoftmaxOffset tensor.
 *  \param[in,out] S                        The S tensor.
 *  \param[out]    O                        The output O tensor.
 *  \param[out]    Aux_CTX_Tensors          Auxiliary output tensors when training,
 *                                          e.g. M, ZInv, rng_state.
 *  \param[in]     cu_seqlens               Cumulative sequence lengths, [batch_size + 1].
 *  \param[in]     cu_seqlens_padded        Cumulative sequence offsets for QKV, [batch_size + 1].
 *  \param[in]     rng_state                Seed and offset of CUDA random number generator.
 *  \param[in]     max_seqlen               Max sequence length used for computing,
 *                                          it may be >= max(seqlen_i) for i=0,...batch_size-1.
 *  \param[in]     is_training              Whether this is in training mode or inference.
 *  \param[in]     return_max_sum_exp        Whether to produce Max and Sum_Exp, or Stats.
 *  \param[in]     attn_scale               Scaling factor for Q * K.T.
 *  \param[in]     dropout                  Dropout probability.
 *  \param[in]     qkv_layout               QKV tensor's layout.
 *  \param[in]     bias_type                Bias type.
 *  \param[in]     attn_mask_type           Attention mask type.
 *  \param[in]     softmax_type             Attention softmax type.
 *  \param[in]     window_size_left         Sliding window size (the left half).
 *  \param[in]     window_size_right        Sliding window size (the right half).
 *  \param[in]     workspace                Workspace tensor.
 *  \param[in]     stream                   CUDA stream used for this operation.
 */
<<<<<<< HEAD
void nvte_fused_attn_fwd_qkvpacked(const NVTETensor QKV, const NVTETensor Bias, NVTETensor S,
                                   NVTETensor O, NVTETensorPack *Aux_CTX_Tensors,
                                   const NVTETensor cu_seqlens, const NVTETensor cu_seqlens_padded,
                                   const NVTETensor rng_state, size_t max_seqlen, bool is_training,
                                   bool return_max_sum_exp, float attn_scale, float dropout, NVTE_QKV_Layout qkv_layout,
                                   NVTE_Bias_Type bias_type, NVTE_Mask_Type attn_mask_type,
                                   int64_t window_size_left, int64_t window_size_right,
                                   NVTETensor workspace, cudaStream_t stream);
=======
void nvte_fused_attn_fwd_qkvpacked(
    const NVTETensor QKV, const NVTETensor Bias, const NVTETensor SoftmaxOffset, NVTETensor S,
    NVTETensor O, NVTETensorPack *Aux_CTX_Tensors, const NVTETensor cu_seqlens,
    const NVTETensor cu_seqlens_padded, const NVTETensor rng_state, size_t max_seqlen,
    bool is_training, float attn_scale, float dropout, NVTE_QKV_Layout qkv_layout,
    NVTE_Bias_Type bias_type, NVTE_Mask_Type attn_mask_type, NVTE_Softmax_Type softmax_type,
    int64_t window_size_left, int64_t window_size_right, NVTETensor workspace, cudaStream_t stream);
>>>>>>> dd9433e7

/*! \brief Compute the backward of the dot product attention with packed QKV input.
 *
 * Support Matrix:
   \verbatim
   | backend | precision |        qkv layout       |           bias           |                 mask                  | dropout |  sequence length  | head_dim         |
   |   0     | FP16/BF16 |       BS3HD,SB3HD       |   NO/POST_SCALE_BIAS     | NO/PADDING/CAUSAL/PADDING_CAUSAL_MASK |   Yes   | <= 512, % 64 == 0 |    64            |
   |   1     | FP16/BF16 | BS3HD,SB3HD,BSH3D,SBH3D | NO/POST_SCALE_BIAS/ALIBI | NO/PADDING/CAUSAL/PADDING_CAUSAL_MASK |   Yes   |  > 512, % 64 == 0 | <= 128, % 8 == 0 |
   |   2     |   FP8     |          T3HD           |          NO_BIAS         |               PADDING_MASK            |   Yes   | <= 512, % 64 == 0 |    64            |
   \endverbatim
 *
 * Notes:
 *
 * Tensor `cu_seqlens_padded` helps identify the correct offsets of different sequences
 * in tensors Q, K, V and O.
 * When the QKV format (`nvte_get_qkv_format(qkv_layout)`) is `bshd` or `sbhd`,
 * the offset tensor is not used in the attention calculation and can be set to empty `NVTETensor`.
 * When the QKV format is `thd`, this tensor should follow the following rules.
 * When there is no padding between sequences, the offset tensor should be equal to `cu_seqlens`,
 * When there is padding between sequences, users are responsible to adjust the offsets as needed.
 * For example, a tensor of 4 sequences `[a, PAD, b, b, c, PAD, PAD, d, d]` should have
 * `cu_seqlens = [0, 1, 3, 4, 6]` and `cu_seqlens_padded= [0, 2, 4, 7, 9]`.
 *
 *  \param[in]     QKV                      The QKV tensor in packed format, H3D or 3HD.
 *  \param[in]     O                        The O tensor from forward.
 *  \param[in]     dO                       The gradient of the O tensor.
 *  \param[in]     S                        The S tensor.
 *  \param[in,out] dP                       The gradient of the P tensor.
 *  \param[in]     Aux_CTX_Tensors          Auxiliary tensors from context when in training mode,
 *                                          e.g. M, ZInv, rng_state.
 *  \param[out]    dQKV                     The gradient of the QKV tensor.
 *  \param[out]    dBias                    The gradient of the Bias tensor.
 *  \param[out]    dSoftmaxOffset           The gradient of the SoftmaxOffset tensor.
 *  \param[in]     cu_seqlens               Cumulative sequence lengths, [batch_size + 1].
 *  \param[in]     cu_seqlens_padded        Cumulative sequence offsets for QKV, [batch_size + 1].
 *  \param[in]     max_seqlen               Max sequence length used for computing,
 *                                          it may be >= max(seqlen_i) for i=0,...batch_size-1.
 *  \param[in]     attn_scale               Scaling factor for Q * K.T.
 *  \param[in]     dropout                  Dropout probability.
 *  \param[in]     qkv_layout               QKV tensor's layout.
 *  \param[in]     bias_type                Bias type.
 *  \param[in]     attn_mask_type           Attention mask type.
 *  \param[in]     softmax_type             Attention softmax type.
 *  \param[in]     window_size_left         Sliding window size (the left half).
 *  \param[in]     window_size_right        Sliding window size (the right half).
 *  \param[in]     deterministic            Whether to execute with deterministic behaviours.
 *  \param[in]     workspace                Workspace tensor.
 *  \param[in]     stream                   CUDA stream used for this operation.
 */
void nvte_fused_attn_bwd_qkvpacked(const NVTETensor QKV, const NVTETensor O, const NVTETensor dO,
                                   const NVTETensor S, NVTETensor dP,
                                   const NVTETensorPack *Aux_CTX_Tensors, NVTETensor dQKV,
                                   NVTETensor dBias, NVTETensor dSoftmaxOffset,
                                   const NVTETensor cu_seqlens, const NVTETensor cu_seqlens_padded,
                                   size_t max_seqlen, float attn_scale, float dropout,
                                   NVTE_QKV_Layout qkv_layout, NVTE_Bias_Type bias_type,
                                   NVTE_Mask_Type attn_mask_type, NVTE_Softmax_Type softmax_type,
                                   int64_t window_size_left, int64_t window_size_right,
                                   bool deterministic, NVTETensor workspace, cudaStream_t stream);

/*! \brief Compute dot product attention with packed KV input.
 *
 * Computes:
 *  - P = Q * Transpose(K) + Bias
 *  - S = ScaleMaskSoftmax(P)
 *  - D = Dropout(S)
 *  - O = D * Transpose(V)
 *
 * Support Matrix:
   \verbatim
   | backend | precision |                 qkv layout                  |           bias           |                 mask                  | dropout |  sequence length  | head_dim         |
   |   0     | FP16/BF16 |            BSHD_BS2HD,SBHD_SB2HD            |   NO/POST_SCALE_BIAS     | NO/PADDING/CAUSAL/PADDING_CAUSAL_MASK |   Yes   | <= 512, % 64 == 0 |    64            |
   |   1     | FP16/BF16 | BSHD_BS2HD,BSHD_BSH2D,SBHD_SB2HD,SBHD_SBH2D | NO/POST_SCALE_BIAS/ALIBI | NO/PADDING/CAUSAL/PADDING_CAUSAL_MASK |   Yes   |  > 512, % 64 == 0 | <= 128, % 8 == 0 |
   \endverbatim
 *
 * Notes:
 *
 * Tensors `cu_seqlens_q_padded` and `cu_seqlens_kv_padded`
 * help identify the correct offsets of different sequences in tensors Q, K, V and O.
 * When the QKV format (`nvte_get_qkv_format(qkv_layout)`) is `bshd` or `sbhd`,
 * offset tensors are not used in the attention calculation and can be set to empty `NVTETensor`s.
 * When the QKV format is `thd`, these tensors should follow the following rules.
 * When there is no padding between sequences, the offset tensors should be equal to
 * `cu_seqlens_q` and `cu_seqlens_kv` respectively.
 * When there is padding between sequences, users are responsible to adjust the offsets as needed.
 * For example, a tensor of 4 sequences `[a, PAD, b, b, c, PAD, PAD, d, d]` should have
 * `cu_seqlens = [0, 1, 3, 4, 6]` and `cu_seqlens_padded= [0, 2, 4, 7, 9]`.
 *
 *  \param[in]     Q                         The Q tensor, in HD layouts.
 *  \param[in]     KV                        The KV tensor, in 2HD or H2D layouts.
 *  \param[in]     Bias                      The Bias tensor.
 *  \param[in]     SoftmaxOffset             The SoftmaxOffset tensor.
 *  \param[in,out] S                         The S tensor.
 *  \param[out]    O                         The output O tensor.
 *  \param[out]    Aux_CTX_Tensors           Auxiliary output tensors when training,
 *                                           e.g. M, ZInv, rng_state.
 *  \param[in]     cu_seqlens_q              Cumulative sequence lengths for Q, [batch_size + 1].
 *  \param[in]     cu_seqlens_kv             Cumulative sequence lengths for KV, [batch_size + 1].
 *  \param[in]     cu_seqlens_q_padded       Cumulative sequence offsets for Q, [batch_size + 1].
 *  \param[in]     cu_seqlens_kv_padded      Cumulative sequence offsets for KV, [batch_size + 1].
 *  \param[in]     page_table_k              Page table for K cache, [batch_size, max_pages_per_seq_k].
 *  \param[in]     page_table_v              Page table for V cache, [batch_size, max_pages_per_seq_v].
 *  \param[in]     rng_state                 Seed and offset of CUDA random number generator.
 *  \param[in]     max_seqlen_q              Max sequence length used for computing for Q.
 *                                           it may be >= max(seqlen_q_i) for i=0,...batch_size-1.
 *  \param[in]     max_seqlen_kv             Max sequence length used for computing for KV.
 *                                           it may be >= max(seqlen_kv_i) for i=0,...batch_size-1.
 *  \param[in]     is_training               Whether this is in training mode or inference.
 *  \param[in]     return_max_sum_exp        Whether to produce Max and Sum_Exp, or Stats.
 *  \param[in]     attn_scale                Scaling factor for Q * K.T.
 *  \param[in]     dropout                   Dropout probability.
 *  \param[in]     qkv_layout                QKV tensor's layout.
 *  \param[in]     bias_type                 Bias type.
 *  \param[in]     attn_mask_type            Attention mask type.
 *  \param[in]     softmax_type              Attention softmax type.
 *  \param[in]     window_size_left          Sliding window size (the left half).
 *  \param[in]     window_size_right         Sliding window size (the right half).
 *  \param[in]     deterministic             Whether to execute with deterministic behaviours.
 *  \param[in]     workspace                 Workspace tensor.
 *  \param[in]     stream                    CUDA stream used for this operation.
 */
void nvte_fused_attn_fwd_kvpacked(
<<<<<<< HEAD
    const NVTETensor Q, const NVTETensor KV, const NVTETensor Bias, NVTETensor S, NVTETensor O,
    NVTETensorPack *Aux_CTX_Tensors, const NVTETensor cu_seqlens_q, const NVTETensor cu_seqlens_kv,
    const NVTETensor cu_seqlens_q_padded, const NVTETensor cu_seqlens_kv_padded,
    const NVTETensor page_table_k, const NVTETensor page_table_v, const NVTETensor rng_state,
    size_t max_seqlen_q, size_t max_seqlen_kv, bool is_training, bool return_max_sum_exp, float attn_scale, float dropout,
=======
    const NVTETensor Q, const NVTETensor KV, const NVTETensor Bias, const NVTETensor SoftmaxOffset,
    NVTETensor S, NVTETensor O, NVTETensorPack *Aux_CTX_Tensors, const NVTETensor cu_seqlens_q,
    const NVTETensor cu_seqlens_kv, const NVTETensor cu_seqlens_q_padded,
    const NVTETensor cu_seqlens_kv_padded, const NVTETensor page_table_k,
    const NVTETensor page_table_v, const NVTETensor rng_state, size_t max_seqlen_q,
    size_t max_seqlen_kv, bool is_training, float attn_scale, float dropout,
>>>>>>> dd9433e7
    NVTE_QKV_Layout qkv_layout, NVTE_Bias_Type bias_type, NVTE_Mask_Type attn_mask_type,
    NVTE_Softmax_Type softmax_type, int64_t window_size_left, int64_t window_size_right,
    NVTETensor workspace, cudaStream_t stream);

/*! \brief Compute the backward of the dot product attention with packed KV input.
 *
 * Support Matrix:
   \verbatim
   | backend | precision |                 qkv layout                  |           bias           |                 mask                  | dropout |  sequence length  | head_dim         |
   |   0     | FP16/BF16 |            BSHD_BS2HD,SBHD_SB2HD            |   NO/POST_SCALE_BIAS     | NO/PADDING/CAUSAL/PADDING_CAUSAL_MASK |   Yes   | <= 512, % 64 == 0 |    64            |
   |   1     | FP16/BF16 | BSHD_BS2HD,BSHD_BSH2D,SBHD_SB2HD,SBHD_SBH2D | NO/POST_SCALE_BIAS/ALIBI | NO/PADDING/CAUSAL/PADDING_CAUSAL_MASK |   Yes   |  > 512, % 64 == 0 | <= 128, % 8 == 0 |
   \endverbatim
 *
 * Notes:
 *
 * Tensors `cu_seqlens_q_padded` and `cu_seqlens_kv_padded`
 * help identify the correct offsets of different sequences in tensors Q, K, V and O.
 * When the QKV format (`nvte_get_qkv_format(qkv_layout)`) is `bshd` or `sbhd`,
 * offset tensors are not used in the attention calculation and can be set to empty `NVTETensor`s.
 * When the QKV format is `thd`, these tensors should follow the following rules.
 * When there is no padding between sequences, the offset tensors should be equal to
 * `cu_seqlens_q` and `cu_seqlens_kv` respectively.
 * When there is padding between sequences, users are responsible to adjust the offsets as needed.
 * For example, a tensor of 4 sequences `[a, PAD, b, b, c, PAD, PAD, d, d]` should have
 * `cu_seqlens = [0, 1, 3, 4, 6]` and `cu_seqlens_padded= [0, 2, 4, 7, 9]`.
 *
 *  \param[in]     Q                         The Q tensor, in HD layouts.
 *  \param[in]     KV                        The KV tensor, in H2D or 2HD layouts.
 *  \param[in]     O                         The O tensor from forward.
 *  \param[in]     dO                        The gradient of the O tensor.
 *  \param[in]     S                         The S tensor.
 *  \param[in,out] dP                        The gradient of the P tensor.
 *  \param[in]     Aux_CTX_Tensors           Auxiliary tensors from context when in training mode,
 *                                           e.g. M, ZInv, rng_state.
 *  \param[out]    dQ                        The gradient of the Q tensor.
 *  \param[out]    dKV                       The gradient of the KV tensor.
 *  \param[out]    dBias                     The gradient of the Bias tensor.
 *  \param[out]    dSoftmaxOffset            The gradient of the SoftmaxOffset tensor.
 *  \param[in]     cu_seqlens_q              Cumulative sequence lengths for Q, [batch_size + 1].
 *  \param[in]     cu_seqlens_kv             Cumulative sequence lengths for KV, [batch_size + 1].
 *  \param[in]     cu_seqlens_q_padded       Cumulative sequence offsets for Q, [batch_size + 1].
 *  \param[in]     cu_seqlens_kv_padded      Cumulative sequence offsets for KV, [batch_size + 1].
 *  \param[in]     max_seqlen_q              Max sequence length used for computing for Q.
 *                                           it may be >= max(seqlen_q_i) for i=0,...batch_size-1.
 *  \param[in]     max_seqlen_kv             Max sequence length used for computing for KV.
 *                                           it may be >= max(seqlen_kv_i) for i=0,...batch_size-1.
 *  \param[in]     attn_scale                Scaling factor for Q * K.T.
 *  \param[in]     dropout                   Dropout probability.
 *  \param[in]     qkv_layout                QKV tensor's layout.
 *  \param[in]     bias_type                 Bias type.
 *  \param[in]     attn_mask_type            Attention mask type.
 *  \param[in]     softmax_type              Attention softmax type.
 *  \param[in]     window_size_left          Sliding window size (the left half).
 *  \param[in]     window_size_right         Sliding window size (the right half).
 *  \param[in]     deterministic             Whether to execute with deterministic behaviours.
 *  \param[in]     workspace                 Workspace tensor.
 *  \param[in]     stream                    CUDA stream used for this operation.
 */
void nvte_fused_attn_bwd_kvpacked(
    const NVTETensor Q, const NVTETensor KV, const NVTETensor O, const NVTETensor dO,
    const NVTETensor S, NVTETensor dP, const NVTETensorPack *Aux_CTX_Tensors, NVTETensor dQ,
    NVTETensor dKV, NVTETensor dBias, NVTETensor dSoftmaxOffset, const NVTETensor cu_seqlens_q,
    const NVTETensor cu_seqlens_kv, const NVTETensor cu_seqlens_q_padded,
    const NVTETensor cu_seqlens_kv_padded, size_t max_seqlen_q, size_t max_seqlen_kv,
    float attn_scale, float dropout, NVTE_QKV_Layout qkv_layout, NVTE_Bias_Type bias_type,
    NVTE_Mask_Type attn_mask_type, NVTE_Softmax_Type softmax_type, int64_t window_size_left,
    int64_t window_size_right, bool deterministic, NVTETensor workspace, cudaStream_t stream);

/*! \brief Compute dot product attention with separate Q, K and V.
 *
 * Computes:
 *  - P = Q * Transpose(K) + Bias
 *  - S = ScaleMaskSoftmax(P)
 *  - D = Dropout(S)
 *  - O = D * Transpose(V)
 *
 * Support Matrix:
   \verbatim
   | backend | precision |                qkv layout                   |           bias           |                 mask                  | dropout |  sequence length  | head_dim         |
   |   0     | FP16/BF16 |     BS3HD,SB3HD,BSHD_BS2HD,SBHD_SB2HD       |   NO/POST_SCALE_BIAS     | NO/PADDING/CAUSAL/PADDING_CAUSAL_MASK |   Yes   | <= 512, % 64 == 0 |    64            |
   |   1     | FP16/BF16 |          BS3HD,SB3HD,BSH3D,SBH3D            | NO/POST_SCALE_BIAS/ALIBI | NO/PADDING/CAUSAL/PADDING_CAUSAL_MASK |   Yes   |  > 512, % 64 == 0 | <= 128, % 8 == 0 |
   |         |           | BSHD_BS2HD,BSHD_BSH2D,SBHD_SB2HD,SBHD_SBH2D |                          |                                       |         |                   |                  |
   |         |           |       BSHD_BSHD_BSHD,SBHD_SBHD_SBHD         |                          |                                       |         |                   |                  |
   |   2     |   FP8     |                 T3HD                        |          NO_BIAS         |               PADDING_MASK            |   Yes   | <= 512, % 64 == 0 |    64            |
   \endverbatim
 *
 * Notes:
 *
 * Tensors `cu_seqlens_q_padded` and `cu_seqlens_kv_padded`
 * help identify the correct offsets of different sequences in tensors Q, K, V and O.
 * When the QKV format (`nvte_get_qkv_format(qkv_layout)`) is `bshd` or `sbhd`,
 * offset tensors are not used in the attention calculation and can be set to empty `NVTETensor`s.
 * When the QKV format is `thd`, these tensors should follow the following rules.
 * When there is no padding between sequences, the offset tensors should be equal to
 * `cu_seqlens_q` and `cu_seqlens_kv` respectively.
 * When there is padding between sequences, users are responsible to adjust the offsets as needed.
 * For example, a tensor of 4 sequences `[a, PAD, b, b, c, PAD, PAD, d, d]` should have
 * `cu_seqlens = [0, 1, 3, 4, 6]` and `cu_seqlens_padded= [0, 2, 4, 7, 9]`.
 *
 *  \param[in]     Q                         The Q tensor.
 *  \param[in]     K                         The K tensor.
 *  \param[in]     V                         The V tensor.
 *  \param[in]     Bias                      The Bias tensor.
 *  \param[in]     SoftmaxOffset             The SoftmaxOffset tensor.
 *  \param[in,out] S                         The S tensor.
 *  \param[out]    O                         The output O tensor.
 *  \param[out]    Aux_CTX_Tensors           Auxiliary output tensors when training,
 *                                           e.g. M, ZInv, rng_state.
 *  \param[in]     cu_seqlens_q              Cumulative sequence lengths for Q, [batch_size + 1].
 *  \param[in]     cu_seqlens_kv             Cumulative sequence lengths for K and V, [batch_size + 1].
 *  \param[in]     cu_seqlens_q_padded       Cumulative sequence offsets for Q, [batch_size + 1].
 *  \param[in]     cu_seqlens_kv_padded      Cumulative sequence offsets for KV, [batch_size + 1].
 *  \param[in]     page_table_k              Page table for K cache, [batch_size, max_pages_per_seq_k].
 *  \param[in]     page_table_v              Page table for V cache, [batch_size, max_pages_per_seq_v].
 *  \param[in]     rng_state                 Seed and offset of CUDA random number generator.
 *  \param[in]     max_seqlen_q              Max sequence length used for computing for Q.
 *                                           it may be >= max(seqlen_q_i) for i=0,...batch_size-1.
 *  \param[in]     max_seqlen_kv             Max sequence length used for computing for K and V.
 *                                           it may be >= max(seqlen_kv_i) for i=0,...batch_size-1.
 *  \param[in]     is_training               Whether this is in training mode or inference.
 *  \param[in]     return_max_sum_exp        Whether to produce Max and Sum_Exp, or Stats.
 *  \param[in]     attn_scale                Scaling factor for Q * K.T.
 *  \param[in]     dropout                   Dropout probability.
 *  \param[in]     qkv_layout                QKV tensors' layout.
 *  \param[in]     bias_type                 Bias type.
 *  \param[in]     attn_mask_type            Attention mask type.
 *  \param[in]     softmax_type              Attention softmax type.
 *  \param[in]     window_size_left          Sliding window size (the left half).
 *  \param[in]     window_size_right         Sliding window size (the right half).
 *  \param[in]     workspace                 Workspace tensor.
 *  \param[in]     stream                    CUDA stream used for this operation.
 */
void nvte_fused_attn_fwd(const NVTETensor Q, const NVTETensor K, const NVTETensor V,
                         const NVTETensor Bias, const NVTETensor SoftmaxOffset, NVTETensor S,
                         NVTETensor O, NVTETensorPack *Aux_CTX_Tensors,
                         const NVTETensor cu_seqlens_q, const NVTETensor cu_seqlens_kv,
                         const NVTETensor cu_seqlens_q_padded,
                         const NVTETensor cu_seqlens_kv_padded, const NVTETensor page_table_k,
                         const NVTETensor page_table_v, const NVTETensor rng_state,
                         size_t max_seqlen_q, size_t max_seqlen_kv, bool is_training,
                         bool return_max_sum_exp, float attn_scale, float dropout, NVTE_QKV_Layout qkv_layout,
                         NVTE_Bias_Type bias_type, NVTE_Mask_Type attn_mask_type,
                         NVTE_Softmax_Type softmax_type, int64_t window_size_left,
                         int64_t window_size_right, NVTETensor workspace, cudaStream_t stream);

/*! \brief Compute the backward of the dot product attention with separate Q, K and V.
 *
 * Support Matrix:
   \verbatim
   | backend | precision |                qkv layout                   |           bias           |                 mask                  | dropout |  sequence length  | head_dim         |
   |   0     | FP16/BF16 |     BS3HD,SB3HD,BSHD_BS2HD,SBHD_SB2HD       |   NO/POST_SCALE_BIAS     | NO/PADDING/CAUSAL/PADDING_CAUSAL_MASK |   Yes   | <= 512, % 64 == 0 |    64            |
   |   1     | FP16/BF16 |          BS3HD,SB3HD,BSH3D,SBH3D            | NO/POST_SCALE_BIAS/ALIBI | NO/PADDING/CAUSAL/PADDING_CAUSAL_MASK |   Yes   |  > 512, % 64 == 0 | <= 128, % 8 == 0 |
   |         |           | BSHD_BS2HD,BSHD_BSH2D,SBHD_SB2HD,SBHD_SBH2D |                          |                                       |         |                   |                  |
   |         |           |       BSHD_BSHD_BSHD,SBHD_SBHD_SBHD         |                          |                                       |         |                   |                  |
   |   2     |   FP8     |                 T3HD                        |          NO_BIAS         |               PADDING_MASK            |   Yes   | <= 512, % 64 == 0 |    64            |
   \endverbatim
 *
 * Notes:
 *
 * Tensors `cu_seqlens_q_padded` and `cu_seqlens_kv_padded`
 * help identify the correct offsets of different sequences in tensors Q, K, V and O.
 * When the QKV format (`nvte_get_qkv_format(qkv_layout)`) is `bshd` or `sbhd`,
 * offset tensors are not used in the attention calculation and can be set to empty `NVTETensor`s.
 * When the QKV format is `thd`, these tensors should follow the following rules.
 * When there is no padding between sequences, the offset tensors should be equal to
 * `cu_seqlens_q` and `cu_seqlens_kv` respectively.
 * When there is padding between sequences, users are responsible to adjust the offsets as needed.
 * For example, a tensor of 4 sequences `[a, PAD, b, b, c, PAD, PAD, d, d]` should have
 * `cu_seqlens = [0, 1, 3, 4, 6]` and `cu_seqlens_padded= [0, 2, 4, 7, 9]`.
 *
 *  \param[in]     Q                         The Q tensor.
 *  \param[in]     K                         The K tensor.
 *  \param[in]     V                         The V tensor.
 *  \param[in]     O                         The O tensor from forward.
 *  \param[in]     dO                        The gradient of the O tensor.
 *  \param[in]     S                         The S tensor.
 *  \param[in,out] dP                        The gradient of the P tensor.
 *  \param[in]     Aux_CTX_Tensors           Auxiliary tensors from context when in training mode,
 *                                           e.g. M, ZInv, rng_state.
 *  \param[out]    dQ                        The gradient of the Q tensor.
 *  \param[out]    dK                        The gradient of the K tensor.
 *  \param[out]    dV                        The gradient of the V tensor.
 *  \param[out]    dBias                     The gradient of the Bias tensor.
 *  \param[out]    dSoftmaxOffset            The gradient of the SoftmaxOffset tensor.
 *  \param[in]     cu_seqlens_q              Cumulative sequence lengths for Q, [batch_size + 1].
 *  \param[in]     cu_seqlens_kv             Cumulative sequence lengths for K and V, [batch_size + 1].
 *  \param[in]     cu_seqlens_q_padded       Cumulative sequence offsets for Q, [batch_size + 1].
 *  \param[in]     cu_seqlens_kv_padded      Cumulative sequence offsets for KV, [batch_size + 1].
 *  \param[in]     max_seqlen_q              Max sequence length used for computing for Q.
 *                                           it may be >= max(seqlen_q_i) for i=0,...batch_size-1.
 *  \param[in]     max_seqlen_kv             Max sequence length used for computing for K and V.
 *                                           it may be >= max(seqlen_kv_i) for i=0,...batch_size-1.
 *  \param[in]     attn_scale                Scaling factor for Q * K.T.
 *  \param[in]     dropout                   Dropout probability.
 *  \param[in]     qkv_layout                QKV tensors' layout.
 *  \param[in]     bias_type                 Bias type.
 *  \param[in]     attn_mask_type            Attention mask type.
 *  \param[in]     softmax_type              Attention softmax type.
 *  \param[in]     window_size_left          Sliding window size (the left half).
 *  \param[in]     window_size_right         Sliding window size (the right half).
 *  \param[in]     deterministic             Whether to execute with deterministic behaviours.
 *  \param[in]     workspace                 Workspace tensor.
 *  \param[in]     stream                    CUDA stream used for this operation.
 */
void nvte_fused_attn_bwd(const NVTETensor Q, const NVTETensor K, const NVTETensor V,
                         const NVTETensor O, const NVTETensor dO, const NVTETensor S, NVTETensor dP,
                         const NVTETensorPack *Aux_CTX_Tensors, NVTETensor dQ, NVTETensor dK,
                         NVTETensor dV, NVTETensor dBias, NVTETensor dSoftmaxOffset,
                         const NVTETensor cu_seqlens_q, const NVTETensor cu_seqlens_kv,
                         const NVTETensor cu_seqlens_q_padded,
                         const NVTETensor cu_seqlens_kv_padded, size_t max_seqlen_q,
                         size_t max_seqlen_kv, float attn_scale, float dropout,
                         NVTE_QKV_Layout qkv_layout, NVTE_Bias_Type bias_type,
                         NVTE_Mask_Type attn_mask_type, NVTE_Softmax_Type softmax_type,
                         int64_t window_size_left, int64_t window_size_right, bool deterministic,
                         NVTETensor workspace, cudaStream_t stream);

/*!  \brief Update the RNG state with the seed and calculated offset.
 *
 * \warning   This API is **experimental** and subject to change.
 *
 *  \param[in]     rng_state_dst             RNG state to store seed and offset.
 *  \param[in]     seed                      Seed for RNG state.
 *  \param[in]     q_max_seqlen              Max sequence length used for computing for Q.
 *                                           it may be >= max(seqlen_q_i) for i=0,...batch_size-1.
 *  \param[in]     kv_max_seqlen             Max sequence length used for computing for K and V.
 *                                           it may be >= max(seqlen_kv_i) for i=0,...batch_size-1.
 *  \param[in]     backend                   Fused attention backend.
 *  \param[in]     stream                    CUDA stream used for this operation.
 */
void nvte_populate_rng_state_async(NVTETensor rng_state_dst, const NVTETensor seed,
                                   size_t q_max_seqlen, size_t kv_max_seqlen,
                                   NVTE_Fused_Attn_Backend backend, cudaStream_t stream);

/*!  \brief Get KV format for a given QKV layout.
 *
 * \warning   This API is **experimental** and subject to change.
 *
 *  \param[in]     cu_seqlens               Cumulative sequence lengths, [batch_size + 1].
 *  \param[in]     workspace                Workspace tensor.
 *  \param[in]     len                      batch_size x sequence_length.
 *  \param[in]     stream                   CUDA stream used for this operation.
 */
uint32_t nvte_get_runtime_num_segments(NVTETensor cu_seqlen, NVTETensor workspace, size_t len,
                                       cudaStream_t stream);

/*!  \brief Set the seed and offset for RNG state.
 *
 * \warning   This API is **experimental** and subject to change.
 *
 *  \param[out]    rng_state_ptr            A size 2 array storing the RNG's seed and offset respectively.
 *  \param[in]     captured                 Whether a CUDA graph is being captured.
 *  \param[in]     seed_ptr                 Seed pointer.
 *  \param[in]     seed_val                 Seed value.
 *  \param[in]     offset_ptr               Offset pointer.
 *  \param[in]     offset_val               Offset value.
 *  \param[in]     offset_intragraph        Intragraph offset in RNG states. For use with CUDA Graphs.
 *  \param[in]     stream                   CUDA stream used for this operation.
 */
void nvte_extract_seed_and_offset(int64_t *rng_state_ptr, int captured, int64_t *seed_ptr,
                                  uint64_t seed_val, int64_t *offset_ptr, uint64_t offset_val,
                                  uint32_t offset_intragraph, cudaStream_t stream);

/*!  \brief Copy keys and values into the KV cache.
 *
 * \warning   This API is **experimental** and subject to change.
 *
 *  \param[in]     new_k               Key tensor.
 *  \param[in]     new_v               Value tensor.
 *  \param[out]    k_cache             Key cache.
 *  \param[out]    v_cache             Value cache.
 *  \param[in]     page_table          Page table for K cache, [batch_size, max_pages_per_seq].
 *  \param[in]     cu_new_lens         Cumulative sequence lengths.
 *  \param[in]     cu_cached_lens      Cached cumulative sequence lengths.
 *  \param[in]     qkv_format          QKV format, e.g. sbhd.
 *  \param[in]     b                   Batch size.
 *  \param[in]     max_ctx_len         Maximum context length.
 *  \param[in]     max_seq_len         Maximum sequence length.
 *  \param[in]     max_pages_per_seq   Maximum number of pages per sequence.
 *  \param[in]     is_non_paged        Whether the cache is paged or not.
 *  \param[in]     stream              CUDA stream used for this operation.
 */
void nvte_copy_to_kv_cache(NVTETensor new_k, NVTETensor new_v, NVTETensor k_cache,
                           NVTETensor v_cache, NVTETensor page_table, NVTETensor cu_new_lens,
                           NVTETensor cu_cached_lens, NVTE_QKV_Format qkv_format, int b,
                           int max_ctx_len, int max_seq_len, int max_pages_per_seq,
                           int is_non_paged, cudaStream_t stream);

/*!  \brief Extract the first half (half_idx=0) or second half (half_idx=1) of a THD tensor.
 *
 * \warning   This API is **experimental** and subject to change.
 *
 *  \param[in]     tensor              Input tensor.
 *  \param[in]     cu_seqlens          Cumulative sequence lengths, [batch_size + 1].
 *  \param[out]    half                Output tensor.
 *  \param[in]     half_idx            Whether to read first or second half of input tensor.
 *  \param[in]     stream              CUDA stream used for this operation.
 */
void nvte_cp_thd_read_half_tensor(const NVTETensor &tensor, const NVTETensor &cu_seqlens,
                                  NVTETensor half, int half_idx, cudaStream_t stream);

/*!  \brief Correct the second half of the softmax LSE (LogSumExp) for context parallelism.
 *
 * \warning   This API is **experimental** and subject to change.
 *
 *  \param[out]    lse                 Output tensor.
 *  \param[in]     lse_per_step        Input tensor.
 *  \param[in]     cu_seqlens          Cumulative sequence lengths, [batch_size + 1].
 *  \param[in]     lse_packed          Whether or not lse_per_step is packed.
 *  \param[in]     stream              CUDA stream used for this operation.
 */
void nvte_cp_thd_second_half_lse_correction(NVTETensor lse, const NVTETensor &lse_per_step,
                                            const NVTETensor &cu_seqlens, int lse_packed,
                                            cudaStream_t stream);

/*!  \brief Read the second half of the softmax LSE (LogSumExp) for context parallelism.
 *
 * \warning   This API is **experimental** and subject to change.
 *
 *  \param[in]     lse                      Input tensor.
 *  \param[in]     cu_seqlens               Cumulative sequence lengths, [batch_size + 1].
 *  \param[out]    half_lse                 Output tensor.
 *  \param[in]     lse_packed               Whether or the softmax LSE is in packed format.
 *  \param[in]     second_half_lse_seqlen   Sequence length.
 *  \param[in]     stream                   CUDA stream used for this operation.
 */
void nvte_cp_thd_read_second_half_lse(const NVTETensor &lse, const NVTETensor &cu_seqlens,
                                      NVTETensor half_lse, int lse_packed,
                                      int second_half_lse_seqlen, cudaStream_t stream);

/*!  \brief Correct the THD format output of context parallelism in forward pass.
 *
 * \warning   This API is **experimental** and subject to change.
 *
 *  \param[out]    out                   Output tensor.
 *  \param[in]     out_per_step          THD format output of context parallelism in forward pass.
 *  \param[in]     lse                   Softmax LSE.
 *  \param[in]     lse_per_step          Softmax LSE per step.
 *  \param[in]     cu_seqlens            Cumulative sequence lengths, [batch_size + 1].
 *  \param[in]     only_second_half      Whether or not to correct only second half.
 *  \param[in]     lse_packed            Whether or the softmax LSE is in packed format.
 *  \param[in]     stream                CUDA stream used for this operation.
 */
void nvte_cp_thd_out_correction(NVTETensor out, const NVTETensor &out_per_step,
                                const NVTETensor &lse, const NVTETensor &lse_per_step,
                                const NVTETensor &cu_seqlens, int only_second_half, int lse_packed,
                                cudaStream_t stream);

/*!  \brief Correct the THD format output of context parallelism in forward pass.
 *
 * \warning   This API is **experimental** and subject to change.
 *
 *  \param[out]    grad                Output tensor.
 *  \param[in]     grad_per_step       THD format gradient of context parallelism.
 *  \param[in]     cu_seqlens          Cumulative sequence lengths, [batch_size + 1].
 *  \param[in]     first_half          One of ("add", "copy", "none") correction op for first half.
 *  \param[in]     second_half         One of ("add", "copy", "none") correction op for second half.
                                       Must be different from first_half.
 *  \param[in]     stream              CUDA stream used for this operation.
 */
void nvte_cp_thd_grad_correction(NVTETensor grad, const NVTETensor &grad_per_step,
                                 const NVTETensor &cu_seqlens, const char *first_half,
                                 const char *second_half, cudaStream_t stream);

/*!  \brief Generate partitioned indices for inputs in THD format.
 *
 * \warning   This API is **experimental** and subject to change.
 *
 *  \param[in]     cu_seqlens          Cumulative sequence lengths, [batch_size + 1].
 *  \param[out]    output              Output tensor.
 *  \param[in]     total_tokens        Total number of tokens.
 *  \param[in]     world_size          Total number of devices for context parallelism.
 *  \param[in]     rank                Device ID for current device.
 *  \param[in]     stream              CUDA stream used for this operation.
 */
void nvte_cp_thd_get_partitioned_indices(const NVTETensor &cu_seqlens, NVTETensor output,
                                         int total_tokens, int world_size, int rank,
                                         cudaStream_t stream);

/*!  \brief Convert tensor from THD to BSHD format.
 *
 * \warning   This API is **experimental** and subject to change.
 *
 *  \param[in]     tensor           Input tensor.
 *  \param[in]     cu_seqlens       Cumulative sequence lengths, [batch_size + 1].
 *  \param[out]    new_tensor       Output tensor.
 *  \param[in]     b                Batch size.
 *  \param[in]     max_seq_len      Maximum sequence length.
 *  \param[in]     stream           CUDA stream used for this operation.
 */
void nvte_convert_thd_to_bshd(NVTETensor tensor, NVTETensor cu_seqlens, NVTETensor new_tensor,
                              int b, int max_seq_len, cudaStream_t stream);

/*!  \brief Convert tensor from BSHD to THD format.
 *
 * \warning   This API is **experimental** and subject to change.
 *
 *  \param[in]     tensor           Input tensor.
 *  \param[in]     cu_seqlens       Cumulative sequence lengths, [batch_size + 1].
 *  \param[out]    new_tensor       Output tensor.
 *  \param[in]     b                Batch size.
 *  \param[in]     max_seq_len      Maximum sequence length.
 *  \param[in]     stream           CUDA stream used for this operation.
 */
void nvte_convert_bshd_to_thd(NVTETensor tensor, NVTETensor cu_seqlens, NVTETensor new_tensor,
                              int t, cudaStream_t stream);

/*!  \brief Prepare QKV tensor for Flash Attention forward kernel.
 *
 * \warning   This API is **experimental** and subject to change.
 *
 *  \param[in]     qkvi             Input tensor.
 *  \param[out]    qkv              Output tensor.
 *  \param[in]     stream           CUDA stream used for this operation.
 */
void nvte_prepare_flash_attn_fwd(NVTETensor qkvi, NVTETensor qkv, cudaStream_t stream);

/*!  \brief Prepare QKV tensor for Flash Attention backward kernel.
 *
 * \warning   This API is **experimental** and subject to change.
 *
 *  \param[in]     q                Input query tensor.
 *  \param[in]     k                Input key tensor.
 *  \param[in]     v                Input value tensor.
 *  \param[out]    qkv              Output tensor.
 *  \param[in]     stream           CUDA stream used for this operation.
 */
void nvte_prepare_flash_attn_bwd(NVTETensor q, NVTETensor k, NVTETensor v, NVTETensor qkv,
                                 cudaStream_t stream);

#ifdef __cplusplus
}  // extern "C"
#endif

#endif<|MERGE_RESOLUTION|>--- conflicted
+++ resolved
@@ -190,13 +190,13 @@
 
 /*! \brief Get fused attention backend based on input parameters.
  *
-<<<<<<< HEAD
  *  \param[in]     is_training         Whether the model is in training mode.
  *  \param[in]     q_dtype             The data type of Tensor Q.
  *  \param[in]     kv_dtype            The data type of Tensors K, V.
  *  \param[in]     qkv_layout          The layout of Tensors Q, K, V.
  *  \param[in]     bias_type           The attention bias type.
  *  \param[in]     attn_mask_type      The attention mask type.
+ *  \param[in]     softmax_type        The attention softmax type.
  *  \param[in]     dropout             The dropout probability.
  *  \param[in]     num_attn_heads      The number of heads in Q.
  *  \param[in]     num_gqa_groups      The number of heads in K, V.
@@ -210,34 +210,10 @@
  */
 NVTE_Fused_Attn_Backend nvte_get_fused_attn_backend(
     bool is_training, NVTEDType q_dtype, NVTEDType kv_dtype, NVTE_QKV_Layout qkv_layout,
-    NVTE_Bias_Type bias_type, NVTE_Mask_Type attn_mask_type, float dropout, size_t num_attn_heads,
-    size_t num_gqa_groups, size_t max_seqlen_q, size_t max_seqlen_kv, size_t head_dim_qk,
-    size_t head_dim_v, int64_t window_size_left, int64_t window_size_right, bool return_max_sum_exp);
-=======
- *  \param[in]     is_training       Whether the model is in training mode.
- *  \param[in]     q_dtype           The data type of Tensor Q.
- *  \param[in]     kv_dtype          The data type of Tensors K, V.
- *  \param[in]     qkv_layout        The layout of Tensors Q, K, V.
- *  \param[in]     bias_type         The attention bias type.
- *  \param[in]     attn_mask_type    The attention mask type.
- *  \param[in]     softmax_type      The attention softmax type.
- *  \param[in]     dropout           The dropout probability.
- *  \param[in]     num_attn_heads    The number of heads in Q.
- *  \param[in]     num_gqa_groups    The number of heads in K, V.
- *  \param[in]     max_seqlen_q      The sequence length of Q.
- *  \param[in]     max_seqlen_kv     The sequence length of K, V.
- *  \param[in]     head_dim_qk       The head dimension of Q, K.
- *  \param[in]     head_dim_v        The head dimension of V.
- *  \param[in]     window_size_left  Sliding window size (the left half).
- *  \param[in]     window_size_right Sliding window size (the right half).
- */
-NVTE_Fused_Attn_Backend nvte_get_fused_attn_backend(
-    bool is_training, NVTEDType q_dtype, NVTEDType kv_dtype, NVTE_QKV_Layout qkv_layout,
     NVTE_Bias_Type bias_type, NVTE_Mask_Type attn_mask_type, NVTE_Softmax_Type softmax_type,
     float dropout, size_t num_attn_heads, size_t num_gqa_groups, size_t max_seqlen_q,
     size_t max_seqlen_kv, size_t head_dim_qk, size_t head_dim_v, int64_t window_size_left,
-    int64_t window_size_right);
->>>>>>> dd9433e7
+    int64_t window_size_right, bool return_max_sum_exp);
 
 /*! \brief Compute dot product attention with packed QKV input.
  *
@@ -292,24 +268,13 @@
  *  \param[in]     workspace                Workspace tensor.
  *  \param[in]     stream                   CUDA stream used for this operation.
  */
-<<<<<<< HEAD
-void nvte_fused_attn_fwd_qkvpacked(const NVTETensor QKV, const NVTETensor Bias, NVTETensor S,
-                                   NVTETensor O, NVTETensorPack *Aux_CTX_Tensors,
-                                   const NVTETensor cu_seqlens, const NVTETensor cu_seqlens_padded,
-                                   const NVTETensor rng_state, size_t max_seqlen, bool is_training,
-                                   bool return_max_sum_exp, float attn_scale, float dropout, NVTE_QKV_Layout qkv_layout,
-                                   NVTE_Bias_Type bias_type, NVTE_Mask_Type attn_mask_type,
-                                   int64_t window_size_left, int64_t window_size_right,
-                                   NVTETensor workspace, cudaStream_t stream);
-=======
 void nvte_fused_attn_fwd_qkvpacked(
     const NVTETensor QKV, const NVTETensor Bias, const NVTETensor SoftmaxOffset, NVTETensor S,
     NVTETensor O, NVTETensorPack *Aux_CTX_Tensors, const NVTETensor cu_seqlens,
     const NVTETensor cu_seqlens_padded, const NVTETensor rng_state, size_t max_seqlen,
-    bool is_training, float attn_scale, float dropout, NVTE_QKV_Layout qkv_layout,
+    bool is_training, bool return_max_sum_exp, float attn_scale, float dropout, NVTE_QKV_Layout qkv_layout,
     NVTE_Bias_Type bias_type, NVTE_Mask_Type attn_mask_type, NVTE_Softmax_Type softmax_type,
     int64_t window_size_left, int64_t window_size_right, NVTETensor workspace, cudaStream_t stream);
->>>>>>> dd9433e7
 
 /*! \brief Compute the backward of the dot product attention with packed QKV input.
  *
@@ -432,20 +397,12 @@
  *  \param[in]     stream                    CUDA stream used for this operation.
  */
 void nvte_fused_attn_fwd_kvpacked(
-<<<<<<< HEAD
-    const NVTETensor Q, const NVTETensor KV, const NVTETensor Bias, NVTETensor S, NVTETensor O,
-    NVTETensorPack *Aux_CTX_Tensors, const NVTETensor cu_seqlens_q, const NVTETensor cu_seqlens_kv,
-    const NVTETensor cu_seqlens_q_padded, const NVTETensor cu_seqlens_kv_padded,
-    const NVTETensor page_table_k, const NVTETensor page_table_v, const NVTETensor rng_state,
-    size_t max_seqlen_q, size_t max_seqlen_kv, bool is_training, bool return_max_sum_exp, float attn_scale, float dropout,
-=======
     const NVTETensor Q, const NVTETensor KV, const NVTETensor Bias, const NVTETensor SoftmaxOffset,
     NVTETensor S, NVTETensor O, NVTETensorPack *Aux_CTX_Tensors, const NVTETensor cu_seqlens_q,
     const NVTETensor cu_seqlens_kv, const NVTETensor cu_seqlens_q_padded,
     const NVTETensor cu_seqlens_kv_padded, const NVTETensor page_table_k,
     const NVTETensor page_table_v, const NVTETensor rng_state, size_t max_seqlen_q,
-    size_t max_seqlen_kv, bool is_training, float attn_scale, float dropout,
->>>>>>> dd9433e7
+    size_t max_seqlen_kv, bool is_training, bool return_max_sum_exp, float attn_scale, float dropout,
     NVTE_QKV_Layout qkv_layout, NVTE_Bias_Type bias_type, NVTE_Mask_Type attn_mask_type,
     NVTE_Softmax_Type softmax_type, int64_t window_size_left, int64_t window_size_right,
     NVTETensor workspace, cudaStream_t stream);
