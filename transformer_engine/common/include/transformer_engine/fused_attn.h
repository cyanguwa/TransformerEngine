--- conflicted
+++ resolved
@@ -163,17 +163,10 @@
  *
  * Support Matrix:
    \verbatim
-<<<<<<< HEAD
-   | backend | precision | qkv layout |       bias         |      mask              | dropout | sequence length | head_dim |
-   | 0       | FP16/BF16 | 3HD or H3D | NO/POST_SCALE_BIAS | PADDING/CAUSAL/NO_MASK |   Yes   |     <= 512      |    64    |
-   | 1       | FP16/BF16 | 3HD or H3D |       NO_BIAS      |    CAUSAL_MASK         |   Yes   |      > 512      |  64, 128 |
-   | 2       | FP8       |    T3HD    |      NO_BIAS       |    PADDING_MASK        |   Yes   |     <= 512      |    64    |
-=======
-   | backend | precision |    qkv layout   |       bias         |                 mask                  | dropout | sequence length | head_dim |
-   | 0       | FP16/BF16 | QKV_INTERLEAVED | NO/POST_SCALE_BIAS | NO_MASK/PADDING/CAUSAL/PADDING_CAUSAL |   Yes   |     <= 512      |    64    |
-   | 1       | FP16/BF16 | QKV_INTERLEAVED |       NO_BIAS      |     PADDING/CAUSAL/PADDING_CAUSAL     |   Yes   |      > 512      |  64, 128 |
-   | 2       | FP8       | QKV_INTERLEAVED |      NO_BIAS       |            PADDING_MASK               |   Yes   |     <= 512      |    64    |
->>>>>>> bfaec644
+   | backend | precision | qkv layout |       bias         |                  mask                 | dropout | sequence length | head_dim |
+   | 0       | FP16/BF16 | 3HD or H3D | NO/POST_SCALE_BIAS | NO/PADDING/CAUSAL/PADDING_CAUSAL_MASK |   Yes   |     <= 512      |    64    |
+   | 1       | FP16/BF16 | 3HD or H3D |      NO_BIAS       |          NO/PADDING/CAUSAL_MASK       |   Yes   |      > 512      |   <= 128 |
+   | 2       | FP8       |    T3HD    |      NO_BIAS       |                PADDING_MASK           |   Yes   |     <= 512      |    64    |
    \endverbatim
  *
  *  \param[in]     QKV                      The QKV tensor in packed format, H3D or 3HD.
@@ -214,17 +207,10 @@
  *
  * Support Matrix:
    \verbatim
-<<<<<<< HEAD
-   | backend | precision | qkv layout |       bias         |      mask              | dropout | sequence length | head_dim |
-   | 0       | FP16/BF16 | 3HD or H3D | NO/POST_SCALE_BIAS | PADDING/CAUSAL/NO_MASK |   Yes   |     <= 512      |    64    |
-   | 1       | FP16/BF16 | 3HD or H3D |       NO_BIAS      |    CAUSAL_MASK         |   Yes   |      > 512      |  64, 128 |
-   | 2       | FP8       |    T3HD    |      NO_BIAS       |    PADDING_MASK        |   Yes   |     <= 512      |    64    |
-=======
-   | backend | precision |    qkv layout   |       bias         |                 mask                  | dropout | sequence length | head_dim |
-   | 0       | FP16/BF16 | QKV_INTERLEAVED | NO/POST_SCALE_BIAS | NO_MASK/PADDING/CAUSAL/PADDING_CAUSAL |   Yes   |     <= 512      |    64    |
-   | 1       | FP16/BF16 | QKV_INTERLEAVED |       NO_BIAS      |     PADDING/CAUSAL/PADDING_CAUSAL     |   Yes   |      > 512      |  64, 128 |
-   | 2       | FP8       | QKV_INTERLEAVED |      NO_BIAS       |            PADDING_MASK               |   Yes   |     <= 512      |    64    |
->>>>>>> bfaec644
+   | backend | precision | qkv layout |       bias         |                  mask                 | dropout | sequence length | head_dim |
+   | 0       | FP16/BF16 | 3HD or H3D | NO/POST_SCALE_BIAS | NO/PADDING/CAUSAL/PADDING_CAUSAL_MASK |   Yes   |     <= 512      |    64    |
+   | 1       | FP16/BF16 | 3HD or H3D |      NO_BIAS       |          NO/PADDING/CAUSAL_MASK       |   Yes   |      > 512      |   <= 128 |
+   | 2       | FP8       |    T3HD    |      NO_BIAS       |                PADDING_MASK           |   Yes   |     <= 512      |    64    |
    \endverbatim
  *
  *  \param[in]     QKV                      The QKV tensor in packed format, H3D or 3HD.
@@ -274,13 +260,8 @@
  *
  * Support Matrix:
    \verbatim
-<<<<<<< HEAD
-   | backend | precision |    qkv layout    |       bias         |          mask          | dropout | sequence length | head_dim |
-   | 0       | FP16/BF16 | HD_2HD or HD_H2D | NO/POST_SCALE_BIAS | PADDING/CAUSAL/NO_MASK |   Yes   |     <= 512      |    64    |
-=======
-   | backend | precision |   qkv layout   |       bias         |                 mask                  | dropout | sequence length | head_dim |
-   | 0       | FP16/BF16 | KV_INTERLEAVED | NO/POST_SCALE_BIAS | NO_MASK/PADDING/CAUSAL/PADDING_CAUSAL |   Yes   |     <= 512      |    64    |
->>>>>>> bfaec644
+   | backend | precision |    qkv layout    |       bias         |                mask                   | dropout | sequence length | head_dim |
+   | 0       | FP16/BF16 | HD_2HD or HD_H2D | NO/POST_SCALE_BIAS | NO/PADDING/CAUSAL/PADDING_CAUSAL_MASK |   Yes   |     <= 512      |    64    |
    \endverbatim
  *
  *  \param[in]     Q                        The Q tensor, in HD layouts.
@@ -327,13 +308,8 @@
  *
  * Support Matrix:
    \verbatim
-<<<<<<< HEAD
-   | backend | precision |    qkv layout    |       bias         |          mask          | dropout | sequence length | head_dim |
-   | 0       | FP16/BF16 | HD_2HD or HD_H2D | NO/POST_SCALE_BIAS | PADDING/CAUSAL/NO_MASK |   Yes   |     <= 512      |    64    |
-=======
-   | backend | precision |   qkv layout   |       bias         |                 mask                  | dropout | sequence length | head_dim |
-   | 0       | FP16/BF16 | KV_INTERLEAVED | NO/POST_SCALE_BIAS | NO_MASK/PADDING/CAUSAL/PADDING_CAUSAL |   Yes   |     <= 512      |    64    |
->>>>>>> bfaec644
+   | backend | precision |    qkv layout    |       bias         |                mask                   | dropout | sequence length | head_dim |
+   | 0       | FP16/BF16 | HD_2HD or HD_H2D | NO/POST_SCALE_BIAS | NO/PADDING/CAUSAL/PADDING_CAUSAL_MASK |   Yes   |     <= 512      |    64    |
    \endverbatim
  *
  *  \param[in]     Q                        The Q tensor, in HD layouts.
