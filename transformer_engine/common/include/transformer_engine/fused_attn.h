/*************************************************************************
 * Copyright (c) 2022-2023, NVIDIA CORPORATION & AFFILIATES. All rights reserved.
 *
 * See LICENSE for license information.
 ************************************************************************/

/*! \file fused_attn.h
 *  \brief Enums and functions for fused attention.
 */

#ifndef TRANSFORMER_ENGINE_FUSED_ATTN_FP8_H_
#define TRANSFORMER_ENGINE_FUSED_ATTN_FP8_H_

#include "transformer_engine.h"

#ifdef __cplusplus
extern "C" {
#endif

/*! \enum NVTE_QKV_Layout
 *  \brief QKV matrix layouts
 */
enum NVTE_QKV_Layout {
/*! Separate Q, K, V tensors.
    \verbatim
      Q: [total_seqs_q, num_heads, head_dim]
                          | Q   Q   Q        ...       Q
                          | \___________  _____________/
          total_seqs_q   <|             \/
                          |   num_heads * head_dim
      K: [total_seqs_kv, num_heads, head_dim]
                          | K   K   K        ...       K
                          | \___________  _____________/
          total_seqs_kv  <|             \/
                          |   num_heads * head_dim
      V: [total_seqs_kv, num_heads, head_dim]
                          | V   V   V        ...       V
                          | \___________  _____________/
          total_seqs_kv  <|             \/
                          |   num_heads * head_dim
    \endverbatim
 */
    NVTE_NOT_INTERLEAVED = 0,

/*! Packed QKV.
    \verbatim
      QKV: [total_seqs, 3, num_heads, head_dim]
                          | Q   Q   Q        ...       Q K K K ... K V V V ... V
                          | \___________  _____________/
            total_seqs   <|             \/
                          |   num_heads * head_dim
    \endverbatim
 */
    NVTE_QKV_INTERLEAVED = 1,

 /*! Q and packed KV.
     \verbatim
       Q: [total_seqs_q, num_heads, head_dim]
                          | Q   Q   Q        ...       Q
                          | \___________  _____________/
           total_seqs_q  <|             \/
                          |   num_heads * head_dim
       KV: [total_seqs_kv, 2, num_heads, head_dim]
                          | K   K   K        ...       K V V V ... V
                          | \___________  _____________/
           total_seqs_kv <|             \/
                          |   num_heads * head_dim
    \endverbatim
 */
    NVTE_KV_INTERLEAVED = 2
};

/*! \enum NVTE_Bias_Type
 *  \brief Bias types
 */
enum NVTE_Bias_Type {
<<<<<<< HEAD
    /*!< no bias */
    NVTE_NO_BIAS = 0,
    /*!< bias before scale */
    NVTE_PRE_SCALE_BIAS = 1,
    /*!< bias after scale */
=======
    /*! No bias */
    NVTE_NO_BIAS = 0,
    /*! Bias before scale */
    NVTE_PRE_SCALE_BIAS = 1,
    /*! Bias after scale */
>>>>>>> 207b231e
    NVTE_POST_SCALE_BIAS = 2
};

/*! \enum NVTE_Mask_Type
 *  \brief Attention mask types
 */
enum NVTE_Mask_Type {
<<<<<<< HEAD
    /*!< no masking */
    NVTE_NO_MASK = 0,
    /*!< padding attention mask */
    NVTE_PADDING_MASK = 1,
    /*!< causal attention mask */
    NVTE_CAUSAL_MASK = 2,
};

enum NVTE_Fused_Attn_Backend {
    /*!< No supported backend */
    NVTE_No_Backend = -1,
    /*!< cuDNN-based FP16/BF16 fused attention for <= 512 sequence length */
    NVTE_F16_max512_seqlen = 0,
    /*!< cuDNN-based FP16/BF16 fused attention for any sequence length */
    NVTE_F16_arbitrary_seqlen = 1,
    /*!< cuDNN-based FP8 fused attention for <= 512 sequence length */
    NVTE_FP8 = 2,
=======
    /*! No masking */
    NVTE_NO_MASK = 0,
    /*! Padding attention mask */
    NVTE_PADDING_MASK = 1,
    /*! Causal attention mask */
    NVTE_CAUSAL_MASK = 2,
>>>>>>> 207b231e
};

/*! \brief Compute dot product attention with packed QKV input.
 * 
 *  \param[in]     q_dtype          The data type of Tensor Q.
 *  \param[in]     kv_dtype         The data type of Tensors K, V.
 *  \param[in]     qkv_layout       The layout of Tensors Q, K, V.
 *  \param[in]     bias_type        The attention bias type.
 *  \param[in]     attn_mask_type   The attention mask type.
 *  \param[in]     dropout          The dropout probability.
 *  \param[in]     max_seqlen_q     The sequence length of Q.
 *  \param[in]     max_seqlen_kv    The sequence length of K, V.
 *  \param[in]     head_dim         The head dimension of Q, K, V.
 */
NVTE_Fused_Attn_Backend select_fused_attn_backend(
                transformer_engine::DType q_dtype,
                transformer_engine::DType kv_dtype,
                NVTE_QKV_Layout qkv_layout,
                NVTE_Bias_Type bias_type,
                NVTE_Mask_Type attn_mask_type,
                float dropout, size_t max_seqlen_q,
                size_t max_seqlen_kv, size_t head_dim);

/*! \brief Compute dot product attention with packed QKV input.
 *
 * Computes:
 *  - P = Q * Transpose(K) + Bias
 *  - S = ScaleMaskSoftmax(P)
 *  - D = Dropout(S)
 *  - O = D * Transpose(V)
 *
 * Support Matrix:
<<<<<<< HEAD
 *  | backend | precision |    qkv layout   |          bias           |      mask      | dropout | sequence length | head_dim |
 *  | 0       | FP16/BF16 | QKV_INTERLEAVED | NO_BIAS/POST_SCALE_BIAS | PADDING/CAUSAL |   No    |     <= 512      |    64    |
 *  | 1       | FP16/BF16 | QKV_INTERLEAVED |         NO_BIAS         |    CAUSAL      |   Yes   |      > 512      |  64, 128 |
 *  | 2       | FP8       | QKV_INTERLEAVED |         NO_BIAS         |    PADDING     |   Yes   |     <= 512      |    64    |
 *
 *
 *  \param[in]     QKV                      The QKV tensor in packed format,
 *                                          [total_seqs, 3, num_heads, head_dim].
 *  \param[in]     Bias                     The Bias tensor.
 *  \param[in,out] S                        The S tensor.
 *  \param[out]    O                        The output O tensor.
 *  \param[out]    Aux_CTX_Tensors          Auxiliary output tensors when training,
 *                                          e.g. M, ZInv, rng_state.
 *  \param[in]     cu_seqlens               Accumulative sequence lengths, [batch_size + 1].
 *  \param[in]     rng_state                Seed and offset of CUDA random number generator.
 *  \param[in]     max_seqlen               Max sequence length used for computing,
 *                                          it may be >= max(cu_seqlens). 
 *  \param[in]     is_training              Whether this is in training mode or inference.
 *  \param[in]     attn_scale               Scaling factor for Q * K.T.
 *  \param[in]     dropout                  Dropout probability.
 *  \param[in]     qkv_layout               QKV tensor's layout.
 *  \param[in]     bias_type                Bias type.
 *  \param[in]     attn_mask_type           Attention mask type.
 *  \param[in]     workspace                Workspace tensor.
 *  \param[in]     stream                   CUDA stream used for this operation.
=======
   \verbatim
   | precision |    qkv layout   |          bias           |      mask      | dropout | sequence length | head_dim |
   | FP8       | QKV_INTERLEAVED |         NO_BIAS         |    PADDING     |   Yes   |     <= 512      |    64    |
   | FP16/BF16 | QKV_INTERLEAVED | NO_BIAS/POST_SCALE_BIAS | PADDING/CAUSAL |   No    |     <= 512      |    64    |
   \endverbatim
 *
 *  \param[in]     QKV                   The QKV tensor in packed format,
 *                                       [total_seqs, 3, num_heads, head_dim].
 *  \param[in]     Bias                  The Bias tensor.
 *  \param[in,out] S                     The S tensor.
 *  \param[out]    O                     The output O tensor.
 *  \param[out]    Aux_Output_Tensors    Auxiliary output tensors when training, e.g. M, ZInv.
 *  \param[in]     cu_seqlens            Accumulative sequence lengths, [batch_size + 1].
 *  \param[in]     rng_state             Seed and offset of CUDA random number generator.
 *  \param[in]     max_seqlen            Max sequence length used for computing.
 *                                       It may be >= max(cu_seqlens).
 *  \param[in]     is_training           Whether this is in training mode or inference.
 *  \param[in]     attn_scale            Scaling factor for Q * K.T.
 *  \param[in]     dropout               Dropout probability.
 *  \param[in]     qkv_layout            QKV tensor's layout.
 *  \param[in]     bias_type             Bias type.
 *  \param[in]     attn_mask_type        Attention mask type.
 *  \param[in]     workspace             Workspace tensor.
 *  \param[in]     stream                CUDA stream used for this operation.
>>>>>>> 207b231e
 */
void nvte_fused_attn_fwd_qkvpacked(
            const NVTETensor QKV,
            const NVTETensor Bias,
            NVTETensor S,
            NVTETensor O,
            NVTETensorPack* Aux_CTX_Tensors,
            const NVTETensor cu_seqlens,
            const NVTETensor rng_state,
            size_t max_seqlen,
            bool is_training, float attn_scale, float dropout,
            NVTE_QKV_Layout qkv_layout, NVTE_Bias_Type bias_type,
            NVTE_Mask_Type attn_mask_type,
            NVTETensor workspace,
            cudaStream_t stream);

/*! \brief Compute the backward of the dot product attention with packed QKV input.
 *
 * Support Matrix:
<<<<<<< HEAD
 *  | backend | precision |    qkv layout   |          bias           |      mask      | dropout | sequence length | head_dim |
 *  | 0       | FP16/BF16 | QKV_INTERLEAVED | NO_BIAS/POST_SCALE_BIAS | PADDING/CAUSAL |   No    |     <= 512      |    64    |
 *  | 1       | FP16/BF16 | QKV_INTERLEAVED |         NO_BIAS         |    CAUSAL      |   Yes   |      > 512      |  64, 128 |
 *  | 2       | FP8       | QKV_INTERLEAVED |         NO_BIAS         |    PADDING     |   Yes   |     <= 512      |    64    |
 *
 *
 *  \param[in]     QKV                      The QKV tensor in packed format,
 *                                          [total_seqs, 3, num_heads, head_dim].
 *  \param[in]     O                        The O tensor from forward.
 *  \param[in]     dO                       The gradient of the O tensor.
 *  \param[in]     S                        The S tensor.
 *  \param[in,out] dP                       The gradient of the P tensor.
 *  \param[in]     Aux_CTX_Tensors          Auxiliary tensors from context when in training mode,
 *                                          e.g. M, ZInv, rng_state.
 *  \param[out]    dQKV                     The gradient of the QKV tensor.
 *  \param[out]    dBias                    The gradient of the Bias tensor.
 *  \param[in]     cu_seqlens               Accumulative sequence lengths, [batch_size + 1].
 *  \param[in]     max_seqlen               Max sequence length used for computing,
 *                                          it may be >= max(cu_seqlens). 
 *  \param[in]     attn_scale               Scaling factor for Q * K.T.
 *  \param[in]     dropout                  Dropout probability.
 *  \param[in]     qkv_layout               QKV tensor's layout.
 *  \param[in]     bias_type                Bias type.
 *  \param[in]     attn_mask_type           Attention mask type.
 *  \param[in]     workspace                Workspace tensor.
=======
   \verbatim
   | precision |    qkv layout   |          bias           |      mask      | dropout | sequence length | head_dim |
   | FP8       | QKV_INTERLEAVED |         NO_BIAS         |    PADDING     |   Yes   |     <= 512      |    64    |
   | FP16/BF16 | QKV_INTERLEAVED | NO_BIAS/POST_SCALE_BIAS | PADDING/CAUSAL |   No    |     <= 512      |    64    |
   \endverbatim
 *
 *  \param[in]     QKV                   The QKV tensor in packed format,
 *                                       [total_seqs, 3, num_heads, head_dim].
 *  \param[in]     O                     The O tensor from forward.
 *  \param[in]     dO                    The gradient of the O tensor.
 *  \param[in]     S                     The S tensor.
 *  \param[in,out] dP                    The gradient of the P tensor.
 *  \param[in]     Aux_CTX_Tensors       Auxiliary tensors from forward when in training mode.
 *  \param[out]    dQKV                  The gradient of the QKV tensor.
 *  \param[out]    dBias                 The gradient of the Bias tensor.
 *  \param[in]     cu_seqlens            Accumulative sequence lengths, [batch_size + 1].
 *  \param[in]     max_seqlen            Max sequence length used for computing.
 *                                       It may be >= max(cu_seqlens).
 *  \param[in]     attn_scale            Scaling factor for Q * K.T.
 *  \param[in]     dropout               Dropout probability.
 *  \param[in]     qkv_layout            QKV tensor's layout.
 *  \param[in]     bias_type             Bias type.
 *  \param[in]     attn_mask_type        Attention mask type.
 *  \param[in]     workspace             Workspace tensor.
 *  \param[in]     stream                CUDA stream used for this operation.
>>>>>>> 207b231e
 */
void nvte_fused_attn_bwd_qkvpacked(
            const NVTETensor QKV,
            const NVTETensor O,
            const NVTETensor dO,
            const NVTETensor S,
            NVTETensor dP,
            const NVTETensorPack* Aux_CTX_Tensors,
            NVTETensor dQKV,
            NVTETensor dBias,
            const NVTETensor cu_seqlens,
            size_t max_seqlen,
            float attn_scale, float dropout,
            NVTE_QKV_Layout qkv_layout, NVTE_Bias_Type bias_type,
            NVTE_Mask_Type attn_mask_type,
            NVTETensor workspace,
            cudaStream_t stream);

/*! \brief Compute dot product attention with packed KV input.
 *
 * Computes:
 *  - P = Q * Transpose(K) + Bias
 *  - S = ScaleMaskSoftmax(P)
 *  - D = Dropout(S)
 *  - O = D * Transpose(V)
 *
 * Support Matrix:
<<<<<<< HEAD
 *  | backend | precision |    qkv layout   |          bias           |      mask      | dropout | sequence length | head_dim |
 *  | 0       | FP16/BF16 | QKV_INTERLEAVED | NO_BIAS/POST_SCALE_BIAS | PADDING/CAUSAL |   No    |     <= 512      |    64    |
 *
 *  \param[in]     Q                        The Q tensor, [total_seqs_q, num_heads, head_dim].
 *  \param[in]     KV                       The KV tensor, [total_seqs_kv, 2, num_heads, head_dim].
 *  \param[in]     Bias                     The Bias tensor.
 *  \param[in,out] S                        The S tensor.
 *  \param[out]    O                        The output O tensor.
 *  \param[out]    Aux_CTX_Tensors          Auxiliary output tensors when training,
 *                                          e.g. M, ZInv, rng_state.
 *  \param[in]     cu_seqlens_q             Accumulative sequence lengths for Q, [batch_size + 1].
 *  \param[in]     cu_seqlens_kv            Accumulative sequence lengths for KV, [batch_size + 1].
 *  \param[in]     rng_state                Seed and offset of CUDA random number generator.
 *  \param[in]     max_seqlen_q             Max sequence length used for computing for Q.  
 *                                          it may be >= max(cu_seqlens_q). 
 *  \param[in]     max_seqlen_kv            Max sequence length used for computing for KV.  
 *                                          it may be >= max(cu_seqlens_kv). 
 *  \param[in]     is_training              Whether this is in training mode or inference.
 *  \param[in]     attn_scale               Scaling factor for Q * K.T.
 *  \param[in]     dropout                  Dropout probability.
 *  \param[in]     qkv_layout               QKV tensor's layout.
 *  \param[in]     bias_type                Bias type.
 *  \param[in]     attn_mask_type           Attention mask type.
 *  \param[in]     workspace                Workspace tensor.
 *  \param[in]     stream                   CUDA stream used for this operation.
=======
   \verbatim
   | precision |    qkv layout   |          bias           |      mask      | dropout | sequence length | head_dim |
   | FP16/BF16 | QKV_INTERLEAVED | NO_BIAS/POST_SCALE_BIAS | PADDING/CAUSAL |   No    |     <= 512      |    64    |
   \endverbatim
 *
 *  \param[in]     Q                     The Q tensor, [total_seqs_q, num_heads, head_dim].
 *  \param[in]     KV                    The KV tensor, [total_seqs_kv, 2, num_heads, head_dim].
 *  \param[in]     Bias                  The Bias tensor.
 *  \param[in,out] S                     The S tensor.
 *  \param[out]    O                     The output O tensor.
 *  \param[out]    Aux_Output_Tensors    Auxiliary output tensors when training, e.g. M, ZInv.
 *  \param[in]     cu_seqlens_q          Accumulative sequence lengths for Q, [batch_size + 1].
 *  \param[in]     cu_seqlens_kv         Accumulative sequence lengths for KV, [batch_size + 1].
 *  \param[in]     rng_state             Seed and offset of CUDA random number generator.
 *  \param[in]     max_seqlen_q          Max sequence length used for computing
 *                                       for Q. It may be >= max(cu_seqlens_q).
 *  \param[in]     max_seqlen_kv         Max sequence length used for computing
 *                                       for KV. It may be >= max(cu_seqlens_kv).
 *  \param[in]     is_training           Whether this is in training mode or inference.
 *  \param[in]     attn_scale            Scaling factor for Q * K.T.
 *  \param[in]     dropout               Dropout probability.
 *  \param[in]     qkv_layout            QKV tensor's layout.
 *  \param[in]     bias_type             Bias type.
 *  \param[in]     attn_mask_type        Attention mask type.
 *  \param[in]     workspace             Workspace tensor.
 *  \param[in]     stream                CUDA stream used for this operation.
>>>>>>> 207b231e
 */
void nvte_fused_attn_fwd_kvpacked(
            const NVTETensor Q,
            const NVTETensor KV,
            const NVTETensor Bias,
            NVTETensor S,
            NVTETensor O,
            NVTETensorPack* Aux_CTX_Tensors,
            const NVTETensor cu_seqlens_q,
            const NVTETensor cu_seqlens_kv,
            const NVTETensor rng_state,
            size_t max_seqlen_q, size_t max_seqlen_kv,
            bool is_training, float attn_scale, float dropout,
            NVTE_QKV_Layout qkv_layout, NVTE_Bias_Type bias_type,
            NVTE_Mask_Type attn_mask_type,
            NVTETensor workspace,
            cudaStream_t stream);

/*! \brief Compute the backward of the dot product attention with packed KV input.
 *
 * Support Matrix:
<<<<<<< HEAD
 *  | backend | precision |    qkv layout   |          bias           |      mask      | dropout | sequence length | head_dim |
 *  | 0       | FP16/BF16 | QKV_INTERLEAVED | NO_BIAS/POST_SCALE_BIAS | PADDING/CAUSAL |   No    |     <= 512      |    64    |
 *
 *  \param[in]     Q                        The Q tensor, [total_seqs_q, num_heads, head_dim].
 *  \param[in]     KV                       The KV tensor, [total_seqs_kv, 2, num_heads, head_dim].
 *  \param[in]     O                        The O tensor from forward.
 *  \param[in]     dO                       The gradient of the O tensor.
 *  \param[in]     S                        The S tensor.
 *  \param[in,out] dP                       The gradient of the P tensor.
 *  \param[in]     Aux_CTX_Tensors          Auxiliary tensors from context when in training mode,
 *                                          e.g. M, ZInv, rng_state.
 *  \param[out]    dQ                       The gradient of the Q tensor.
 *  \param[out]    dKV                      The gradient of the KV tensor.
 *  \param[out]    dBias                    The gradient of the Bias tensor.
 *  \param[in]     cu_seqlens_q             Accumulative sequence lengths for Q, [batch_size + 1].
 *  \param[in]     cu_seqlens_kv            Accumulative sequence lengths for KV, [batch_size + 1].
 *  \param[in]     max_seqlen_q             Max sequence length used for computing for Q.  
 *                                          it may be >= max(cu_seqlens_q). 
 *  \param[in]     max_seqlen_kv            Max sequence length used for computing for KV.  
 *                                          it may be >= max(cu_seqlens_kv). 
 *  \param[in]     attn_scale               Scaling factor for Q * K.T.
 *  \param[in]     dropout                  Dropout probability.
 *  \param[in]     qkv_layout               QKV tensor's layout.
 *  \param[in]     bias_type                Bias type.
 *  \param[in]     attn_mask_type           Attention mask type.
 *  \param[in]     workspace                Workspace tensor.
 *  \param[in]     stream                   CUDA stream used for this operation.
=======
   \verbatim
   | precision |    qkv layout   |          bias           |      mask      | dropout | sequence length | head_dim |
   | FP16/BF16 | QKV_INTERLEAVED | NO_BIAS/POST_SCALE_BIAS | PADDING/CAUSAL |   No    |     <= 512      |    64    |
   \endverbatim
 *
 *  \param[in]     Q                     The Q tensor, [total_seqs_q, num_heads, head_dim].
 *  \param[in]     KV                    The KV tensor, [total_seqs_kv, 2, num_heads, head_dim].
 *  \param[in]     O                     The O tensor from forward.
 *  \param[in]     dO                    The gradient of the O tensor.
 *  \param[in]     S                     The S tensor.
 *  \param[in,out] dP                    The gradient of the P tensor.
 *  \param[in]     Aux_CTX_Tensors       Auxiliary tensors from forward when in training mode.
 *  \param[out]    dQ                    The gradient of the Q tensor.
 *  \param[out]    dKV                   The gradient of the KV tensor.
 *  \param[out]    dBias                 The gradient of the Bias tensor.
 *  \param[in]     cu_seqlens_q          Accumulative sequence lengths for Q, [batch_size + 1].
 *  \param[in]     cu_seqlens_kv         Accumulative sequence lengths for KV, [batch_size + 1].
 *  \param[in]     max_seqlen_q          Max sequence length used for computing
 *                                       for Q. It may be >= max(cu_seqlens_q).
 *  \param[in]     max_seqlen_kv         Max sequence length used for computing
 *                                       for KV. It may be >= max(cu_seqlens_kv).
 *  \param[in]     attn_scale            Scaling factor for Q * K.T.
 *  \param[in]     dropout               Dropout probability.
 *  \param[in]     qkv_layout            QKV tensor's layout.
 *  \param[in]     bias_type             Bias type.
 *  \param[in]     attn_mask_type        Attention mask type.
 *  \param[in]     workspace             Workspace tensor.
 *  \param[in]     stream                CUDA stream used for this operation.
>>>>>>> 207b231e
 */
void nvte_fused_attn_bwd_kvpacked(
            const NVTETensor Q,
            const NVTETensor KV,
            const NVTETensor O,
            const NVTETensor dO,
            const NVTETensor S,
            NVTETensor dP,
            const NVTETensorPack* Aux_CTX_Tensors,
            NVTETensor dQ,
            NVTETensor dKV,
            NVTETensor dBias,
            const NVTETensor cu_seqlens_q,
            const NVTETensor cu_seqlens_kv,
            size_t max_seqlen_q, size_t max_seqlen_kv,
            float attn_scale, float dropout,
            NVTE_QKV_Layout qkv_layout, NVTE_Bias_Type bias_type,
            NVTE_Mask_Type attn_mask_type,
            NVTETensor workspace,
            cudaStream_t stream);

#ifdef __cplusplus
}  // extern "C"
#endif

#endif<|MERGE_RESOLUTION|>--- conflicted
+++ resolved
@@ -74,19 +74,11 @@
  *  \brief Bias types
  */
 enum NVTE_Bias_Type {
-<<<<<<< HEAD
-    /*!< no bias */
-    NVTE_NO_BIAS = 0,
-    /*!< bias before scale */
-    NVTE_PRE_SCALE_BIAS = 1,
-    /*!< bias after scale */
-=======
     /*! No bias */
     NVTE_NO_BIAS = 0,
     /*! Bias before scale */
     NVTE_PRE_SCALE_BIAS = 1,
     /*! Bias after scale */
->>>>>>> 207b231e
     NVTE_POST_SCALE_BIAS = 2
 };
 
@@ -94,12 +86,11 @@
  *  \brief Attention mask types
  */
 enum NVTE_Mask_Type {
-<<<<<<< HEAD
-    /*!< no masking */
+    /*! No masking */
     NVTE_NO_MASK = 0,
-    /*!< padding attention mask */
+    /*! Padding attention mask */
     NVTE_PADDING_MASK = 1,
-    /*!< causal attention mask */
+    /*! Causal attention mask */
     NVTE_CAUSAL_MASK = 2,
 };
 
@@ -112,14 +103,6 @@
     NVTE_F16_arbitrary_seqlen = 1,
     /*!< cuDNN-based FP8 fused attention for <= 512 sequence length */
     NVTE_FP8 = 2,
-=======
-    /*! No masking */
-    NVTE_NO_MASK = 0,
-    /*! Padding attention mask */
-    NVTE_PADDING_MASK = 1,
-    /*! Causal attention mask */
-    NVTE_CAUSAL_MASK = 2,
->>>>>>> 207b231e
 };
 
 /*! \brief Compute dot product attention with packed QKV input.
@@ -152,12 +135,12 @@
  *  - O = D * Transpose(V)
  *
  * Support Matrix:
-<<<<<<< HEAD
- *  | backend | precision |    qkv layout   |          bias           |      mask      | dropout | sequence length | head_dim |
- *  | 0       | FP16/BF16 | QKV_INTERLEAVED | NO_BIAS/POST_SCALE_BIAS | PADDING/CAUSAL |   No    |     <= 512      |    64    |
- *  | 1       | FP16/BF16 | QKV_INTERLEAVED |         NO_BIAS         |    CAUSAL      |   Yes   |      > 512      |  64, 128 |
- *  | 2       | FP8       | QKV_INTERLEAVED |         NO_BIAS         |    PADDING     |   Yes   |     <= 512      |    64    |
- *
+   \verbatim
+   | backend | precision |    qkv layout   |          bias           |      mask      | dropout | sequence length | head_dim |
+   | 0       | FP16/BF16 | QKV_INTERLEAVED | NO_BIAS/POST_SCALE_BIAS | PADDING/CAUSAL |   No    |     <= 512      |    64    |
+   | 1       | FP16/BF16 | QKV_INTERLEAVED |         NO_BIAS         |    CAUSAL      |   Yes   |      > 512      |  64, 128 |
+   | 2       | FP8       | QKV_INTERLEAVED |         NO_BIAS         |    PADDING     |   Yes   |     <= 512      |    64    |
+   \endverbatim
  *
  *  \param[in]     QKV                      The QKV tensor in packed format,
  *                                          [total_seqs, 3, num_heads, head_dim].
@@ -178,32 +161,6 @@
  *  \param[in]     attn_mask_type           Attention mask type.
  *  \param[in]     workspace                Workspace tensor.
  *  \param[in]     stream                   CUDA stream used for this operation.
-=======
-   \verbatim
-   | precision |    qkv layout   |          bias           |      mask      | dropout | sequence length | head_dim |
-   | FP8       | QKV_INTERLEAVED |         NO_BIAS         |    PADDING     |   Yes   |     <= 512      |    64    |
-   | FP16/BF16 | QKV_INTERLEAVED | NO_BIAS/POST_SCALE_BIAS | PADDING/CAUSAL |   No    |     <= 512      |    64    |
-   \endverbatim
- *
- *  \param[in]     QKV                   The QKV tensor in packed format,
- *                                       [total_seqs, 3, num_heads, head_dim].
- *  \param[in]     Bias                  The Bias tensor.
- *  \param[in,out] S                     The S tensor.
- *  \param[out]    O                     The output O tensor.
- *  \param[out]    Aux_Output_Tensors    Auxiliary output tensors when training, e.g. M, ZInv.
- *  \param[in]     cu_seqlens            Accumulative sequence lengths, [batch_size + 1].
- *  \param[in]     rng_state             Seed and offset of CUDA random number generator.
- *  \param[in]     max_seqlen            Max sequence length used for computing.
- *                                       It may be >= max(cu_seqlens).
- *  \param[in]     is_training           Whether this is in training mode or inference.
- *  \param[in]     attn_scale            Scaling factor for Q * K.T.
- *  \param[in]     dropout               Dropout probability.
- *  \param[in]     qkv_layout            QKV tensor's layout.
- *  \param[in]     bias_type             Bias type.
- *  \param[in]     attn_mask_type        Attention mask type.
- *  \param[in]     workspace             Workspace tensor.
- *  \param[in]     stream                CUDA stream used for this operation.
->>>>>>> 207b231e
  */
 void nvte_fused_attn_fwd_qkvpacked(
             const NVTETensor QKV,
@@ -223,12 +180,12 @@
 /*! \brief Compute the backward of the dot product attention with packed QKV input.
  *
  * Support Matrix:
-<<<<<<< HEAD
- *  | backend | precision |    qkv layout   |          bias           |      mask      | dropout | sequence length | head_dim |
- *  | 0       | FP16/BF16 | QKV_INTERLEAVED | NO_BIAS/POST_SCALE_BIAS | PADDING/CAUSAL |   No    |     <= 512      |    64    |
- *  | 1       | FP16/BF16 | QKV_INTERLEAVED |         NO_BIAS         |    CAUSAL      |   Yes   |      > 512      |  64, 128 |
- *  | 2       | FP8       | QKV_INTERLEAVED |         NO_BIAS         |    PADDING     |   Yes   |     <= 512      |    64    |
- *
+   \verbatim
+   | backend | precision |    qkv layout   |          bias           |      mask      | dropout | sequence length | head_dim |
+   | 0       | FP16/BF16 | QKV_INTERLEAVED | NO_BIAS/POST_SCALE_BIAS | PADDING/CAUSAL |   No    |     <= 512      |    64    |
+   | 1       | FP16/BF16 | QKV_INTERLEAVED |         NO_BIAS         |    CAUSAL      |   Yes   |      > 512      |  64, 128 |
+   | 2       | FP8       | QKV_INTERLEAVED |         NO_BIAS         |    PADDING     |   Yes   |     <= 512      |    64    |
+   \endverbatim
  *
  *  \param[in]     QKV                      The QKV tensor in packed format,
  *                                          [total_seqs, 3, num_heads, head_dim].
@@ -249,33 +206,6 @@
  *  \param[in]     bias_type                Bias type.
  *  \param[in]     attn_mask_type           Attention mask type.
  *  \param[in]     workspace                Workspace tensor.
-=======
-   \verbatim
-   | precision |    qkv layout   |          bias           |      mask      | dropout | sequence length | head_dim |
-   | FP8       | QKV_INTERLEAVED |         NO_BIAS         |    PADDING     |   Yes   |     <= 512      |    64    |
-   | FP16/BF16 | QKV_INTERLEAVED | NO_BIAS/POST_SCALE_BIAS | PADDING/CAUSAL |   No    |     <= 512      |    64    |
-   \endverbatim
- *
- *  \param[in]     QKV                   The QKV tensor in packed format,
- *                                       [total_seqs, 3, num_heads, head_dim].
- *  \param[in]     O                     The O tensor from forward.
- *  \param[in]     dO                    The gradient of the O tensor.
- *  \param[in]     S                     The S tensor.
- *  \param[in,out] dP                    The gradient of the P tensor.
- *  \param[in]     Aux_CTX_Tensors       Auxiliary tensors from forward when in training mode.
- *  \param[out]    dQKV                  The gradient of the QKV tensor.
- *  \param[out]    dBias                 The gradient of the Bias tensor.
- *  \param[in]     cu_seqlens            Accumulative sequence lengths, [batch_size + 1].
- *  \param[in]     max_seqlen            Max sequence length used for computing.
- *                                       It may be >= max(cu_seqlens).
- *  \param[in]     attn_scale            Scaling factor for Q * K.T.
- *  \param[in]     dropout               Dropout probability.
- *  \param[in]     qkv_layout            QKV tensor's layout.
- *  \param[in]     bias_type             Bias type.
- *  \param[in]     attn_mask_type        Attention mask type.
- *  \param[in]     workspace             Workspace tensor.
- *  \param[in]     stream                CUDA stream used for this operation.
->>>>>>> 207b231e
  */
 void nvte_fused_attn_bwd_qkvpacked(
             const NVTETensor QKV,
@@ -303,9 +233,10 @@
  *  - O = D * Transpose(V)
  *
  * Support Matrix:
-<<<<<<< HEAD
- *  | backend | precision |    qkv layout   |          bias           |      mask      | dropout | sequence length | head_dim |
- *  | 0       | FP16/BF16 | QKV_INTERLEAVED | NO_BIAS/POST_SCALE_BIAS | PADDING/CAUSAL |   No    |     <= 512      |    64    |
+   \verbatim
+   | backend | precision |    qkv layout   |          bias           |      mask      | dropout | sequence length | head_dim |
+   | 0       | FP16/BF16 | QKV_INTERLEAVED | NO_BIAS/POST_SCALE_BIAS | PADDING/CAUSAL |   No    |     <= 512      |    64    |
+   \endverbatim
  *
  *  \param[in]     Q                        The Q tensor, [total_seqs_q, num_heads, head_dim].
  *  \param[in]     KV                       The KV tensor, [total_seqs_kv, 2, num_heads, head_dim].
@@ -329,34 +260,6 @@
  *  \param[in]     attn_mask_type           Attention mask type.
  *  \param[in]     workspace                Workspace tensor.
  *  \param[in]     stream                   CUDA stream used for this operation.
-=======
-   \verbatim
-   | precision |    qkv layout   |          bias           |      mask      | dropout | sequence length | head_dim |
-   | FP16/BF16 | QKV_INTERLEAVED | NO_BIAS/POST_SCALE_BIAS | PADDING/CAUSAL |   No    |     <= 512      |    64    |
-   \endverbatim
- *
- *  \param[in]     Q                     The Q tensor, [total_seqs_q, num_heads, head_dim].
- *  \param[in]     KV                    The KV tensor, [total_seqs_kv, 2, num_heads, head_dim].
- *  \param[in]     Bias                  The Bias tensor.
- *  \param[in,out] S                     The S tensor.
- *  \param[out]    O                     The output O tensor.
- *  \param[out]    Aux_Output_Tensors    Auxiliary output tensors when training, e.g. M, ZInv.
- *  \param[in]     cu_seqlens_q          Accumulative sequence lengths for Q, [batch_size + 1].
- *  \param[in]     cu_seqlens_kv         Accumulative sequence lengths for KV, [batch_size + 1].
- *  \param[in]     rng_state             Seed and offset of CUDA random number generator.
- *  \param[in]     max_seqlen_q          Max sequence length used for computing
- *                                       for Q. It may be >= max(cu_seqlens_q).
- *  \param[in]     max_seqlen_kv         Max sequence length used for computing
- *                                       for KV. It may be >= max(cu_seqlens_kv).
- *  \param[in]     is_training           Whether this is in training mode or inference.
- *  \param[in]     attn_scale            Scaling factor for Q * K.T.
- *  \param[in]     dropout               Dropout probability.
- *  \param[in]     qkv_layout            QKV tensor's layout.
- *  \param[in]     bias_type             Bias type.
- *  \param[in]     attn_mask_type        Attention mask type.
- *  \param[in]     workspace             Workspace tensor.
- *  \param[in]     stream                CUDA stream used for this operation.
->>>>>>> 207b231e
  */
 void nvte_fused_attn_fwd_kvpacked(
             const NVTETensor Q,
@@ -378,9 +281,10 @@
 /*! \brief Compute the backward of the dot product attention with packed KV input.
  *
  * Support Matrix:
-<<<<<<< HEAD
- *  | backend | precision |    qkv layout   |          bias           |      mask      | dropout | sequence length | head_dim |
- *  | 0       | FP16/BF16 | QKV_INTERLEAVED | NO_BIAS/POST_SCALE_BIAS | PADDING/CAUSAL |   No    |     <= 512      |    64    |
+   \verbatim
+   | backend | precision |    qkv layout   |          bias           |      mask      | dropout | sequence length | head_dim |
+   | 0       | FP16/BF16 | QKV_INTERLEAVED | NO_BIAS/POST_SCALE_BIAS | PADDING/CAUSAL |   No    |     <= 512      |    64    |
+   \endverbatim
  *
  *  \param[in]     Q                        The Q tensor, [total_seqs_q, num_heads, head_dim].
  *  \param[in]     KV                       The KV tensor, [total_seqs_kv, 2, num_heads, head_dim].
@@ -406,36 +310,6 @@
  *  \param[in]     attn_mask_type           Attention mask type.
  *  \param[in]     workspace                Workspace tensor.
  *  \param[in]     stream                   CUDA stream used for this operation.
-=======
-   \verbatim
-   | precision |    qkv layout   |          bias           |      mask      | dropout | sequence length | head_dim |
-   | FP16/BF16 | QKV_INTERLEAVED | NO_BIAS/POST_SCALE_BIAS | PADDING/CAUSAL |   No    |     <= 512      |    64    |
-   \endverbatim
- *
- *  \param[in]     Q                     The Q tensor, [total_seqs_q, num_heads, head_dim].
- *  \param[in]     KV                    The KV tensor, [total_seqs_kv, 2, num_heads, head_dim].
- *  \param[in]     O                     The O tensor from forward.
- *  \param[in]     dO                    The gradient of the O tensor.
- *  \param[in]     S                     The S tensor.
- *  \param[in,out] dP                    The gradient of the P tensor.
- *  \param[in]     Aux_CTX_Tensors       Auxiliary tensors from forward when in training mode.
- *  \param[out]    dQ                    The gradient of the Q tensor.
- *  \param[out]    dKV                   The gradient of the KV tensor.
- *  \param[out]    dBias                 The gradient of the Bias tensor.
- *  \param[in]     cu_seqlens_q          Accumulative sequence lengths for Q, [batch_size + 1].
- *  \param[in]     cu_seqlens_kv         Accumulative sequence lengths for KV, [batch_size + 1].
- *  \param[in]     max_seqlen_q          Max sequence length used for computing
- *                                       for Q. It may be >= max(cu_seqlens_q).
- *  \param[in]     max_seqlen_kv         Max sequence length used for computing
- *                                       for KV. It may be >= max(cu_seqlens_kv).
- *  \param[in]     attn_scale            Scaling factor for Q * K.T.
- *  \param[in]     dropout               Dropout probability.
- *  \param[in]     qkv_layout            QKV tensor's layout.
- *  \param[in]     bias_type             Bias type.
- *  \param[in]     attn_mask_type        Attention mask type.
- *  \param[in]     workspace             Workspace tensor.
- *  \param[in]     stream                CUDA stream used for this operation.
->>>>>>> 207b231e
  */
 void nvte_fused_attn_bwd_kvpacked(
             const NVTETensor Q,
