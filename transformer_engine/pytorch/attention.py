--- conflicted
+++ resolved
@@ -210,13 +210,6 @@
     ) -> None:
         super().__init__()
 
-<<<<<<< HEAD
-        assert (
-            attn_mask_type in AttnMaskTypes
-            ), f"attn_mask_type {attn_mask_type} not supported"
-
-=======
->>>>>>> b8ba734e
         self.norm_factor = norm_factor
         self.attention_dropout_ctx = attention_dropout_ctx
         self.layer_number = layer_number
@@ -237,20 +230,16 @@
         query_layer: torch.Tensor,
         key_layer: torch.Tensor,
         value_layer: torch.Tensor,
-<<<<<<< HEAD
         qkv_layout: str = "sb3hd",
         cu_seqlens_q: Optional[torch.Tensor] = None,
         cu_seqlens_kv: Optional[torch.Tensor] = None,
-=======
         attn_mask_type: str = "causal",
->>>>>>> b8ba734e
         attention_mask: Optional[torch.Tensor] = None,
         core_attention_bias_type: str = "no_bias",
         core_attention_bias: Optional[torch.Tensor] = None,
     ) -> torch.Tensor:
         """core attention fprop"""
 
-<<<<<<< HEAD
         qkv_format = ''.join([i for i in qkv_layout.split('_')[0] if i.isalpha()])
         assert (
             qkv_layout in QKVLayouts
@@ -261,11 +250,9 @@
         if qkv_format == 'bshd':
             query_layer, key_layer, value_layer = [x.transpose(0, 1)
                 for x in [query_layer, key_layer, value_layer]]
-=======
         assert (
             attn_mask_type in AttnMaskTypes
         ), f"attn_mask_type {attn_mask_type} not supported"
->>>>>>> b8ba734e
 
         batch_size, seqlen = query_layer.shape[1], query_layer.shape[0]
         apply_qk_layer_scaling = self.apply_qk_layer_scaling and key_layer.dtype == torch.float16
@@ -719,13 +706,10 @@
         query_layer: torch.Tensor,
         key_layer: torch.Tensor,
         value_layer: torch.Tensor,
-<<<<<<< HEAD
         qkv_layout: str = "sb3hd",
         cu_seqlens_q: Optional[torch.Tensor] = None,
         cu_seqlens_kv: Optional[torch.Tensor] = None,
-=======
         attn_mask_type: str = "causal",
->>>>>>> b8ba734e
     ) -> torch.Tensor:
         """flash-attn fprop"""
 
@@ -1087,13 +1071,10 @@
         query_layer: torch.Tensor,
         key_layer: torch.Tensor,
         value_layer: torch.Tensor,
-<<<<<<< HEAD
         qkv_layout: str = "sb3hd",
         cu_seqlens_q: Optional[torch.Tensor] = None,
         cu_seqlens_kv: Optional[torch.Tensor] = None,
-=======
         attn_mask_type: str = "causal",
->>>>>>> b8ba734e
         fused_attention_backend:
             tex.NVTE_Fused_Attn_Backend = tex.NVTE_Fused_Attn_Backend.NVTE_No_Backend,
         core_attention_bias_type: str = "no_bias",
@@ -1146,129 +1127,6 @@
         #    max_seqlen_kv = max_seqlen_kv)
 
         qkv_dtype = TE_DType[query_layer.dtype]
-<<<<<<< HEAD
-=======
-        seqlen_q, batch_size = query_layer.shape[0], query_layer.shape[1]
-        seqlen_kv = key_layer.shape[0]
-        max_seqlen_q = seqlen_q
-        max_seqlen_kv = seqlen_kv
-
-        if self.attention_type == "self":
-            qkv_layout = _check_qkv_layout(query_layer, key_layer, value_layer)
-            if qkv_layout == "sbh3d":
-                mixed_layer = _CombineQKV.apply(query_layer, key_layer, value_layer, 3)
-                # [s, b, h, 3, d]
-                mixed_layer = mixed_layer.view(
-                        *mixed_layer.shape[0:3], 3, query_layer.shape[-1])
-                # [b, s, 3, h, d]
-                mixed_layer = mixed_layer.transpose(2, 3).transpose(0, 1).contiguous()
-            elif qkv_layout == "sb3hd":
-                mixed_layer = _CombineQKV.apply(query_layer, key_layer, value_layer, 2)
-                # [s, b, 3, h, d]
-                mixed_layer = mixed_layer.view(
-                        *mixed_layer.shape[0:2], 3, *query_layer.shape[2:])
-                # [b, s, 3, h, d]
-                mixed_layer = mixed_layer.transpose(0, 1).contiguous()
-            else:
-                raise Exception("FusedAttention only supports qkv layout sbh3d or sb3hd!")
-
-            # [total_seqs, 3, h, d]
-            mixed_layer = mixed_layer.view(
-                mixed_layer.shape[0] * mixed_layer.shape[1], *mixed_layer.shape[2:])
-
-            qkv_layout = "qkv_interleaved"
-            max_seqlen = seqlen_q
-            cu_seqlens = torch.arange(
-                0,
-                (batch_size + 1) * seqlen_q,
-                step=seqlen_q,
-                dtype=torch.int32,
-                device=query_layer.device)
-            use_FAv2_bwd = (self.use_FAv2_bwd
-                        and (fused_attention_backend
-                            == tex.NVTE_Fused_Attn_Backend.NVTE_F16_arbitrary_seqlen)
-                        and core_attention_bias_type == "no_bias")
-
-            with self.attention_dropout_ctx():
-                output = FusedAttnFunc_qkvpacked.apply(
-                    self.training,
-                    max_seqlen,
-                    cu_seqlens,
-                    mixed_layer,
-                    qkv_dtype,
-                    core_attention_bias,
-                    1.0/self.norm_factor,
-                    self.attention_dropout if self.training else 0.0,
-                    fast_zero_fill,
-                    qkv_layout,
-                    core_attention_bias_type,
-                    attn_mask_type,
-                    None, # rng_gen
-                    fused_attention_backend,
-                    use_FAv2_bwd
-                )
-            output = output.view(batch_size, seqlen_q, -1).transpose(0, 1).contiguous()
-
-        if self.attention_type == "cross":
-            kv_layout = _check_kv_layout(key_layer, value_layer)
-            if kv_layout == "sbh2d":
-                key_value = _CombineKV.apply(key_layer, value_layer, 3)
-                # [s, b, h, 2, d]
-                key_value = key_value.view(
-                        *key_value.shape[0:3], 2, key_layer.shape[-1])
-                # [b, s, 2, h, d]
-                key_value = key_value.transpose(2, 3).transpose(0, 1).contiguous()
-            elif qkv_layout == "sb2hd":
-                key_value = _CombineKV.apply(key_layer, value_layer, 2)
-                # [s, b, 2, h, d]
-                key_value = key_value.view(
-                        *key_value.shape[0:2], 2, *key_layer.shape[2:])
-                # [b, s, 2, h, d]
-                key_value = key_value.transpose(0, 1).contiguous()
-            else:
-                raise Exception("FusedAttention only supports kv layout sbh2d or sb2hd!")
-
-            # [total_seqs, h, d]
-            query_layer = query_layer.transpose(0, 1).contiguous()
-            query_layer = query_layer.view(
-                    query_layer.shape[0] * query_layer.shape[1], *query_layer.shape[2:])
-            # [total_seqs, 2, h, d]
-            key_value = key_value.view([key_value.shape[0] * key_value.shape[1]]
-                + key_value.shape[2:])
-
-            qkv_layout = "kv_interleaved"
-            cu_seqlens_q = torch.arange(
-                0,
-                (batch_size + 1) * seqlen_q,
-                step=seqlen_q,
-                dtype=torch.int32,
-                device=query_layer.device)
-            cu_seqlens_kv = torch.arange(
-                0,
-                (batch_size + 1) * seqlen_kv,
-                step=seqlen_kv,
-                dtype=torch.int32,
-                device=key_layer.device)
-
-            with self.attention_dropout_ctx():
-                outputs = FusedAttnFunc_kvpacked.apply(
-                    self.training,
-                    max_seqlen_q, max_seqlen_kv,
-                    cu_seqlens_q, cu_seqlens_kv,
-                    query_layer, key_value,
-                    qkv_dtype,
-                    core_attention_bias,
-                    1.0/self.norm_factor,
-                    self.attention_dropout if self.training else 0.0,
-                    fast_zero_fill,
-                    qkv_layout,
-                    core_attention_bias_type,
-                    attn_mask_type,
-                    None, # rng_gen
-                    fused_attention_backend,
-                    use_FAv2_bwd
-                )
->>>>>>> b8ba734e
 
         with self.attention_dropout_ctx():
             output = FusedAttnFunc_q_k_v.apply(
@@ -1537,10 +1395,8 @@
                     Whether to use the fast path to set output tensors to 0 or not.
         """
 
-<<<<<<< HEAD
         assert (key_layer.shape == value_layer.shape
             ), "Keys and values must have the same shape!"
-=======
         if self.attn_mask_type is not None:
             warnings.warn(
                 "Argument :attr:`attn_mask_type` has been moved to the `forward` method and"
@@ -1550,7 +1406,6 @@
             # Keep previous functionality for current users.
             attn_mask_type = self.attn_mask_type
 
->>>>>>> b8ba734e
         assert (key_layer.shape[-2] == self.num_gqa_groups_per_partition
             and value_layer.shape[-2] == self.num_gqa_groups_per_partition
             ), f"Keys and values must have num_gqa_group = {self.num_gqa_groups} heads!"
@@ -1671,21 +1526,15 @@
                                                             query_layer,
                                                             key_layer,
                                                             value_layer,
-<<<<<<< HEAD
                                                             qkv_layout = qkv_layout,
                                                             cu_seqlens_q = cu_seqlens_q,
                                                             cu_seqlens_kv = cu_seqlens_kv,
-                                                            )
+                                                            attn_mask_type=attn_mask_type)
             return self.flash_attention(query_layer, key_layer, value_layer,
                                                             qkv_layout = qkv_layout,
                                                             cu_seqlens_q = cu_seqlens_q,
                                                             cu_seqlens_kv = cu_seqlens_kv,
-                                                            )
-=======
                                                             attn_mask_type=attn_mask_type)
-            return self.flash_attention(
-                query_layer, key_layer, value_layer, attn_mask_type=attn_mask_type)
->>>>>>> b8ba734e
 
         if use_fused_attention:
             print('--------- fused', int(fused_attention_backend))
@@ -1694,10 +1543,10 @@
                               query_layer,
                               key_layer,
                               value_layer,
-<<<<<<< HEAD
                               qkv_layout = qkv_layout,
                               cu_seqlens_q = cu_seqlens_q,
                               cu_seqlens_kv = cu_seqlens_kv,
+                              attn_mask_type=attn_mask_type,
                               fused_attention_backend = fused_attention_backend,
                               core_attention_bias_type = core_attention_bias_type,
                               core_attention_bias = core_attention_bias,
@@ -1706,23 +1555,11 @@
                               qkv_layout = qkv_layout,
                               cu_seqlens_q = cu_seqlens_q,
                               cu_seqlens_kv = cu_seqlens_kv,
+                              attn_mask_type=attn_mask_type,
                               fused_attention_backend = fused_attention_backend,
                               core_attention_bias_type = core_attention_bias_type,
                               core_attention_bias = core_attention_bias,
                               fast_zero_fill = fast_zero_fill)
-=======
-                              attn_mask_type=attn_mask_type,
-                              fused_attention_backend=fused_attention_backend,
-                              core_attention_bias_type=core_attention_bias_type,
-                              core_attention_bias=core_attention_bias,
-                              fast_zero_fill=fast_zero_fill)
-            return self.fused_attention(query_layer, key_layer, value_layer,
-                              attn_mask_type=attn_mask_type,
-                              fused_attention_backend=fused_attention_backend,
-                              core_attention_bias_type=core_attention_bias_type,
-                              core_attention_bias=core_attention_bias,
-                              fast_zero_fill=fast_zero_fill)
->>>>>>> b8ba734e
 
         print('--------- unfused')
         if checkpoint_core_attention:
@@ -1731,36 +1568,24 @@
                 query_layer,
                 key_layer,
                 value_layer,
-<<<<<<< HEAD
                 qkv_layout = qkv_layout,
                 cu_seqlens_q = cu_seqlens_q,
                 cu_seqlens_kv = cu_seqlens_kv,
+                attn_mask_type=attn_mask_type,
                 attention_mask = attention_mask,
                 core_attention_bias_type = core_attention_bias_type,
                 core_attention_bias = core_attention_bias,
-=======
-                attn_mask_type=attn_mask_type,
-                attention_mask=attention_mask,
-                core_attention_bias_type=core_attention_bias_type,
-                core_attention_bias=core_attention_bias,
->>>>>>> b8ba734e
             )
         return self.unfused_attention(query_layer,
                 key_layer,
                 value_layer,
-<<<<<<< HEAD
                 qkv_layout = qkv_layout,
                 cu_seqlens_q = cu_seqlens_q,
                 cu_seqlens_kv = cu_seqlens_kv,
+                attn_mask_type=attn_mask_type,
                 attention_mask = attention_mask,
                 core_attention_bias_type = core_attention_bias_type,
                 core_attention_bias = core_attention_bias,
-=======
-                attn_mask_type=attn_mask_type,
-                attention_mask=attention_mask,
-                core_attention_bias_type=core_attention_bias_type,
-                core_attention_bias=core_attention_bias,
->>>>>>> b8ba734e
         )
 
 
