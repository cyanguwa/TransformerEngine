# Copyright (c) 2022-2023, NVIDIA CORPORATION & AFFILIATES. All rights reserved.
#
# See LICENSE for license information.

"""Attention."""
import os
import math
from importlib.metadata import version
from contextlib import nullcontext
from typing import Any, Callable, Optional, Tuple, Union, Dict
from enum import Enum
from pkg_resources import packaging

import torch

from flash_attn.flash_attn_interface import flash_attn_unpadded_func

import transformer_engine_extensions as tex
from transformer_engine.pytorch import fp8
from transformer_engine.pytorch.cpp_extensions import (
    fused_attn_fwd_qkvpacked,
    fused_attn_bwd_qkvpacked,
    fused_attn_fwd_kvpacked,
    fused_attn_bwd_kvpacked,
    FusedAttnBackend
)
from transformer_engine.pytorch.module import LayerNormLinear, Linear
from transformer_engine.pytorch.module.base import _prepare_backward
from transformer_engine.pytorch.utils import (
    divide,
    attention_mask_func,
    split_tensor_along_dim,
    get_device_compute_capability,
)
from transformer_engine.pytorch.constants import (
    AttnMaskTypes,
    AttnTypes,
    dist_group_type,
    TE_DType,
)
from transformer_engine.pytorch.softmax import FusedScaleMaskSoftmax
from transformer_engine.pytorch.distributed import (
    get_distributed_world_size,
    checkpoint,
)
from transformer_engine.pytorch.export import is_in_onnx_export_mode

_flash_attn_version = packaging.version.Version(version("flash-attn"))
_flash_attn_version_required = packaging.version.Version("1.0.2")


__all__ = ["DotProductAttention"]

META_QKV  = tex.FP8FwdTensors.GEMM1_OUTPUT
META_O    = tex.FP8FwdTensors.GEMM2_INPUT
META_DO   = tex.FP8BwdTensors.GRAD_INPUT2
META_DQKV = tex.FP8BwdTensors.GRAD_OUTPUT1
META_S    = 7
META_DS   = 5

class _SplitLastDim(torch.autograd.Function):
    """"""

    @staticmethod
    def forward(ctx,
                mixed_x_layer: torch.Tensor,
                num_parts: int
    ) -> Tuple[torch.Tensor, ...]:
        return split_tensor_along_dim(mixed_x_layer, -1, num_parts)

    @staticmethod
    def backward(ctx,
                 *grad_outputs):
        assert len(grad_outputs) > 0, "No gradients received for backprop!"

        noop_ok = True
        strides = grad_outputs[0].stride()
        data_ptr = grad_outputs[0].storage().data_ptr()
        shape = grad_outputs[0].shape
        last_dim_size = grad_outputs[0].shape[-1]
        for i, tensor in enumerate(grad_outputs):
            if (tensor.stride() != strides or
                tensor.shape != shape or
                tensor.storage().data_ptr() != data_ptr or
                tensor.storage_offset() != i * last_dim_size):
                noop_ok = False
                break

        if noop_ok:
            ret = torch.Tensor().to(grad_outputs[0].dtype)
            ret = torch.Tensor().to(device=grad_outputs[0].device,
                                    dtype=grad_outputs[0].dtype)
            new_shape = list(shape)
            new_shape[-1] = new_shape[-1] * len(grad_outputs)
            ret.set_(grad_outputs[0].storage(),
                     grad_outputs[0].storage_offset(),
                     new_shape,
                     grad_outputs[0].stride()
            )
            return ret, None

        return torch.cat(grad_outputs, dim = -1), None


class UnfusedDotProductAttention(torch.nn.Module):
    """Parallel attention w/o QKV and Proj Gemms
    BMM1 -> softmax + dropout -> BMM2
    """

    def __init__(
        self,
        norm_factor: float,
        attention_dropout: float = 0.0,
        attention_dropout_ctx: Optional[Callable] = nullcontext,
        attn_mask_type: str = "causal",
        layer_number: Optional[int] = None,
    ) -> None:
        super().__init__()

        assert (
            attn_mask_type in AttnMaskTypes
        ), f"attn_mask_type {attn_mask_type} not supported"

        self.norm_factor = norm_factor
        self.attention_dropout_ctx = attention_dropout_ctx
        self.layer_number = layer_number

        self.scale_mask_softmax = FusedScaleMaskSoftmax(
            attn_mask_type,
            attention_mask_func,
        )

        # Dropout. Note that for a single iteration, this layer will generate
        # different outputs on different number of parallel partitions but
        # on average it should not be partition dependent.
        self.attention_dropout = torch.nn.Dropout(attention_dropout)

    def forward(
        self,
        query_layer: torch.Tensor,
        key_layer: torch.Tensor,
        value_layer: torch.Tensor,
        attention_mask: Optional[torch.Tensor] = None,
    ) -> torch.Tensor:
        """core attention fprop"""
        batch_size, seqlen = query_layer.shape[1], query_layer.shape[0]
        apply_qk_layer_scaling = self.layer_number is not None and key_layer.dtype == torch.float16

        # [b, np, sq, sk]
        output_size = (
            query_layer.size(1),
            query_layer.size(2),
            query_layer.size(0),
            key_layer.size(0),
        )

        # [sq, b, np, hn] -> [sq, b * np, hn]
        query_layer = query_layer.reshape(
            output_size[2], output_size[0] * output_size[1], -1
        )
        # [sk, b, np, hn] -> [sk, b * np, hn]
        key_layer = key_layer.reshape(output_size[3], output_size[0] * output_size[1], -1)

        # preallocting result tensor: [b * np, sq, sk]
        matmul_result = torch.empty(
            output_size[0] * output_size[1],
            output_size[2],
            output_size[3],
            dtype=query_layer.dtype,
            device=torch.cuda.current_device(),
        )

        scale = self.norm_factor
        if apply_qk_layer_scaling:
            scale *= self.layer_number

        # Raw attention scores. [b * np, sq, sk]
        matmul_result = torch.baddbmm(
            matmul_result,
            query_layer.transpose(0, 1),  # [b * np, sq, hn]
            key_layer.transpose(0, 1).transpose(1, 2),  # [b * np, hn, sk]
            beta=0.0,
            alpha=(1.0 / scale),
        )

        # change view to [b, np, sq, sk]
        attention_scores = matmul_result.view(*output_size)

        # attention scores and attention mask [b, np, sq, sk]
        softmax_scale = self.layer_number if apply_qk_layer_scaling else None
        attention_probs = self.scale_mask_softmax(attention_scores, attention_mask, softmax_scale)

        # This is actually dropping out entire tokens to attend to, which might
        # seem a bit unusual, but is taken from the original Transformer paper.
        with self.attention_dropout_ctx():
            attention_probs = self.attention_dropout(attention_probs)

        # value_layer -> context layer.
        # [sk, b, np, hn] --> [b, np, sq, hn]
        output_size = (
            value_layer.size(1),
            value_layer.size(2),
            query_layer.size(0),
            value_layer.size(3),
        )

        # change view [sk, b * np, hn]
        value_layer = value_layer.reshape(
            value_layer.size(0), output_size[0] * output_size[1], -1
        )

        # change view [b * np, sq, sk]
        attention_probs = attention_probs.view(
            output_size[0] * output_size[1], output_size[2], -1
        )

        # matmul: [b * np, sq, hn]
        context_layer = torch.bmm(attention_probs, value_layer.transpose(0, 1))

        # change view [b, np, sq, hn]
        context_layer = context_layer.view(*output_size)

        # [b, np, sq, hn] --> [sq, b, np, hn]
        context_layer = context_layer.permute(2, 0, 1, 3).contiguous()

        # [sq, b, np, hn] --> [sq, b, hp]
        context_layer = context_layer.view(seqlen, batch_size, -1)

        return context_layer


class _PrepareQKVForFA(torch.autograd.Function):
    """This class converts QKV from interleaved (s, b, ...) layout
       to separate contiguous q, k, v tensors in (b, s, ...) layout."""

    @staticmethod
    def forward(ctx,
                query_layer: torch.Tensor,
                key_layer: torch.Tensor,
                value_layer: torch.Tensor
    ) -> torch.Tensor:
        # All inputs received are non-contiguous tensors.
        # The `query_layer` tensor is used to access the
        # full memory region of the QKV tensor.
        qkv = tex.fa_prepare_fwd(query_layer)
        q, k, v = split_tensor_along_dim(qkv, 0, 3)
        query_layer = torch.squeeze(q, 0)
        key_layer = torch.squeeze(k, 0)
        value_layer = torch.squeeze(v, 0)
        return query_layer, key_layer, value_layer

    @staticmethod
    def backward(ctx,
                 dq: torch.Tensor,
                 dk: torch.Tensor,
                 dv: torch.Tensor
    ) -> Tuple[Union[torch.Tensor, None], ...]:
        dqkv = tex.fa_prepare_bwd(dq, dk, dv)
        dq, dk, dv = split_tensor_along_dim(dqkv, -1, 3)
        return dq, dk, dv


def _check_if_interleaved_qkv(q, k, v):
    data_ptr = q.untyped_storage().data_ptr()
    check_ptrs = all(x.untyped_storage().data_ptr() == data_ptr for x in [q, k, v])
    if not check_ptrs:
        return False

    stride = q.stride()
    check_strides = all(stride == x.stride() for x in [q, k, v])
    if not check_strides:
        return False

    shape = q.shape
    check_shapes = all(shape == x.shape for x in [q, k, v])
    if not check_shapes:
        return False

    last_dim_size = shape[-1]
    check_offsets = all(i * last_dim_size == x.storage_offset()
                        for i, x in enumerate([q, k, v]))
    return check_offsets

def _check_if_interleaved_kv(k, v):
    data_ptr = k.untyped_storage().data_ptr()
    check_ptrs = all(x.untyped_storage().data_ptr() == data_ptr for x in [k, v])
    if not check_ptrs:
        return False

    stride = k.stride()
    check_strides = all(stride == x.stride() for x in [k, v])
    if not check_strides:
        return False

    shape = k.shape
    check_shapes = all(shape == x.shape for x in [k, v])
    if not check_shapes:
        return False

    last_dim_size = shape[-1]
    check_offsets = all(i * last_dim_size == x.storage_offset()
                        for i, x in enumerate([k, v]))
    return check_offsets



class FlashAttention(torch.nn.Module):
    """Dot product attention, using HazyResearch flash-attn package:
    https://github.com/HazyResearch/flash-attention
    """

    def __init__(
        self,
        norm_factor: float,
        attention_dropout: float = 0.0,
        attention_dropout_ctx: Optional[Callable] = nullcontext,
        attn_mask_type: str = "causal",
    ) -> None:
        super().__init__()

        assert (
            _flash_attn_version >= _flash_attn_version_required
        ), f"FlashAttention minimum version {_flash_attn_version_required} is required."

        self.attn_causal_mask = attn_mask_type == "causal"
        self.norm_factor = norm_factor
        self.attention_dropout_ctx = attention_dropout_ctx
        self.attention_dropout = attention_dropout
        self.deterministic = not bool(int(os.getenv("NVTE_ALLOW_NONDETERMINISTIC_ALGO", "1")))

    def forward(
        self,
        query_layer: torch.Tensor,
        key_layer: torch.Tensor,
        value_layer: torch.Tensor,
    ) -> torch.Tensor:
        """flash-attn fprop"""

        assert (
            query_layer.dtype in [torch.float16, torch.bfloat16]
            and key_layer.dtype in [torch.float16, torch.bfloat16]
            and value_layer.dtype in [torch.float16, torch.bfloat16]
            ), 'FlashAttention currently only supports FP16 and BF16.'
        assert (
            query_layer.is_cuda and key_layer.is_cuda and value_layer.is_cuda
            ), 'FlashAttention currently only supports CUDA tensors.'

        # For now just 128, will make it more general in the future

        if (query_layer.shape[-1] == 128 and
            query_layer.shape[0] * query_layer.shape[1] >= 512 and
            _check_if_interleaved_qkv(query_layer, key_layer, value_layer)):
            query_layer, key_layer, value_layer = _PrepareQKVForFA.apply(query_layer,
                                                                         key_layer,
                                                                         value_layer)
        else:
            query_layer, key_layer, value_layer = [x.transpose(0,1).contiguous()
                           for x in (query_layer, key_layer, value_layer)]

        batch_size, seqlen = query_layer.shape[0], query_layer.shape[1]

        # [b, sq, np, hn]
        query_layer, key_layer, value_layer = [
            x.view(x.shape[0] * x.shape[1], *x.shape[2:])
            for x in [query_layer, key_layer, value_layer]
        ]

        max_seqlen = seqlen
        cu_seqlens = torch.arange(
            0,
            (batch_size + 1) * seqlen,
            step=seqlen,
            dtype=torch.int32,
            device=query_layer.device)

        with self.attention_dropout_ctx():
            output = flash_attn_unpadded_func(
                query_layer, key_layer, value_layer, cu_seqlens, cu_seqlens, max_seqlen, max_seqlen,
                self.attention_dropout if self.training else 0.0,
                softmax_scale=1.0/self.norm_factor, causal=self.attn_causal_mask,
                deterministic=self.deterministic,
            )

        # [(b sq), np, hn] -> [sq, b, (np hn)]
        return output.view(batch_size, seqlen, -1).transpose(0, 1).contiguous()


class FusedAttnFunc_qkvpacked(torch.autograd.Function):
    """Function for FusedAttention with packed QKV input"""

    @staticmethod
    def forward(ctx, is_training, max_seqlen, cu_seqlens, qkv, qkv_dtype, attn_bias, fp8_meta,
                attn_scale, dropout_p, set_zero, qkv_layout, attn_bias_type, attn_mask_type,
                rng_gen, tp_group, tp_size, fused_attention_backend):
        if fp8_meta is not None:
            out, aux_ctx_tensors = fused_attn_fwd_qkvpacked(
                is_training, max_seqlen, cu_seqlens, qkv, qkv_dtype,
                fused_attention_backend, attn_bias,
                fp8_meta["scaling_fwd"].scale_inv[META_QKV],
                fp8_meta["scaling_fwd"].scale[META_S],
                fp8_meta["scaling_fwd"].scale[META_O],
                fp8_meta["scaling_fwd"].amax_history[0][META_S],
                fp8_meta["scaling_fwd"].amax_history[0][META_O],
                attn_scale, dropout_p, set_zero, qkv_layout, attn_bias_type, attn_mask_type,
                rng_gen)
        else:
            out, aux_ctx_tensors = fused_attn_fwd_qkvpacked(
                is_training, max_seqlen, cu_seqlens, qkv, qkv_dtype,
                fused_attention_backend, attn_bias,
                None, None, None, None, None,
                attn_scale, dropout_p, set_zero, qkv_layout, attn_bias_type, attn_mask_type,
                rng_gen)

        ctx.save_for_backward(qkv, out, cu_seqlens)
        ctx.aux_ctx_tensors = aux_ctx_tensors
        ctx.fp8_meta = fp8_meta
        ctx.max_seqlen = max_seqlen
        ctx.qkv_dtype = qkv_dtype
        ctx.attn_scale = attn_scale
        ctx.dropout_p = dropout_p
        ctx.set_zero = set_zero
        ctx.qkv_layout = qkv_layout
        ctx.attn_bias_type = attn_bias_type
        ctx.attn_mask_type = attn_mask_type
        ctx.tp_group = tp_group
        ctx.tp_size = tp_size
        ctx.fused_attention_backend = fused_attention_backend

        return out

    @staticmethod
    def backward(ctx, d_out):
        qkv, out, cu_seqlens = ctx.saved_tensors
        if ctx.fp8_meta is not None:
            with _prepare_backward(True, ctx.fp8_meta, ctx.tp_group, ctx.tp_size, name="_DPA"):
                dqkv, *rest = fused_attn_bwd_qkvpacked(
                    ctx.max_seqlen, cu_seqlens, qkv, out, d_out,
                    ctx.qkv_dtype,
                    ctx.aux_ctx_tensors,
                    ctx.fused_attention_backend,
                    ctx.fp8_meta["scaling_fwd"].scale_inv[META_QKV], # d_scale_qkv,
                    ctx.fp8_meta["scaling_fwd"].scale_inv[META_S], # d_scale_s,
                    ctx.fp8_meta["scaling_fwd"].scale_inv[META_O], # d_scale_o,
                    ctx.fp8_meta['scaling_bwd'].scale_inv[META_DO], # d_scale_do
                    ctx.fp8_meta["scaling_fwd"].scale[META_S], # q_scale_s
                    ctx.fp8_meta['scaling_bwd'].scale[META_DS], # q_scale_ds
                    ctx.fp8_meta['scaling_bwd'].scale[META_DQKV], # q_scale_dqkv
                    ctx.fp8_meta['scaling_bwd'].amax_history[0][META_DS], # amax_ds
                    ctx.fp8_meta['scaling_bwd'].amax_history[0][META_DQKV], # amax_dqkv
                    ctx.attn_scale,
                    ctx.dropout_p,
                    ctx.set_zero,
                    ctx.qkv_layout,
                    ctx.attn_bias_type,
                    ctx.attn_mask_type)
        else:
            dqkv, *rest = fused_attn_bwd_qkvpacked(
                ctx.max_seqlen, cu_seqlens, qkv, out, d_out,
                ctx.qkv_dtype, ctx.aux_ctx_tensors,
                ctx.fused_attention_backend,
                None, None, None, None, None, None, None, None, None,
                ctx.attn_scale, ctx.dropout_p, ctx.set_zero,
                ctx.qkv_layout, ctx.attn_bias_type, ctx.attn_mask_type)

        # if no_bias, return dqkv
        if ctx.attn_bias_type == "no_bias":
            return (None, None, None, dqkv, None, None, None,
                    None, None, None, None, None, None,
                    None, None, None, None, None, None)
        # else, return (dqkv, dbias)
        return (None, None, None, dqkv, None, rest[0], None,
                None, None, None, None, None, None,
                None, None, None, None, None, None)

class FusedAttnFunc_kvpacked(torch.autograd.Function):
    """Function for FusedAttention with packed KV input"""

    @staticmethod
    def forward(ctx, is_training, max_seqlen_q, max_seqlen_kv, cu_seqlens_q, cu_seqlens_kv,
                q, kv, qkv_dtype, attn_bias, fp8_meta,
                attn_scale, dropout_p, set_zero, qkv_layout, attn_bias_type, attn_mask_type,
                rng_gen, tp_group, tp_size, fused_attention_backend):
        if fp8_meta is not None:
            out, aux_ctx_tensors = fused_attn_fwd_kvpacked(
                is_training, max_seqlen_q, max_seqlen_kv, cu_seqlens_q, cu_seqlens_kv,
                q, kv, qkv_dtype, fused_attention_backend, attn_bias,
                fp8_meta["scaling_fwd"].scale_inv[META_QKV],
                fp8_meta["scaling_fwd"].scale[META_S],
                fp8_meta["scaling_fwd"].scale[META_O],
                fp8_meta["scaling_fwd"].amax_history[0][META_S],
                fp8_meta["scaling_fwd"].amax_history[0][META_O],
                attn_scale, dropout_p, set_zero, qkv_layout, attn_bias_type, attn_mask_type,
                rng_gen)
        else:
            out, aux_ctx_tensors = fused_attn_fwd_kvpacked(
                is_training, max_seqlen_q, max_seqlen_kv, cu_seqlens_q, cu_seqlens_kv,
                q, kv, qkv_dtype, fused_attention_backend, attn_bias,
                None, None, None, None, None,
                attn_scale, dropout_p, set_zero, qkv_layout, attn_bias_type, attn_mask_type,
                rng_gen)

        ctx.save_for_backward(q, kv, out, cu_seqlens_q, cu_seqlens_kv)
        ctx.aux_ctx_tensors = aux_ctx_tensors
        ctx.fp8_meta = fp8_meta
        ctx.max_seqlen_q = max_seqlen_q
        ctx.max_seqlen_kv = max_seqlen_kv
        ctx.qkv_dtype = qkv_dtype
        ctx.attn_scale = attn_scale
        ctx.dropout_p = dropout_p
        ctx.set_zero = set_zero
        ctx.qkv_layout = qkv_layout
        ctx.attn_bias_type = attn_bias_type
        ctx.attn_mask_type = attn_mask_type
        ctx.tp_group = tp_group
        ctx.tp_size = tp_size
        ctx.fused_attention_backend = fused_attention_backend

        return out

    @staticmethod
    def backward(ctx, d_out):
        q, kv, out, cu_seqlens_q, cu_seqlens_kv = ctx.saved_tensors
        if ctx.fp8_meta is not None:
            with _prepare_backward(True, ctx.fp8_meta, ctx.tp_group, ctx.tp_size, name="_DPA"):
                dq, dkv, *rest = fused_attn_bwd_kvpacked(
                    ctx.max_seqlen_q, ctx.max_seqlen_kv, cu_seqlens_q, cu_seqlens_kv,
                    q, kv, out, d_out,
                    ctx.qkv_dtype,
                    ctx.aux_ctx_tensors,
                    ctx.fused_attention_backend,
                    ctx.fp8_meta["scaling_fwd"].scale_inv[META_QKV], # d_scale_qkv,
                    ctx.fp8_meta["scaling_fwd"].scale_inv[META_S], # d_scale_s,
                    ctx.fp8_meta["scaling_fwd"].scale_inv[META_O], # d_scale_o,
                    ctx.fp8_meta['scaling_bwd'].scale_inv[META_DO], # d_scale_do
                    ctx.fp8_meta["scaling_fwd"].scale[META_S], # q_scale_s
                    ctx.fp8_meta['scaling_bwd'].scale[META_DS], # q_scale_ds
                    ctx.fp8_meta['scaling_bwd'].scale[META_DQKV], # q_scale_dqkv
                    ctx.fp8_meta['scaling_bwd'].amax_history[0][META_DS], # amax_ds
                    ctx.fp8_meta['scaling_bwd'].amax_history[0][META_DQKV], # amax_dqkv
                    ctx.attn_scale,
                    ctx.dropout_p,
                    ctx.set_zero,
                    ctx.qkv_layout,
                    ctx.attn_bias_type,
                    ctx.attn_mask_type)
        else:
            dq, dkv, *rest = fused_attn_bwd_kvpacked(
                ctx.max_seqlen_q, ctx.max_seqlen_kv, cu_seqlens_q, cu_seqlens_kv,
                q, kv, out, d_out,
                ctx.qkv_dtype, ctx.aux_ctx_tensors,
                ctx.fused_attention_backend,
                None, None, None, None, None, None, None, None, None,
                ctx.attn_scale, ctx.dropout_p, ctx.set_zero,
                ctx.qkv_layout, ctx.attn_bias_type, ctx.attn_mask_type)

        # if no_bias, return dqkv
        if ctx.attn_bias_type == "no_bias":
            return (None, None, None, None, None, dq, dkv, None, None, None,
                    None, None, None, None, None, None,
                    None, None, None, None, None, None)
        # else, return (dqkv, dbias)
        return (None, None, None, None, None, dq, dkv, None, rest[0], None,
                None, None, None, None, None, None,
                None, None, None, None, None, None)

class FusedAttention(torch.nn.Module):
    """Dot product attention, with multiple backends:

    1. FusedAttnBackend["F16_max512_seqlen"]
       cuDNN based fused attention for FP16/BF16 and <=512 sequence length.
    2. FusedAttnBackend["F16_arbitrary_seqlen"]
       cuDNN based fused attention for FP16/BF16 and any sequence length.
    3. FusedAttnBackend["FP8"]
       cuDNN based fused attention for FP8 and <=512 sequence length. Users can use FusedAttention
       or DotProductAttention module for FP8 support, but for a full FP8 transformer layer, users
       need to write the rest of the layer, i.e. qkv projection, FFN projection, layer norm.

    Support matrix:

    | backend       | 1                  | 2               | 3               |
    | flash based   | no                 | yes             | yes             |
    | cuDNN based   | yes                | yes             | yes             |
    | qkv dtype     | fp16/bf16          | fp16/bf16       | fp8             |
    | attn_type     | self/cross         | self            | self            |
    | qkv_layout    |                    |                 |                 |
    |  - qkv        | qkv_interleaved    | qkv_interleaved | qkv_interleaved |
    |  - (q,kv)     | kv_interleaved     |                 |                 |
    | mask_type     | padding/causal     | causal          | padding         |
    | bias_type     | no/post_scale_bias | no_bias         | no_bias         |
    | dropout       | no                 | yes             | yes             |
    | max_seqlen    | <=512              | any             | <=512           |
    | head_dim      | 64                 | 64,128          | 64              |
    | output dtype  | qkv dtype          | qkv dtype       | qkv dtype       |
    """

    def __init__(
        self,
        norm_factor: float,
        attention_dropout: float = 0.0,
        attention_dropout_ctx: Optional[Callable] = nullcontext,
        attn_mask_type: str = "causal",
        attention_type: str = "self",
        tp_group: Optional[dist_group_type] = None,
        tp_size: int = 1,
    ) -> None:
        super().__init__()

        self.norm_factor = norm_factor
        self.attention_dropout = attention_dropout
        self.attention_dropout_ctx = attention_dropout_ctx
        self.attn_mask_type = attn_mask_type
        self.attention_type = attention_type
        assert (
            attn_mask_type in AttnMaskTypes
        ), f"FusedAttention does not support attn_mask_type {attn_mask_type}."
        assert (
            attention_type in AttnTypes
        ), f"FusedAttention does not support attention_type {attention_type}."
        self.deterministic = not bool(int(os.getenv("NVTE_ALLOW_NONDETERMINISTIC_ALGO", "1")))
        self.tp_group = tp_group
        self.tp_size = tp_size

    def forward(
        self,
        query_layer: torch.Tensor,
        key_layer: torch.Tensor,
        value_layer: torch.Tensor,
        fused_attention_backend: Enum,
        attention_mask: Optional[torch.Tensor] = None,
        core_attention_bias_type: str = "no_bias",
        core_attention_bias: Optional[torch.Tensor] = None,
        set_zero: bool = True,
        fp8_meta: Optional[Dict[str, Any]] = None,
    ) -> torch.Tensor:
        """fused attention fprop"""

        assert (
            (query_layer.dtype in [torch.uint8, torch.float16, torch.bfloat16])
            and (key_layer.dtype in [torch.uint8, torch.float16, torch.bfloat16])
            and (value_layer.dtype in [torch.uint8, torch.float16, torch.bfloat16])
            ), 'FusedAttention only supports FP8, FP16 and BF16 data types.'
        assert (
            query_layer.is_cuda and key_layer.is_cuda and value_layer.is_cuda
            ), 'FusedAttention only supports CUDA tensors.'
        assert (
            attention_mask is None
            ), 'FusedAttention does not accept external attention mask.'

        if (query_layer.dtype == torch.uint8
            and key_layer.dtype == torch.uint8
            and value_layer.dtype == torch.uint8):
            assert (fp8_meta is not None
                    ), "fp8_meta tensor is required for FP8 fused attention."
            fp8_dtype_forward = fp8.get_fp8_te_dtype(fp8_meta["recipe"], fprop_tensor=True)
            qkv_dtype = fp8_dtype_forward
        else:
            qkv_dtype = TE_DType[query_layer.dtype]

        seqlen_q, batch_size = query_layer.shape[0], query_layer.shape[1]
        seqlen_kv = key_layer.shape[0]
        max_seqlen_q = seqlen_q
        max_seqlen_kv = seqlen_kv

        if self.attention_type == "self":
            if _check_if_interleaved_kv(key_layer, value_layer):
                query_layer = query_layer.unsqueeze(3)
                key_layer = key_layer.unsqueeze(3)
                value_layer = value_layer.unsqueeze(3)
                # [s, b, h, 3, d]
                mixed_layer = torch.cat([query_layer, key_layer, value_layer], dim = 3)
                # [b, s, 3, h, d]
                mixed_layer = mixed_layer.transpose(2, 3).transpose(0, 1).contiguous()
            else:
                query_layer = query_layer.unsqueeze(2)
                key_layer = key_layer.unsqueeze(2)
                value_layer = value_layer.unsqueeze(2)
                # [s, b, 3, h, d]
                mixed_layer = torch.cat([query_layer, key_layer, value_layer], dim = 2)
                # [b, s, 3, h, d]
                mixed_layer = mixed_layer.transpose(0, 1).contiguous()

            # [total_seqs, 3, h, d]
            mixed_layer = mixed_layer.view(
                mixed_layer.shape[0] * mixed_layer.shape[1], *mixed_layer.shape[2:]).contiguous()

            qkv_layout = "qkv_interleaved"
            max_seqlen = seqlen_q
            cu_seqlens = torch.arange(
                0,
                (batch_size + 1) * seqlen_q,
                step=seqlen_q,
                dtype=torch.int32,
                device=query_layer.device)

            with self.attention_dropout_ctx():
                output = FusedAttnFunc_qkvpacked.apply(
                    self.training,
                    max_seqlen,
                    cu_seqlens,
                    mixed_layer,
                    qkv_dtype,
                    core_attention_bias,
                    fp8_meta,
                    1.0/self.norm_factor,
                    self.attention_dropout if self.training else 0.0,
                    set_zero,
                    qkv_layout,
                    core_attention_bias_type,
                    self.attn_mask_type,
                    None, # rng_gen
                    self.tp_group,
                    self.tp_size,
                    fused_attention_backend,
                )
            output = output.view(batch_size, seqlen_q, -1).transpose(0, 1).contiguous()

        if self.attention_type == "cross":
            if _check_if_interleaved_kv(key_layer, value_layer):
                # [s, b, h, 2, d]
                key_layer = key_layer.unsqueeze(3)
                value_layer = value_layer.unsqueeze(3)
                key_value = torch.cat([key_layer, value_layer], dim = 3)
                # [b, s, 2, h, d]
                key_value = key_value.transpose(2, 3).transpose(0, 1).contiguous()
            else:
                # [s, b, 2, h, d]
                key_layer = key_layer.unsqueeze(2)
                value_layer = value_layer.unsqueeze(2)
                key_value = torch.cat([key_layer, value_layer], dim = 2)
                # [b, s, 2, h, d]
                key_value = key_value.transpose(0, 1).contiguous()

            # [total_seqs, 2, h, d]
            query_layer = query_layer.transpose(0, 1).contiguous()
            query_layer = query_layer.view(
                    query_layer.shape[0] * query_layer.shape[1], *query_layer.shape[2:])
            key_value = key_value.view([key_value.shape[0] * key_value.shape[1]]
                + key_value.shape[2:]).contiguous()

            qkv_layout = "kv_interleaved"
            cu_seqlens_q = torch.arange(
                0,
                (batch_size + 1) * seqlen_q,
                step=seqlen_q,
                dtype=torch.int32,
                device=query_layer.device)
            cu_seqlens_kv = torch.arange(
                0,
                (batch_size + 1) * seqlen_kv,
                step=seqlen_kv,
                dtype=torch.int32,
                device=key_layer.device)

            with self.attention_dropout_ctx():
                output = FusedAttnFunc_kvpacked.apply(
                    self.training,
                    max_seqlen_q, max_seqlen_kv,
                    cu_seqlens_q, cu_seqlens_kv,
                    query_layer, key_value,
                    qkv_dtype,
                    core_attention_bias,
                    fp8_meta,
                    1.0/self.norm_factor,
                    self.attention_dropout if self.training else 0.0,
                    set_zero,
                    qkv_layout,
                    core_attention_bias_type,
                    self.attn_mask_type,
                    None, # rng_gen
                    self.tp_group,
                    self.tp_size,
                    fused_attention_backend,
                )

            output = (output[0].view(batch_size, seqlen_q, -1).transpose(0, 1).contiguous(),
                    output[1].view(batch_size, seqlen_q, -1).transpose(0, 1).contiguous())
        return output


class DotProductAttention(torch.nn.Module):
    """Allows the model to jointly attend to information from different
    representation subspaces as described in the paper:
    `Attention Is All You Need <https://arxiv.org/abs/1706.03762>`_.

    .. note::

        Argument :attr:`attention_mask` will be ignored in the `forward` call when
        :attr:`attn_mask_type` is set to `"causal"`.

    .. warning::

        For the default attention mechanism, this module executes a non-deterministic version of
        `flash-attn <https://github.com/ksivaman/flash-attention>`_ whenever possible in order to
        achieve optimal performance. To observe deterministic behavior, set the environment
        variable :attr:`NVTE_ALLOW_NONDETERMINISTIC_ALGO=0`. In order to disable
        `flash-attn` entirely, set :attr:`NVTE_FLASH_ATTN=0`.

    Parameters
    ----------
    num_attention_heads : int
                         number of attention heads in the transformer layer.
    kv_channels : int
                number of key-value channels.
    attention_dropout: float, default = 0.0
                      dropout probability for the dropout op during multi-head attention.
    attn_mask_type: {'causal', 'padding'}, default = `causal`
                   type of attention mask passed into softmax operation.
    layer_number: int, default = `None`
                 layer number of the current `DotProductAttention` when multiple such modules
                 are concatenated, for instance in consecutive transformer blocks.

    Parallelism parameters
    ----------------------
    sequence_parallel : bool, default = `False`
                       if set to `True`, uses sequence parallelism.
    tp_size : int, default = 1
             tensor parallel world size.
    tp_group : ProcessGroup, default = `None`
              tensor parallel process group.
    """

    def __init__(
        self,
        num_attention_heads: int,
        kv_channels: int,
        attention_dropout: float = 0.0,
        attn_mask_type: str = "causal",
        sequence_parallel: bool = False,
        tp_size: int = 1,
        get_rng_state_tracker: Optional[Callable] = None,
        tp_group: Optional[dist_group_type] = None,
        layer_number: Optional[int] = None,
        attention_type: str = "self",
    ) -> None:
        super().__init__()

        self.tp_size = tp_size if tp_group is None else get_distributed_world_size(tp_group)
        self.tp_group = tp_group
        self.get_rng_state_tracker = get_rng_state_tracker

        projection_size = kv_channels * num_attention_heads
        self.hidden_size_per_partition = divide(projection_size, self.tp_size)
        self.hidden_size_per_attention_head = divide(
            projection_size, num_attention_heads
        )

        if sequence_parallel or get_rng_state_tracker is None:
            attention_dropout_ctx = nullcontext
        else:
            attention_dropout_ctx = get_rng_state_tracker().fork

        norm_factor = math.sqrt(self.hidden_size_per_attention_head)

        self.device_compute_capability = get_device_compute_capability()
        self.use_flash_attention = (
            int(os.getenv("NVTE_FLASH_ATTN", "1"))
            and self.device_compute_capability >= 8.0
        )
        self.use_fused_attention = (
            int(os.getenv("NVTE_FUSED_ATTN", "1"))
            and self.device_compute_capability >= 8.0
        )

        attn_kwargs = {
            "attention_dropout": attention_dropout,
            "attention_dropout_ctx": attention_dropout_ctx,
            "attn_mask_type": attn_mask_type,
        }
<<<<<<< HEAD
        self.attention_type = attention_type
=======
>>>>>>> 69003969
        self.attn_mask_type = attn_mask_type

        if self.use_flash_attention:
            self.flash_attention = FlashAttention(norm_factor, **attn_kwargs)
        # Instantiating three types since use of flash-attn and FusedAttention
        # might be ruled out due to forward inputs.
        if self.use_fused_attention:
            self.fused_attention = FusedAttention(
                norm_factor, **attn_kwargs,
                attention_type = attention_type,
                tp_group = self.tp_group,
                tp_size = self.tp_size)
        self.unfused_attention = UnfusedDotProductAttention(
            norm_factor, **attn_kwargs, layer_number=layer_number)

    def _checkpointed_attention_forward(
        self,
        attention_func: Callable,
        *forward_args: Tuple[torch.Tensor, ...],
    ) -> torch.Tensor:
        """Forward method with activation checkpointing."""

        def custom_forward(*inputs):
            return attention_func(*inputs)

        hidden_states = checkpoint(
            custom_forward,
            False,
            self.get_rng_state_tracker,
            self.tp_group,
            *forward_args,
        )

        return hidden_states

    def forward(
        self,
        query_layer: torch.Tensor,
        key_layer: torch.Tensor,
        value_layer: torch.Tensor,
        attention_mask: Optional[torch.Tensor] = None,
        checkpoint_core_attention: bool = False,
        core_attention_bias_type: str = "no_bias",
        core_attention_bias: Optional[torch.Tensor] = None,
        set_zero: bool = True,
        fp8_meta: Optional[Dict[str, Any]] = None,
    ) -> torch.Tensor:
        """
        Dot Product Attention Layer.

        .. note::

            Argument :attr:`attention_mask` will be ignored when :attr:`attn_mask_type`
            is set to `"causal"`.

        .. note::

            Input tensors :attr:`query_layer`, :attr:`key_layer`, and :attr:`value_layer`
            must each be of shape (:attr:`sequence_length`, :attr:`batch_size`,
            :attr:`num_attention_heads`, :attr:`kv_channels`). Output of shape
            (:attr:`sequence_length`, :attr:`batch_size`, :attr:`num_attention_heads`
            * :attr:`kv_channels`) is returned.

        .. note::

            `DotProductAttention` supports three backends: 1) `FlashAttention` which uses
            HazyResearch's FlashAttention PyTorch API, 2) `FusedAttention` which supports multiple
            fused attention implementations (see `FusedAttention` for fused attention backends),
            and 3) `UnfusedDotProductAttention` which is the native PyTorch implementation
            with fused scaled masked softmax. Users can use environment variables
            `NVTE_FLASH_ATTN`, `NVTE_FUSED_ATTN`, and `NVTE_FUSED_ATTN_BACKEND` to control
            which backend (and fused attention backend) to use. The default backend is 1.

        Parameters
        ----------
        query_layer : torch.Tensor
                     Query tensor.
        key_layer : torch.Tensor
                   Key tensor.
        value_layer : torch.Tensor
                     Value tensor.
        attention_mask : Optional[torch.Tensor], default = `None`
                        Boolean tensor used to mask out softmax input when not using flash-attn.
        checkpoint_core_attention : bool, default = `False`
                                   If true, forward activations for attention are recomputed
                                   during the backward pass in order to save memory that would
                                   otherwise be occupied to store the forward activations until
                                   backprop.
        core_attention_bias_type: str, default = `no_bias`
                    Bias type, {`no_bias`, `pre_scale_bias`, 'post_scale_bias`}
        core_attention_bias: Optional[torch.Tensor], default = `None`
                    Bias tensor for Q * K.T
        set_zero: bool, defautl = `True`
                    Whether to set output tensors to 0 or not before use.
        fp8_meta: Optional[Dict[str, Any]], default = `None`
                    Meta data for FP8 tensors.
        """

        use_flash_attention = self.use_flash_attention
        use_fused_attention = self.use_fused_attention

        if (query_layer.dtype not in [torch.bfloat16, torch.float16]
            or key_layer.dtype not in [torch.bfloat16, torch.float16]
            or value_layer.dtype not in [torch.bfloat16, torch.float16]
            or (self.device_compute_capability == 8.6 and key_layer.shape[-1] > 64)
        ):
            use_flash_attention = False
<<<<<<< HEAD
=======

        if self.attn_mask_type == "padding" and attention_mask is not None:
            use_flash_attention = False

>>>>>>> 69003969
        if is_in_onnx_export_mode():
            use_flash_attention = False

        if (all(i.dtype is torch.uint8 for i in [query_layer, key_layer, value_layer])
            and self.device_compute_capability >= 9.0
            and self.attention_type == "self"
        ):
            use_flash_attention = False
            if use_fused_attention:
                fp8_backend = str(int(FusedAttnBackend["FP8"]))
                if "NVTE_FUSED_ATTN_BACKEND" not in os.environ:
                    fused_attention_backend = FusedAttnBackend["FP8"]
                elif os.getenv("NVTE_FUSED_ATTN_BACKEND") != fp8_backend:
                    assert False, f"""NVTE_FUSED_ATTN_BACKEND must be {fp8_backend},
                    i.e. FusedAttnBackend["FP8"] for the provided inputs."""
        elif all(i.dtype in [torch.bfloat16, torch.float16]
            and i.shape[0] <= 512 for i in [query_layer, key_layer, value_layer]
        ):
            if use_fused_attention:
                f16_backend_m512 = str(int(FusedAttnBackend["F16_max512_seqlen"]))
                f16_backend_arbitrary = str(int(FusedAttnBackend["F16_arbitrary_seqlen"]))
                if "NVTE_FUSED_ATTN_BACKEND" not in os.environ:
                    fused_attention_backend = FusedAttnBackend["F16_max512_seqlen"]
                elif os.getenv("NVTE_FUSED_ATTN_BACKEND") == f16_backend_arbitrary:
                    fused_attention_backend = FusedAttnBackend["F16_arbitrary_seqlen"]
                elif os.getenv("NVTE_FUSED_ATTN_BACKEND") != f16_backend_m512:
                    assert False, f"""NVTE_FUSED_ATTN_BACKEND must be {f16_backend_m512} i.e.
                    FusedAttnBackend["F16_max512_seqlen"], or {f16_backend_arbitrary} i.e.
                    FusedAttnBackend["F16_arbitrary_seqlen"] for the provided inputs."""
        elif (all(i.dtype in [torch.bfloat16, torch.float16]
            for i in [query_layer, key_layer, value_layer])
            and any(i.shape[0] > 512
            for i in [query_layer, key_layer, value_layer])
        ):
            if use_fused_attention:
                f16_backend = str(int(FusedAttnBackend["F16_arbitrary_seqlen"]))
                if "NVTE_FUSED_ATTN_BACKEND" not in os.environ:
                    fused_attention_backend = FusedAttnBackend["F16_arbitrary_seqlen"]
                elif os.getenv("NVTE_FUSED_ATTN_BACKEND") != f16_backend:
                    assert False, f"""NVTE_FUSED_ATTN_BACKEND must be {f16_backend}, i.e.
                    FusedAttnBackend["F16_arbitrary_seqlen"] for the provided inputs."""
        else:
            use_fused_attention = False

        if use_flash_attention:
            if checkpoint_core_attention:
                return self._checkpointed_attention_forward(self.flash_attention,
                                                            query_layer,
                                                            key_layer,
                                                            value_layer)
            return self.flash_attention(query_layer, key_layer, value_layer)

        if use_fused_attention:
            if checkpoint_core_attention:
                return self._checkpointed_attention_forward(self.fused_attention,
                                                            query_layer,
                                                            key_layer,
                                                            value_layer,
                                                            fused_attention_backend,
                                                            attention_mask,
                                                            core_attention_bias_type,
                                                            core_attention_bias,
                                                            set_zero,
                                                            fp8_meta)
            return self.fused_attention(query_layer, key_layer, value_layer,
                                                            fused_attention_backend,
                                                            attention_mask,
                                                            core_attention_bias_type,
                                                            core_attention_bias,
                                                            set_zero,
                                                            fp8_meta)

        if checkpoint_core_attention:
            return self._checkpointed_attention_forward(
                self.unfused_attention,
                query_layer,
                key_layer,
                value_layer,
                attention_mask,
            )
        return self.unfused_attention(query_layer, key_layer, value_layer, attention_mask)


class MultiHeadAttention(torch.nn.Module):
    """Parallel attention w/o QKV and Proj Gemms
    BMM1 -> softmax + dropout -> BMM2
    """

    def __init__(
        self,
        hidden_size: int,
        num_attention_heads: int,
        kv_channels: int,
        attention_dropout: float,
        layernorm_epsilon: float,
        init_method: Callable,
        output_layer_init_method: Callable,
        layer_number: Optional[int] = None,
        attn_mask_type: str = "causal",
        tp_group: Optional[dist_group_type] = None,
        tp_size: int = 1,
        fuse_wgrad_accumulation: bool = False,
        get_rng_state_tracker: Optional[Callable] = None,
        sequence_parallel: bool = False,
        params_dtype: torch.dtype = torch.float32,
        return_layernorm_output: bool = False,
        input_layernorm: bool = False,
        attention_type: str = "self",
        set_parallel_mode: bool = False,
        fuse_qkv_params: bool = False,
        zero_centered_gamma: bool = False,
        qkv_weight_interleaved: bool = True,
        ub_bulk_wgrad: bool = False,
        ub_bulk_dgrad: bool = False,
        ub_split_rs: bool = False,
        ub_split_ag: bool = False,
        bias: bool = True,
    ) -> None:
        super().__init__()
        self.layer_number = (layer_number,)
        self.input_layernorm = input_layernorm
        self.attention_type = attention_type
        self.get_rng_state_tracker = get_rng_state_tracker
        self.tp_group = tp_group
        self.return_layernorm_output = return_layernorm_output
        self.params_dtype = params_dtype
        self.init_method = init_method
        self.attn_mask_type = attn_mask_type

        if not fuse_qkv_params:
            qkv_weight_interleaved = False
        self.qkv_weight_interleaved = qkv_weight_interleaved

        assert (
            attention_type in AttnTypes
        ), f"attention_type {attention_type} not supported"

        tp_size = tp_size if tp_group is None else get_distributed_world_size(tp_group)
        self.tp_size = tp_size
        self.sequence_parallel = (tp_size > 1) and sequence_parallel

        self.hidden_size_per_attention_head = kv_channels
        self.num_attention_heads_per_partition = divide(num_attention_heads, tp_size)

        common_gemm_kwargs = {
            "fuse_wgrad_accumulation": fuse_wgrad_accumulation,
            "tp_group": tp_group,
            "tp_size": tp_size,
            "get_rng_state_tracker": get_rng_state_tracker,
            "sequence_parallel": sequence_parallel,
            "params_dtype": params_dtype,
        }

        qkv_parallel_mode = "column" if set_parallel_mode else None

        if self.attention_type == "self":
            if self.input_layernorm:
                self.layernorm_qkv = LayerNormLinear(
                    hidden_size,
                    3 * hidden_size,
                    eps=layernorm_epsilon,
                    init_method=init_method,
                    bias=bias,
                    return_bias=False,
                    parallel_mode=qkv_parallel_mode,
                    return_layernorm_output=return_layernorm_output,
                    parameters_split=("query_", "key_", "value_") if not fuse_qkv_params else None,
                    zero_centered_gamma=zero_centered_gamma,
                    ub_bulk_wgrad=ub_bulk_wgrad,
                    ub_bulk_dgrad=ub_bulk_dgrad,
                    ub_split_ag=ub_split_ag,
                    **common_gemm_kwargs,
                )
            else:
                self.qkv = Linear(
                    hidden_size,
                    3 * hidden_size,
                    init_method=init_method,
                    bias=bias,
                    return_bias=False,
                    parallel_mode=qkv_parallel_mode,
                    parameters_split=("query_", "key_", "value_") if not fuse_qkv_params else None,
                    **common_gemm_kwargs,
                )
        else:
            if self.input_layernorm:
                self.layernorm_query = LayerNormLinear(
                    hidden_size,
                    hidden_size,
                    eps=layernorm_epsilon,
                    init_method=init_method,
                    bias=bias,
                    return_bias=False,
                    parallel_mode=qkv_parallel_mode,
                    return_layernorm_output=return_layernorm_output,
                    zero_centered_gamma=zero_centered_gamma,
                    ub_bulk_wgrad=ub_bulk_wgrad,
                    ub_bulk_dgrad=ub_bulk_dgrad,
                    ub_split_ag=ub_split_ag,
                    **common_gemm_kwargs,
                )
            else:
                self.query_layer = Linear(
                    hidden_size,
                    hidden_size,
                    init_method=init_method,
                    bias=bias,
                    return_bias=False,
                    parallel_mode=qkv_parallel_mode,
                    **common_gemm_kwargs,
                )
            self.key_value = Linear(
                hidden_size,
                2 * hidden_size,
                init_method=init_method,
                bias=bias,
                return_bias=False,
                parallel_mode=qkv_parallel_mode,
                parameters_split=("key_", "value_") if not fuse_qkv_params else None,
                **common_gemm_kwargs,
            )

        # Attention.
        self.core_attention = DotProductAttention(
            num_attention_heads,
            kv_channels,
            attention_dropout,
            tp_size=tp_size,
            get_rng_state_tracker=get_rng_state_tracker,
            attn_mask_type=attn_mask_type,
            sequence_parallel=sequence_parallel,
            tp_group=tp_group,
            layer_number=layer_number,
        )

        # Linear
        self.proj = Linear(
            hidden_size,
            hidden_size,
            init_method=output_layer_init_method,
            bias=bias,
            return_bias=True,
            parallel_mode="row" if set_parallel_mode else None,
            ub_split_rs=ub_split_rs,
            ub_split_ag=ub_split_ag,
            **common_gemm_kwargs,
        )


    def _allocate_memory(
        self, inference_max_sequence_len: int, batch_size: int
    ) -> torch.Tensor:
        return torch.empty(
            inference_max_sequence_len,
            batch_size,
            self.num_attention_heads_per_partition,
            self.hidden_size_per_attention_head,
            dtype=self.params_dtype,
            device=torch.cuda.current_device(),
        )

    def set_tensor_parallel_group(self, tp_group: Union[dist_group_type, None]) -> None:
        """Set TP group"""
        self.tp_group = tp_group

    def forward(
        self,
        hidden_states: torch.Tensor,
        attention_mask: Optional[torch.Tensor] = None,
        encoder_output: Optional[torch.Tensor] = None,
        is_first_microbatch: Optional[bool] = None,
        checkpoint_core_attention: bool = False,
        inference_params: Optional[Any] = None,
        core_attention_bias_type: str = "no_bias",
        core_attention_bias: Optional[torch.Tensor] = None,
        set_zero: bool = True,
    ) -> Tuple[Union[torch.Tensor, None], ...]:
        """MultiHeadAttention FWD"""
        # hidden_states: [sq, b, h]

        if self.attn_mask_type != "causal" and attention_mask is not None:
            assert (
                attention_mask.dtype == torch.bool
            ), "Attention mask must be a boolean tensor"

        # =================================================
        # Pre-allocate memory for key-values for inference.
        # =================================================

        if inference_params and self.layer_number is not None:
            if self.layer_number not in inference_params.key_value_memory_dict:
                inf_max_seq_len = inference_params.max_sequence_len
                inf_max_batch_size = inference_params.max_batch_size
                inference_key_memory = self._allocate_memory(
                    inf_max_seq_len, inf_max_batch_size
                )
                inference_value_memory = self._allocate_memory(
                    inf_max_seq_len, inf_max_batch_size
                )
                inference_params.key_value_memory_dict[self.layer_number] = (
                    inference_key_memory,
                    inference_value_memory,
                )
            else:
                (
                    inference_key_memory,
                    inference_value_memory,
                ) = inference_params.key_value_memory_dict[self.layer_number]

        # =====================
        # Query, Key, and Value
        # =====================

        if self.attention_type == "self":
            # Attention heads [sq, b, h] --> [sq, b, (np * 3 * hn)]
            if self.input_layernorm:
                layernorm_qkv_outputs = self.layernorm_qkv(
                    hidden_states,
                    is_first_microbatch=is_first_microbatch,
                )
                if self.return_layernorm_output:
                    mixed_x_layer, layernorm_output = layernorm_qkv_outputs
                else:
                    mixed_x_layer = layernorm_qkv_outputs
            else:
                mixed_x_layer = self.qkv(
                    hidden_states,
                    is_first_microbatch=is_first_microbatch,
                )

            if self.qkv_weight_interleaved:
                # [sq, b, (np * 3 * hn)] --> [sq, b, np, 3 * hn]
                new_tensor_shape = mixed_x_layer.size()[:-1] + (
                    self.num_attention_heads_per_partition,
                    3 * self.hidden_size_per_attention_head,
                )
                # split along last dimension
                split_dim = -1
            else:
                # [sq, b, (np * 3 * hn)] --> [sq, b, 3 * np, hn]
                new_tensor_shape = mixed_x_layer.size()[:-1] + (
                    3 * self.num_attention_heads_per_partition,
                    self.hidden_size_per_attention_head,
                )
                # split along second last dimension
                split_dim = -2

            mixed_x_layer = mixed_x_layer.view(*new_tensor_shape)

            # mixed_x_layer --> 3 [sq, b, np, hn]
            if split_dim == -1 and not is_in_onnx_export_mode():
                query_layer, key_layer, value_layer = _SplitLastDim.apply(mixed_x_layer, 3)
            else:
                query_layer, key_layer, value_layer = split_tensor_along_dim(
                    mixed_x_layer, split_dim, 3
                )
        else:
            # Attention heads [sk, b, h] --> [sk, b, (np * 2 * hn)]
            mixed_kv_layer = self.key_value(
                encoder_output,
                is_first_microbatch=is_first_microbatch,
            )

            if self.qkv_weight_interleaved:
                # [sq, b, (np * 2 * hn)] --> [sq, b, np, 2 * hn]
                new_tensor_shape = mixed_kv_layer.size()[:-1] + (
                    self.num_attention_heads_per_partition,
                    2 * self.hidden_size_per_attention_head,
                )
                # split along last dimension
                split_dim = -1
            else:
                # [sq, b, (np * 2 * hn)] --> [sq, b, 2 * np, hn]
                new_tensor_shape = mixed_kv_layer.size()[:-1] + (
                    2 * self.num_attention_heads_per_partition,
                    self.hidden_size_per_attention_head,
                )
                # split along second last dimension
                split_dim = -2

            mixed_kv_layer = mixed_kv_layer.view(*new_tensor_shape)

            # mixed_kv_layer --> 2 [sk, b, np, hn]
            if split_dim == -1 and not is_in_onnx_export_mode():
                key_layer, value_layer = _SplitLastDim.apply(mixed_kv_layer, 2)
            else:
                key_layer, value_layer = split_tensor_along_dim(mixed_kv_layer, split_dim, 2)

            # Attention head [sq, b, h] --> [sq, b, hp]
            if self.input_layernorm:
                layernorm_query_outputs = self.layernorm_query(
                    hidden_states,
                    is_first_microbatch=is_first_microbatch,
                )
                if self.return_layernorm_output:
                    query_layer, layernorm_output = layernorm_query_outputs
                else:
                    query_layer = layernorm_query_outputs
            else:
                query_layer = self.query_layer(
                    hidden_states,
                    is_first_microbatch=is_first_microbatch,
                )

            # [sq, b, hp] --> [sq, b, np, hn]
            new_tensor_shape = query_layer.size()[:-1] + (
                self.num_attention_heads_per_partition,
                self.hidden_size_per_attention_head,
            )
            query_layer = query_layer.view(*new_tensor_shape)

        # ==================================
        # Adjust key and value for inference
        # ==================================

        if inference_params and self.layer_number is not None:
            batch_start = inference_params.batch_size_offset
            batch_end = batch_start + key_layer.size(1)
            assert batch_end <= inference_key_memory.size(1)
            sequence_start = inference_params.sequence_len_offset
            sequence_end = sequence_start + key_layer.size(0)
            assert sequence_end <= inference_key_memory.size(0)
            # Copy key and values.
            inference_key_memory[
                sequence_start:sequence_end, batch_start:batch_end, ...
            ] = key_layer
            inference_value_memory[
                sequence_start:sequence_end, batch_start:batch_end, ...
            ] = value_layer
            key_layer = inference_key_memory[:sequence_end, batch_start:batch_end, ...]
            value_layer = inference_value_memory[
                :sequence_end, batch_start:batch_end, ...
            ]

        # ==================================
        # core attention computation
        # ==================================

        context_layer = self.core_attention(
            query_layer,
            key_layer,
            value_layer,
            attention_mask,
            checkpoint_core_attention = checkpoint_core_attention,
            core_attention_bias_type = core_attention_bias_type,
            core_attention_bias = core_attention_bias,
            set_zero = set_zero,
        )

        # =================
        # Output. [sq, b, h]
        # =================

        attention_output, attention_bias = self.proj(
            context_layer, is_first_microbatch=is_first_microbatch
        )

        if self.input_layernorm and self.return_layernorm_output:
            return attention_output, attention_bias, layernorm_output
        return attention_output, attention_bias<|MERGE_RESOLUTION|>--- conflicted
+++ resolved
@@ -866,10 +866,7 @@
             "attention_dropout_ctx": attention_dropout_ctx,
             "attn_mask_type": attn_mask_type,
         }
-<<<<<<< HEAD
         self.attention_type = attention_type
-=======
->>>>>>> 69003969
         self.attn_mask_type = attn_mask_type
 
         if self.use_flash_attention:
@@ -977,13 +974,10 @@
             or (self.device_compute_capability == 8.6 and key_layer.shape[-1] > 64)
         ):
             use_flash_attention = False
-<<<<<<< HEAD
-=======
 
         if self.attn_mask_type == "padding" and attention_mask is not None:
             use_flash_attention = False
 
->>>>>>> 69003969
         if is_in_onnx_export_mode():
             use_flash_attention = False
 
