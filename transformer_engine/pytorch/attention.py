# Copyright (c) 2022-2024, NVIDIA CORPORATION & AFFILIATES. All rights reserved.
#
# See LICENSE for license information.

"""Attention."""
import collections
from contextlib import nullcontext
from importlib.metadata import version as get_pkg_version
import math
import os
from typing import Any, Callable, Dict, List, Optional, Tuple, Union
import warnings
import logging

import numpy as np
from packaging.version import Version as PkgVersion

import torch
import torch.nn.functional as F

import transformer_engine_torch as tex
import transformer_engine as te
from transformer_engine.pytorch.utils import get_cudnn_version
from transformer_engine.pytorch.cpp_extensions import (
    cast_to_fp8,
    cast_from_fp8,
)
from transformer_engine.pytorch.cpp_extensions.fused_attn import (
    fused_attn_fwd_qkvpacked,
    fused_attn_bwd_qkvpacked,
    fused_attn_fwd_kvpacked,
    fused_attn_bwd_kvpacked,
    fused_attn_fwd,
    fused_attn_bwd,
    QKVLayout,
    AttnBiasType,
    AttnMaskType,
    FusedAttnBackend,
)
from transformer_engine.pytorch.fp8 import get_fp8_te_dtype
from transformer_engine.pytorch.float8_tensor import Float8Tensor
from transformer_engine.pytorch.module import LayerNormLinear, Linear
from transformer_engine.pytorch.module.base import TransformerEngineBaseModule
from transformer_engine.pytorch.utils import (
    divide,
    attention_mask_func,
    split_tensor_along_dim,
    get_device_compute_capability,
    get_default_init_method,
)
from transformer_engine.pytorch.constants import (
    AttnMaskTypes,
    AttnTypes,
    AttnBiasTypes,
    QKVLayouts,
    dist_group_type,
    TE_DType,
)
from transformer_engine.pytorch.softmax import FusedScaleMaskSoftmax
from transformer_engine.pytorch.distributed import (
    get_distributed_world_size,
    get_distributed_rank,
    checkpoint,
    set_all_rng_states,
    CudaRNGStatesTracker,
    graph_safe_rng_available,
)
from transformer_engine.pytorch.export import is_in_onnx_export_mode
from transformer_engine.pytorch.jit import jit_fuser, no_torch_dynamo
from transformer_engine.pytorch.graph import is_graph_capturing


_flash_attn_version = PkgVersion(get_pkg_version("flash-attn"))
_flash_attn_version_required = PkgVersion("2.0.6")
_flash_attn_max_version = PkgVersion("2.5.8")
_flash_attn_2_1_plus = _flash_attn_version >= PkgVersion("2.1")
_flash_attn_2_3_plus = _flash_attn_version >= PkgVersion("2.3")
_flash_attn_2_4_plus = _flash_attn_version >= PkgVersion("2.4")
_flash_attn_2_4_1_plus = _flash_attn_version >= PkgVersion("2.4.1")

if _flash_attn_version >= _flash_attn_version_required:
    from flash_attn.flash_attn_interface import flash_attn_varlen_func as flash_attn_forward_func
    from flash_attn.flash_attn_interface import _flash_attn_varlen_forward as _flash_attn_forward
    from flash_attn.flash_attn_interface import _flash_attn_varlen_backward as _flash_attn_backward
    from flash_attn_2_cuda import varlen_bwd as flash_attn_cuda_bwd

META_QKV = tex.FP8FwdTensors.GEMM1_OUTPUT
META_DQKV = tex.FP8BwdTensors.GRAD_OUTPUT1
META_O = tex.FP8FwdTensors.GEMM2_INPUT
META_DO = tex.FP8BwdTensors.GRAD_INPUT2
META_S = tex.FP8FwdTensors.GEMM3_OUTPUT
META_DP = tex.FP8BwdTensors.GRAD_INPUT3

# NVTE_DEBUG = 0/1 # disables/enables debug mode, default = 0
_NVTE_DEBUG = int(os.getenv("NVTE_DEBUG", "0"))
# NVTE_DEBUG_LEVEL = 0/1/2 # enables more and more verbose debug mode, default = 0
_NVTE_DEBUG_LEVEL = int(os.getenv("NVTE_DEBUG_LEVEL", "0"))
log_level = _NVTE_DEBUG * _NVTE_DEBUG_LEVEL
log_levels = {0: logging.WARNING, 1: logging.INFO, 2: logging.DEBUG}
logging.basicConfig(
    format="[%(levelname)-8s | %(name)-19s]: %(message)s",
    level=log_levels[log_level if log_level in [0, 1, 2] else 2],
)

_alibi_cache = {
    "_num_heads": None,
    "_alibi_slopes": None,
    "_max_seqlen_q": None,
    "_max_seqlen_kv": None,
    "_alibi_bias": None,
    "_alibi_slopes_require_update": False,
    "_alibi_bias_require_update": False,
}


__all__ = ["DotProductAttention", "InferenceParams", "MultiheadAttention"]


class InferenceParams:  # pylint: disable=too-few-public-methods
    """
    Inference parameters that are passed to the main model in order
    to efficienly calculate and store the context during inference.

    Parameters
    ----------
    max_batch_size : int
                    maximum batch size during inference.
    max_sequence_length : int
                         maximum sequence length during inference.
    """

    def __init__(self, max_batch_size, max_sequence_length):
        self.max_sequence_length = max_sequence_length
        self.max_batch_size = max_batch_size
        self.sequence_len_offset = 0
        self.batch_size_offset = 0
        self.key_value_memory_dict = {}

    def swap_key_value_dict(self, batch_indices):
        """
        Reorders the KV cache using the specified batch indices.

        Parameters
        ----------
        batch_indices : List[int]
                       Sequence of indices to reorder along the batch dimensions of
                       the KV cache. Must have a length equal to the batch size.
        """
        if len(self.key_value_memory_dict) == 0:
            raise ValueError("should not swap when dict in empty")

        for layer_number, inference_memory in self.key_value_memory_dict.items():
            inference_key_memory, inference_value_memory = inference_memory
            assert (
                len(batch_indices) == inference_key_memory.shape[1]
            )  # make sure batch size is the same
            new_inference_key_memory = inference_key_memory[:, batch_indices]
            new_inference_value_memory = inference_value_memory[:, batch_indices]
            self.key_value_memory_dict[layer_number] = (
                new_inference_key_memory,
                new_inference_value_memory,
            )


@torch.no_grad()
def get_alibi(
    num_heads: int,
    max_seqlen_q: int,
    max_seqlen_kv: int,
    alibi_slopes: Optional[torch.Tensor] = None,
    bias_dtype: Optional[torch.dtype] = None,
) -> Tuple[torch.Tensor, torch.Tensor]:
    """
    Parameters
    ----------
    num_heads: int
        Number of heads.
    max_seqlen_q: int
        Maximum sequence length for queries.
    max_seqlen_kv: int
        Maximum sequence length for keys and values.
    alibi_slopes: Optional[torch.Tensor], default = `None`
        Custom ALiBi slopes, FP32, CUDA tensor, in shape [num_heads] or [batch_size, num_heads].
    bias_dtype: Optional[torch.dtype], default = `None`
        Dtype of the generated ALiBi bias. If None, use torch.float32.

    Returns
    ----------
    alibi_slopes: torch.Tensor
        ALiBi slopes in FP32 and shape [num_heads] or [batch_size, num_heads].
    alibi_bias: torch.Tensor
        ALiBi bias in FP32 or `bias_dtype`. If `alibi_slopes` is in [num_heads] shape,
        then `alibi_bias` is in [1, num_heads, max_seqlen_q, max_seqlen_kv], and if
        `alibi_slopes` is in [batch_size, num_heads], then the bias is in
        [batch_size, num_heads, max_seqlen_q, max_seqlen_kv].
    """
    global _alibi_cache
    if _alibi_cache["_alibi_slopes_require_update"]:
        if alibi_slopes is not None:
            _alibi_cache["_alibi_slopes"] = alibi_slopes
        else:
            n = 2 ** math.floor(math.log2(num_heads))
            m_0 = 2.0 ** (-8.0 / n)
            m = torch.pow(m_0, torch.arange(1, 1 + n))

            if n < num_heads:
                m_hat_0 = 2.0 ** (-4.0 / n)
                m_hat = torch.pow(m_hat_0, torch.arange(1, 1 + 2 * (num_heads - n), 2))
                m = torch.cat([m, m_hat])

            _alibi_cache["_alibi_slopes"] = m.to(dtype=torch.float32, device="cuda")
        _alibi_cache["_num_heads"] = num_heads
        _alibi_cache["_alibi_slopes_require_update"] = False

    if _alibi_cache["_alibi_bias_require_update"]:
        assert _alibi_cache["_alibi_slopes"] is not None, "ALiBi slopes can not be None!"
        if _alibi_cache["_alibi_slopes"].dim() == 1:
            slopes_shape = torch.Size([1, _alibi_cache["_alibi_slopes"].shape[0], 1, 1])
        if _alibi_cache["_alibi_slopes"].dim() == 2:
            slopes_shape = torch.Size([*_alibi_cache["_alibi_slopes"].shape[:], 1, 1])
        bias = torch.arange(1 - max_seqlen_kv, 1, dtype=torch.int32, device="cuda").view(
            1, 1, 1, max_seqlen_kv
        )
        bias = bias - torch.arange(1 - max_seqlen_q, 1, dtype=torch.int32, device="cuda").view(
            1, 1, max_seqlen_q, 1
        )
        bias = bias.abs().mul(-1)
        bias = bias * _alibi_cache["_alibi_slopes"].view(slopes_shape)
        _alibi_cache["_max_seqlen_q"], _alibi_cache["_max_seqlen_kv"] = max_seqlen_q, max_seqlen_kv
        bias_dtype = torch.float32 if bias_dtype is None else bias_dtype
        _alibi_cache["_alibi_bias"] = bias.contiguous().to(dtype=bias_dtype, device="cuda")
        _alibi_cache["_alibi_bias_require_update"] = False

    return _alibi_cache["_alibi_slopes"], _alibi_cache["_alibi_bias"]


def get_cu_seqlens(mask: torch.Tensor) -> torch.Tensor:
    """
    Given a padding mask of shape [batch_size, 1, 1, max_seqlen], returns an int32
    tensor of shape [batch_size + 1] containing the cumulative sequence lengths of
    the samples in a batch.
    """
    mask = mask.squeeze(1).squeeze(1)
    reduced_mask = mask.logical_not().sum(dim=1)
    cu_seqlens = reduced_mask.cumsum(dim=0).to(torch.int32)
    zero = torch.zeros(1, dtype=torch.int32, device="cuda")
    cu_seqlens = torch.cat((zero, cu_seqlens))

    return cu_seqlens


def get_cu_seqlens_and_indices(mask: torch.Tensor) -> Tuple[torch.Tensor, torch.Tensor]:
    """
    Given a padding mask of shape [batch_size, 1, 1, max_seqlen], returns an int32
    tensor of shape [batch_size + 1] containing the cumulative sequence lengths of
    the samples in a batch, and another int32 tensor of shape [batch_size * max_seqlen, 1, 1]
    containing the indices for the valid tokens.
    """
    mask = mask.squeeze(1).squeeze(1)
    bs, seqlen = mask.shape

    reduced_mask = mask.logical_not().sum(dim=1)
    cu_seqlens = reduced_mask.cumsum(dim=0).to(torch.int32)
    zero = torch.zeros(1, dtype=torch.int32, device="cuda")
    cu_seqlens = torch.cat((zero, cu_seqlens))

    mask = mask.reshape(-1)
    indices = mask.logical_not().nonzero()
    indices = indices.unsqueeze(-1)

    num_nonzeros = indices.shape[0]
    pad_amount = bs * seqlen - num_nonzeros
    indices = F.pad(
        input=indices, pad=(0, 0, 0, 0, 0, pad_amount), mode="constant", value=float(bs * seqlen)
    )

    return cu_seqlens, indices


def get_indices(max_seqlen: int, cu_seqlens: torch.Tensor) -> torch.Tensor:
    """
    Given max_seqlen and cu_seqlens of shape [batch_size + 1], returns an int32
    tensor of shape [batch_size * max_seqlen, 1, 1] containing the indices for
    the valid tokens in a batch.
    """
    bs = len(cu_seqlens) - 1
    seqlens = cu_seqlens[1:] - cu_seqlens[:-1]
    indices = [i * max_seqlen + ii for i, j in enumerate(seqlens) for ii in range(j)]
    indices = torch.Tensor(indices).unsqueeze(1).unsqueeze(1).to(dtype=torch.int64, device="cuda")

    num_nonzeros = indices.shape[0]
    pad_amount = bs * max_seqlen - num_nonzeros
    indices = F.pad(
        input=indices,
        pad=(0, 0, 0, 0, 0, pad_amount),
        mode="constant",
        value=float(bs * max_seqlen),
    )

    return indices


_cu_seqlens_cache = {}


def _get_full_cu_seqlens(
    batch_size: int,
    max_seqlen: int,
    device: torch.device,
) -> torch.Tensor:
    """Cumulative sequence lengths in full data batch

    All sequences in batch have the maximum sequence length.

    """
    global _cu_seqlens_cache
    if (batch_size, max_seqlen) not in _cu_seqlens_cache:
        _cu_seqlens_cache[(batch_size, max_seqlen)] = torch.arange(
            0,
            (batch_size + 1) * max_seqlen,
            step=max_seqlen,
            dtype=torch.int32,
            device=device,
        )
    return _cu_seqlens_cache[(batch_size, max_seqlen)]


@jit_fuser
def pack_tensor(
    indices: torch.Tensor,
    tensor: torch.Tensor,
) -> torch.Tensor:
    """
    Packs the given tensor using the `indices`.
    """
    padding_indice = torch.zeros(
        1, tensor.shape[1], tensor.shape[2], dtype=tensor.dtype, device=tensor.device
    )
    tensor = torch.cat((tensor, padding_indice), dim=0)

    indices = indices.repeat(1, tensor.shape[1], tensor.shape[2])
    packed = torch.gather(tensor, 0, indices)
    return packed


@jit_fuser
def pack_2_tensors(
    indices: torch.Tensor,
    t1: torch.Tensor,
    t2: torch.Tensor,
) -> Tuple[torch.Tensor, torch.Tensor]:
    """
    Packs the given 2 tensors using the `indices`.
    """
    t1_packed = pack_tensor(indices, t1)
    t2_packed = pack_tensor(indices, t2)
    return t1_packed, t2_packed


@jit_fuser
def pack_3_tensors(
    indices: torch.Tensor,
    t1: torch.Tensor,
    t2: torch.Tensor,
    t3: torch.Tensor,
) -> Tuple[torch.Tensor, torch.Tensor, torch.Tensor]:
    """
    Packs the given 3 tensors using the `indices`.
    """
    t1_packed = pack_tensor(indices, t1)
    t2_packed = pack_tensor(indices, t2)
    t3_packed = pack_tensor(indices, t3)
    return t1_packed, t2_packed, t3_packed


@jit_fuser
def unpack_tensor(
    indices: torch.Tensor,
    dim0: int,
    tensor: torch.Tensor,
) -> torch.Tensor:
    """
    Inverse of `pack_tensor`.
    """
    indices = indices.repeat(1, tensor.shape[1], tensor.shape[2])
    unpacked = torch.zeros(
        dim0 + 1, tensor.shape[1], tensor.shape[2], dtype=tensor.dtype, device=tensor.device
    )
    unpacked.scatter_(0, indices, tensor)
    unpacked = unpacked[0:-1, :, :]
    return unpacked


@jit_fuser
def unpack_2_tensors(
    indices: torch.Tensor,
    dim0: int,
    t1: torch.Tensor,
    t2: torch.Tensor,
) -> Tuple[torch.Tensor, torch.Tensor]:
    """
    Inverse of `pack_2_tensors`.
    """
    t1_unpacked = unpack_tensor(indices, dim0, t1)
    t2_unpacked = unpack_tensor(indices, dim0, t2)
    return t1_unpacked, t2_unpacked


@jit_fuser
def unpack_3_tensors(
    indices: torch.Tensor,
    dim0: int,
    t1: torch.Tensor,
    t2: torch.Tensor,
    t3: torch.Tensor,
) -> Tuple[torch.Tensor, torch.Tensor, torch.Tensor]:
    """
    Inverse of `pack_3_tensors`.
    """
    t1_unpacked = unpack_tensor(indices, dim0, t1)
    t2_unpacked = unpack_tensor(indices, dim0, t2)
    t3_unpacked = unpack_tensor(indices, dim0, t3)
    return t1_unpacked, t2_unpacked, t3_unpacked


class PackTensors(torch.autograd.Function):
    """
    Autograd function to pack tensors.
    """

    @staticmethod
    def forward(
        ctx, indices: torch.Tensor, *tensors: Tuple[torch.Tensor, ...]
    ) -> Union[Tuple[torch.Tensor, ...], torch.Tensor]:
        assert 1 <= len(tensors) <= 3, f"Packing {len(tensors)} tensors not supported."
        ctx.save_for_backward(indices)
        ctx.dim0 = tensors[0].shape[0]
        if len(tensors) == 1:
            return pack_tensor(indices, *tensors)
        if len(tensors) == 2:
            return pack_2_tensors(indices, *tensors)
        return pack_3_tensors(indices, *tensors)

    @staticmethod
    def backward(ctx, *grad_outputs: Tuple[torch.Tensor, ...]):
        (indices,) = ctx.saved_tensors
        if len(grad_outputs) == 1:
            return None, unpack_tensor(indices, ctx.dim0, *grad_outputs)
        if len(grad_outputs) == 2:
            return None, *unpack_2_tensors(indices, ctx.dim0, *grad_outputs)
        return None, *unpack_3_tensors(indices, ctx.dim0, *grad_outputs)


class UnpackTensor(torch.autograd.Function):
    """
    Autograd function to unpack a tensor.
    """

    @staticmethod
    def forward(
        ctx,
        indices: torch.Tensor,
        dim0: int,
        tensor: torch.Tensor,
    ) -> torch.Tensor:
        ctx.save_for_backward(indices)
        return unpack_tensor(indices, dim0, tensor)

    @staticmethod
    def backward(ctx, grad_output):
        (indices,) = ctx.saved_tensors
        return None, None, pack_tensor(indices, grad_output)


def flash_attn_p2p_communicate(
    rank, send_tensor, send_dst, recv_tensor, recv_src, cp_group, batch_p2p_comm
):
    """Point-to-point communications of KV and dKV in Attention with context parallelism"""
    send_recv_ops = []

    if batch_p2p_comm:
        if rank % 2 == 0:
            send_op = torch.distributed.P2POp(
                torch.distributed.isend, send_tensor, send_dst, cp_group
            )
            recv_op = torch.distributed.P2POp(
                torch.distributed.irecv, recv_tensor, recv_src, cp_group
            )
            send_recv_ops.append(send_op)
            send_recv_ops.append(recv_op)
        else:
            recv_op = torch.distributed.P2POp(
                torch.distributed.irecv, recv_tensor, recv_src, cp_group
            )
            send_op = torch.distributed.P2POp(
                torch.distributed.isend, send_tensor, send_dst, cp_group
            )
            send_recv_ops.append(recv_op)
            send_recv_ops.append(send_op)
        send_recv_reqs = torch.distributed.batch_isend_irecv(send_recv_ops)
    else:
        if rank % 2 == 0:
            send_op = torch.distributed.isend(send_tensor, send_dst, cp_group)
            recv_op = torch.distributed.irecv(recv_tensor, recv_src, cp_group)
            send_recv_ops.append(send_op)
            send_recv_ops.append(recv_op)
        else:
            recv_op = torch.distributed.irecv(recv_tensor, recv_src, cp_group)
            send_op = torch.distributed.isend(send_tensor, send_dst, cp_group)
            send_recv_ops.append(recv_op)
            send_recv_ops.append(send_op)
        send_recv_reqs = send_recv_ops

    return send_recv_reqs


@jit_fuser
def flash_attn_fwd_out_correction(out, out_per_step, seq_dim, softmax_lse, softmax_lse_per_step):
    """Merge partial outputs of each step in Attention with context parallelism"""
    softmax_lse_corrected_exp = torch.exp(softmax_lse_per_step - softmax_lse).movedim(2, seq_dim)
    softmax_lse_corrected_exp = softmax_lse_corrected_exp.unsqueeze(-1)
    out_corrected = out_per_step * softmax_lse_corrected_exp
    out.add_(out_corrected)


@jit_fuser
def flash_attn_fwd_softmax_lse_correction(softmax_lse, softmax_lse_per_step):
    """Merge softmax stats of each step in Attention with context parallelism"""
    max_scale = torch.max(softmax_lse, softmax_lse_per_step)
    min_scale = torch.min(softmax_lse, softmax_lse_per_step)
    new_scale = max_scale + torch.log(1 + torch.exp(min_scale - max_scale))
    softmax_lse.copy_(new_scale)


class AttnFuncWithCP(torch.autograd.Function):
    """
    Attention implementation with context parallelism.
    Split attention compute into multiple steps, and overlap current-step
    compute with next-step communication.
    """

    @staticmethod
    def forward(
        ctx,
        is_training,
        q,
        k,
        v,
        cu_seqlens_q,
        cu_seqlens_k,
        max_seqlen_q,
        max_seqlen_k,
        cu_seqlens_q_padded,
        cu_seqlens_kv_padded,
        dropout_p,
        cp_group,
        cp_global_ranks,
        cp_stream,
        softmax_scale,
        qkv_format,
        attn_mask_type,
        attn_bias_type,
        attn_bias,
        deterministic,
        use_fused_attention,
    ):
        if softmax_scale is None:
            softmax_scale = q.shape[-1] ** (-0.5)

        cp_size = get_distributed_world_size(cp_group)
        rank = get_distributed_rank(cp_group)
        send_dst = cp_global_ranks[(rank + 1) % cp_size]
        recv_src = cp_global_ranks[(rank - 1) % cp_size]
        batch_p2p_comm = int(os.getenv("NVTE_BATCH_MHA_P2P_COMM", "0")) or (cp_size == 2)

        causal = "causal" in attn_mask_type
        padding = "padding" in attn_mask_type

        qkv_layout = qkv_format + "_" + qkv_format + "_" + qkv_format

        if causal:
            if qkv_format == "bshd":
                # [b, s, np, hn] -> [b, 2, s//2, np, hn]
                q, k, v = [x.view(x.shape[0], 2, x.shape[1] // 2, *x.shape[2:]) for x in [q, k, v]]
            elif qkv_format == "sbhd":
                # [s, b, np, hn] -> [2, s//2, b, np, hn]
                q, k, v = [x.view(2, x.shape[0] // 2, *x.shape[1:]) for x in [q, k, v]]
        if attn_bias is not None:
            assert len(attn_bias.shape) == 4, (
                "Only support bias shape of [b, h, sq, sk] for forward, "
                "and [1, h, sq, sk] for backward!"
            )
            # [b, np, sq, sk] -> [b, np, 2, sq//2, 2*cp, sk//(2*cp)]
            attn_bias_ = attn_bias.view(
                *attn_bias.shape[:-2],
                2,
                attn_bias.shape[-2] // 2,
                2 * cp_size,
                attn_bias.shape[-1] // (2 * cp_size),
            )
            # [b, np, sq, sk] -> [b, np, sq, 2*cp, sk//(2*cp)]
            attn_bias = attn_bias.view(
                *attn_bias.shape[:-1], 2 * cp_size, attn_bias.shape[-1] // (2 * cp_size)
            )
        assert q.shape[-1] % 8 == 0, "hidden size per attention head should be multiple of 8"
        fa_optional_forward_kwargs = {}
        if _flash_attn_2_3_plus:
            fa_optional_forward_kwargs["window_size"] = [-1, 0] if causal else [-1, -1]
        if _flash_attn_2_4_plus:
            fa_optional_forward_kwargs["alibi_slopes"] = None

        # Flash Attn inputs
        q_inputs = [None, None]
        kv_inputs = [None, None]
        attn_bias_inputs = [None, None]
        # Flash Attn outputs
        out_per_step = [None for _ in range(cp_size)]
        softmax_lse_per_step = [None for _ in range(cp_size)]
        rng_states = [None for _ in range(cp_size)]
        attn_biases = [None for _ in range(cp_size)]

        # create two streams to resolve wave quantization issue of Flash Attn in each step
        flash_attn_streams = [torch.cuda.current_stream(), cp_stream]
        # synchronize fwd results correction across steps
        fwd_results_correction_done = torch.cuda.Event()

        p2p_comm_buffers = [None for _ in range(cp_size)]
        p2p_comm_buffers[0] = torch.cat((k.unsqueeze(0), v.unsqueeze(0)), dim=0)
        send_recv_reqs = [[], []]

        for i in range(cp_size + 1):
            if i < cp_size:
                with torch.cuda.stream(flash_attn_streams[i % 2]):
                    # wait until KV is received
                    for req in send_recv_reqs[(i + 1) % 2]:
                        req.wait()

                    if i < (cp_size - 1):
                        p2p_comm_buffers[i + 1] = torch.empty_like(p2p_comm_buffers[i])
                        send_recv_reqs[i % 2] = flash_attn_p2p_communicate(
                            rank,
                            p2p_comm_buffers[i],
                            send_dst,
                            p2p_comm_buffers[i + 1],
                            recv_src,
                            cp_group,
                            batch_p2p_comm,
                        )

                    kv_inputs[i % 2] = p2p_comm_buffers[i]
                    if causal:
                        if i == 0:
                            if use_fused_attention:
                                if qkv_format == "bshd":
                                    # [b, 2, sq//2, np, hn] -> [b, sq, np, hn]
                                    q_inputs[i % 2] = q.view(q.shape[0], -1, *q.shape[-2:])
                                    # [2, b, 2, sk//2, np, hn] -> [2, b, sk, np, hn]
                                    kv_inputs[i % 2] = kv_inputs[i % 2].view(
                                        2, k.shape[0], -1, *k.shape[-2:]
                                    )
                                elif qkv_format == "sbhd":
                                    # [2, sq//2, b, np, hn] -> [sq, b, np, hn]
                                    q_inputs[i % 2] = q.view(-1, *q.shape[-3:])
                                    # [2, 2, sk//2, b, np, hn] -> [2, sk, b, np, hn]
                                    kv_inputs[i % 2] = kv_inputs[i % 2].view(2, -1, *k.shape[-3:])
                                elif qkv_format == "thd":
                                    q_inputs[i % 2] = q
                                if attn_bias is not None:
                                    idx = (rank - i) % cp_size
                                    attn_bias_inputs[i % 2] = torch.cat(
                                        (
                                            attn_bias[..., idx, :],
                                            attn_bias[..., (2 * cp_size - idx - 1), :],
                                        ),
                                        dim=-1,
                                    ).contiguous()
                                out_per_step[i], [softmax_lse_per_step[i], rng_states[i], *rest] = (
                                    fused_attn_fwd(
                                        is_training,
                                        max_seqlen_q,
                                        max_seqlen_k,
                                        cu_seqlens_q,
                                        cu_seqlens_k,
                                        q_inputs[i % 2],
                                        kv_inputs[i % 2][0],
                                        kv_inputs[i % 2][1],
                                        TE_DType[q.dtype],
                                        tex.NVTE_Fused_Attn_Backend.NVTE_F16_arbitrary_seqlen,
                                        attn_scale=softmax_scale,
                                        dropout=dropout_p,
                                        qkv_layout=qkv_layout,
                                        attn_mask_type=attn_mask_type,
                                        attn_bias_type=attn_bias_type,
                                        attn_bias=attn_bias_inputs[i % 2],
                                        cu_seqlens_q_padded=cu_seqlens_q_padded,
                                        cu_seqlens_kv_padded=cu_seqlens_kv_padded,
                                    )
                                )
                                if len(rest) > 0:
                                    attn_biases[i] = rest[0]
                            else:
                                # [b, 2, sq//2, np, hn] -> [b*sq, np, hn]
                                q_inputs[i % 2] = q.view(-1, *q.shape[-2:])
                                # [2, b, 2, sk//2, np, hn] -> [2, b*sk, np, hn]
                                kv_inputs[i % 2] = kv_inputs[i % 2].view(2, -1, *k.shape[-2:])
                                (
                                    _,
                                    _,
                                    _,
                                    _,
                                    out_per_step[i],
                                    softmax_lse_per_step[i],
                                    _,
                                    rng_states[i],
                                ) = _flash_attn_forward(
                                    q_inputs[i % 2],
                                    kv_inputs[i % 2][0],
                                    kv_inputs[i % 2][1],
                                    cu_seqlens_q,
                                    cu_seqlens_k,
                                    max_seqlen_q,
                                    max_seqlen_k,
                                    dropout_p,
                                    softmax_scale,
                                    causal=True,
                                    return_softmax=False,
                                    **fa_optional_forward_kwargs,
                                )
                        elif i <= rank:
                            if use_fused_attention:
                                if qkv_format == "bshd":
                                    # [b, 2, sq//2, np, hn] -> [b, sq, np, hn]
                                    q_inputs[i % 2] = q.view(q.shape[0], -1, *q.shape[-2:])
                                    # [2, b, 2, sk//2, np, hn] -> [2, b, sk//2, np, hn]
                                    kv_inputs[i % 2] = kv_inputs[i % 2][:, :, 0, ...].contiguous()
                                elif qkv_format == "sbhd":
                                    # [2, sq//2, b, np, hn] -> [sq, b, np, hn]
                                    q_inputs[i % 2] = q.view(-1, *q.shape[-3:])
                                    # [2, 2, sk//2, b, np, hn] -> [2, sk//2, b, np, hn]
                                    kv_inputs[i % 2] = kv_inputs[i % 2][:, 0, ...].contiguous()
                                elif qkv_format == "thd":
                                    q_inputs[i % 2] = q
                                    # [2, t, np, hn] -> [2, t/2, np, hn]
                                    kv_inputs[i % 2] = tex.thd_read_half_tensor(
                                        kv_inputs[i % 2], cu_seqlens_k, 0
                                    )
                                if attn_bias is not None:
                                    idx = (rank - i) % cp_size
                                    attn_bias_inputs[i % 2] = attn_bias[..., idx, :].contiguous()
                                out_per_step[i], [softmax_lse_per_step[i], rng_states[i], *rest] = (
                                    fused_attn_fwd(
                                        is_training,
                                        max_seqlen_q,
                                        max_seqlen_k // 2,
                                        cu_seqlens_q,
                                        cu_seqlens_k // 2,
                                        q_inputs[i % 2],
                                        kv_inputs[i % 2][0],
                                        kv_inputs[i % 2][1],
                                        TE_DType[q.dtype],
                                        tex.NVTE_Fused_Attn_Backend.NVTE_F16_arbitrary_seqlen,
                                        attn_scale=softmax_scale,
                                        dropout=dropout_p,
                                        qkv_layout=qkv_layout,
                                        attn_mask_type="padding" if padding else "no_mask",
                                        attn_bias_type=attn_bias_type,
                                        attn_bias=attn_bias_inputs[i % 2],
                                        cu_seqlens_q_padded=cu_seqlens_q_padded,
                                        cu_seqlens_kv_padded=(
                                            None
                                            if cu_seqlens_kv_padded is None
                                            else cu_seqlens_kv_padded // 2
                                        ),
                                    )
                                )
                                if len(rest) > 0:
                                    attn_biases[i] = rest[0]
                            else:
                                # [b, 2, sq//2, np, hn] -> [b*sq, np, hn]
                                q_inputs[i % 2] = q.view(-1, *q.shape[-2:])
                                if qkv_format == "thd":
                                    # [2, t, np, hn] -> [2, t/2, np, hn]
                                    kv_inputs[i % 2] = tex.thd_read_half_tensor(
                                        kv_inputs[i % 2], cu_seqlens_k, 0
                                    )
                                else:
                                    # [2, b, 2, sk//2, np, hn] -> [2, b, sk//2, np, hn]
                                    kv_inputs[i % 2] = kv_inputs[i % 2][:, :, 0, ...].contiguous()
                                # [2, b, sk//2, np, hn] -> [2, b*sk//2, np, hn]
                                kv_inputs[i % 2] = kv_inputs[i % 2].view(2, -1, *k.shape[-2:])
                                if _flash_attn_2_3_plus:
                                    fa_optional_forward_kwargs["window_size"] = [-1, -1]
                                (
                                    _,
                                    _,
                                    _,
                                    _,
                                    out_per_step[i],
                                    softmax_lse_per_step[i],
                                    _,
                                    rng_states[i],
                                ) = _flash_attn_forward(
                                    q_inputs[i % 2],
                                    kv_inputs[i % 2][0],
                                    kv_inputs[i % 2][1],
                                    cu_seqlens_q,
                                    cu_seqlens_k // 2,
                                    max_seqlen_q,
                                    max_seqlen_k // 2,
                                    dropout_p,
                                    softmax_scale,
                                    causal=False,
                                    return_softmax=False,
                                    **fa_optional_forward_kwargs,
                                )
                        else:
                            if use_fused_attention:
                                if qkv_format == "bshd":
                                    # [b, 2, sq//2, np, hn] -> [b, sq//2, np, hn]
                                    q_inputs[i % 2] = q[:, 1, ...].contiguous()
                                    # [2, b, 2, sk//2, np, hn] -> [2, b, sk, np, hn]
                                    kv_inputs[i % 2] = kv_inputs[i % 2].view(
                                        2, k.shape[0], -1, *k.shape[-2:]
                                    )
                                elif qkv_format == "sbhd":
                                    # [2, sq//2, b, np, hn] -> [sq//2, b, np, hn]
                                    q_inputs[i % 2] = q[1].contiguous()
                                    # [2, 2, sk//2, b, np, hn] -> [2, sk, b, np, hn]
                                    kv_inputs[i % 2] = kv_inputs[i % 2].view(2, -1, *k.shape[-3:])
                                elif qkv_format == "thd":
                                    # [t, np, hn] -> [t/2, np, hn]
                                    q_inputs[i % 2] = tex.thd_read_half_tensor(q, cu_seqlens_q, 1)
                                if attn_bias is not None:
                                    idx = (rank - i) % cp_size
                                    attn_bias_inputs[i % 2] = torch.cat(
                                        (
                                            attn_bias_[..., 1, :, idx, :],
                                            attn_bias_[..., 1, :, (2 * cp_size - idx - 1), :],
                                        ),
                                        dim=-1,
                                    ).contiguous()
                                out_per_step[i], [softmax_lse_per_step[i], rng_states[i], *rest] = (
                                    fused_attn_fwd(
                                        is_training,
                                        max_seqlen_q // 2,
                                        max_seqlen_k,
                                        cu_seqlens_q // 2,
                                        cu_seqlens_k,
                                        q_inputs[i % 2],
                                        kv_inputs[i % 2][0],
                                        kv_inputs[i % 2][1],
                                        TE_DType[q.dtype],
                                        tex.NVTE_Fused_Attn_Backend.NVTE_F16_arbitrary_seqlen,
                                        attn_scale=softmax_scale,
                                        dropout=dropout_p,
                                        qkv_layout=qkv_layout,
                                        attn_mask_type="padding" if padding else "no_mask",
                                        attn_bias_type=attn_bias_type,
                                        attn_bias=attn_bias_inputs[i % 2],
                                        cu_seqlens_q_padded=cu_seqlens_q_padded,
                                        cu_seqlens_kv_padded=(
                                            None
                                            if cu_seqlens_kv_padded is None
                                            else cu_seqlens_kv_padded // 2
                                        ),
                                    )
                                )
                                if len(rest) > 0:
                                    attn_biases[i] = rest[0]
                            else:
                                if qkv_format == "thd":
                                    # [t, np, hn] -> [t/2, np, hn]
                                    q_inputs[i % 2] = tex.thd_read_half_tensor(q, cu_seqlens_q, 1)
                                else:
                                    # [b, 2, sq//2, np, hn]->[b, sq//2, np, hn]->[b*sq//2, np, hn]
                                    q_inputs[i % 2] = (
                                        q[:, 1, ...].contiguous().view(-1, *q.shape[-2:])
                                    )
                                # [2, b, 2, sk//2, np, hn] -> [2, b*sk, np, hn]
                                kv_inputs[i % 2] = kv_inputs[i % 2].view(2, -1, *k.shape[-2:])
                                if _flash_attn_2_3_plus:
                                    fa_optional_forward_kwargs["window_size"] = [-1, -1]
                                (
                                    _,
                                    _,
                                    _,
                                    _,
                                    out_per_step[i],
                                    softmax_lse_per_step[i],
                                    _,
                                    rng_states[i],
                                ) = _flash_attn_forward(
                                    q_inputs[i % 2],
                                    kv_inputs[i % 2][0],
                                    kv_inputs[i % 2][1],
                                    cu_seqlens_q // 2,
                                    cu_seqlens_k,
                                    max_seqlen_q // 2,
                                    max_seqlen_k,
                                    dropout_p,
                                    softmax_scale,
                                    causal=False,
                                    return_softmax=False,
                                    **fa_optional_forward_kwargs,
                                )
                    else:
                        if use_fused_attention:
                            if attn_bias is not None:
                                idx = (rank - i) % cp_size
                                attn_bias_inputs[i % 2] = torch.cat(
                                    (
                                        attn_bias[..., idx, :],
                                        attn_bias[..., (2 * cp_size - idx - 1), :],
                                    ),
                                    dim=-1,
                                ).contiguous()
                            out_per_step[i], [softmax_lse_per_step[i], rng_states[i], *rest] = (
                                fused_attn_fwd(
                                    is_training,
                                    max_seqlen_q,
                                    max_seqlen_k,
                                    cu_seqlens_q,
                                    cu_seqlens_k,
                                    q,
                                    kv_inputs[i % 2][0],
                                    kv_inputs[i % 2][1],
                                    TE_DType[q.dtype],
                                    tex.NVTE_Fused_Attn_Backend.NVTE_F16_arbitrary_seqlen,
                                    attn_scale=softmax_scale,
                                    dropout=dropout_p,
                                    qkv_layout=qkv_layout,
                                    attn_mask_type=attn_mask_type,
                                    attn_bias_type=attn_bias_type,
                                    attn_bias=attn_bias_inputs[i % 2],
                                    cu_seqlens_q_padded=cu_seqlens_q_padded,
                                    cu_seqlens_kv_padded=cu_seqlens_kv_padded,
                                )
                            )
                            if len(rest) > 0:
                                attn_biases[i] = rest[0]
                        else:
                            # [b, sq, np, hn] -> [b*sq, np, hn]
                            q_inputs[i % 2] = q.view(-1, *q.shape[-2:])
                            # [2, b, sk, np, hn] -> [2, b*sk, np, hn]
                            kv_inputs[i % 2] = kv_inputs[i % 2].view(2, -1, *k.shape[-2:])
                            (
                                _,
                                _,
                                _,
                                _,
                                out_per_step[i],
                                softmax_lse_per_step[i],
                                _,
                                rng_states[i],
                            ) = _flash_attn_forward(
                                q_inputs[i % 2],
                                kv_inputs[i % 2][0],
                                kv_inputs[i % 2][1],
                                cu_seqlens_q,
                                cu_seqlens_k,
                                max_seqlen_q,
                                max_seqlen_k,
                                dropout_p,
                                softmax_scale,
                                causal=False,
                                return_softmax=False,
                                **fa_optional_forward_kwargs,
                            )

            if i > 0:
                # wait until fwd restuls correction of last step is done
                if i > 1:
                    flash_attn_streams[(i - 1) % 2].wait_event(fwd_results_correction_done)

                if use_fused_attention:
                    # [b, np, sq, 1] -> [b, np, sq]
                    softmax_lse_per_step[i - 1].squeeze_(-1)

                with torch.cuda.stream(flash_attn_streams[(i - 1) % 2]):
                    if i == 1:
                        out = torch.empty_like(q).zero_()
                        softmax_lse = torch.clone(softmax_lse_per_step[0]).to(torch.double)
                        if causal and qkv_format != "thd":
                            # [b, np, sq] -> [b, np, 2, sq//2]
                            softmax_lse_ = softmax_lse.view(
                                *softmax_lse.shape[:-1], 2, softmax_lse.shape[-1] // 2
                            )
                    elif (i - 1) <= rank or not causal:
                        flash_attn_fwd_softmax_lse_correction(
                            softmax_lse, softmax_lse_per_step[i - 1]
                        )
                    else:
                        if qkv_format == "thd":
                            tex.thd_second_half_lse_correction(
                                softmax_lse, softmax_lse_per_step[i - 1], cu_seqlens_q, q.size(0)
                            )
                        else:
                            flash_attn_fwd_softmax_lse_correction(
                                softmax_lse_[..., 1, :], softmax_lse_per_step[i - 1]
                            )

                if i < cp_size:
                    flash_attn_streams[(i - 1) % 2].record_event(fwd_results_correction_done)

        torch.cuda.current_stream().wait_stream(flash_attn_streams[1])

        softmax_lse = softmax_lse.to(torch.float)
        if qkv_format in ["bshd", "sbhd"]:
            seq_dim = qkv_format.index("s")
        for i in range(cp_size):
            if qkv_format == "bshd":
                out_per_step[i] = out_per_step[i].view(out.shape[0], -1, *out.shape[-2:])
                out_ = out[:, 1, ...]
            elif qkv_format == "sbhd":
                out_per_step[i] = out_per_step[i].view(-1, *out.shape[-3:])
                out_ = out[1]

            if i <= rank or not causal:
                if qkv_format in ["bshd", "sbhd"]:
                    flash_attn_fwd_out_correction(
                        out.view(*out_per_step[i].shape),
                        out_per_step[i],
                        seq_dim,
                        softmax_lse,
                        softmax_lse_per_step[i],
                    )
                elif qkv_format == "thd":
                    tex.thd_out_correction(
                        out,
                        out_per_step[i],
                        softmax_lse,
                        softmax_lse_per_step[i],
                        cu_seqlens_q,
                        False,
                    )
                else:
                    assert False, f"{qkv_format} is an unsupported qkv_format!"
            else:
                if qkv_format in ["bshd", "sbhd"]:
                    flash_attn_fwd_out_correction(
                        out_,
                        out_per_step[i],
                        seq_dim,
                        softmax_lse_[..., 1, :],
                        softmax_lse_per_step[i],
                    )
                elif qkv_format == "thd":
                    tex.thd_out_correction(
                        out,
                        out_per_step[i],
                        softmax_lse,
                        softmax_lse_per_step[i],
                        cu_seqlens_q,
                        True,
                    )
                else:
                    assert False, f"{qkv_format} is an unsupported qkv_format!"

        kv = p2p_comm_buffers[-1]
        if use_fused_attention:
            if qkv_format == "bshd":
                out = out.view(out.shape[0], -1, *out.shape[-2:])
            elif qkv_format == "sbhd":
                out = out.view(-1, *out.shape[-3:])
        else:
            out = out.view(-1, *out.shape[-2:])

        ctx.save_for_backward(
            q,
            kv,
            out,
            softmax_lse,
            cu_seqlens_q,
            cu_seqlens_k,
            cu_seqlens_q_padded,
            cu_seqlens_kv_padded,
            *rng_states,
            *attn_biases,
        )
        ctx.cp_group = cp_group
        ctx.cp_global_ranks = cp_global_ranks
        ctx.dropout_p = dropout_p
        ctx.max_seqlen_q = max_seqlen_q
        ctx.max_seqlen_k = max_seqlen_k
        ctx.softmax_scale = softmax_scale
        ctx.qkv_format = qkv_format
        ctx.attn_mask_type = attn_mask_type
        ctx.attn_bias_type = attn_bias_type
        ctx.attn_bias_shape = None if attn_bias is None else attn_bias.shape
        ctx.deterministic = deterministic
        ctx.use_fused_attention = use_fused_attention
        return out

    @staticmethod
    def backward(ctx, dout):
        (q, kv, out, softmax_lse, cu_seqlens_q, cu_seqlens_k) = ctx.saved_tensors[:6]
        (cu_seqlens_q_padded, cu_seqlens_kv_padded) = ctx.saved_tensors[6:8]
        cp_size = get_distributed_world_size(ctx.cp_group)
        rng_states = ctx.saved_tensors[10 : 10 + cp_size]
        attn_biases = ctx.saved_tensors[10 + cp_size : 10 + cp_size * 2]

        rank = get_distributed_rank(ctx.cp_group)
        send_dst = ctx.cp_global_ranks[(rank - 1) % cp_size]
        recv_src = ctx.cp_global_ranks[(rank + 1) % cp_size]
        batch_p2p_comm = int(os.getenv("NVTE_BATCH_MHA_P2P_COMM", "0")) or (cp_size == 2)

        causal = "causal" in ctx.attn_mask_type
        padding = "padding" in ctx.attn_mask_type
        qkv_layout = ctx.qkv_format + "_" + ctx.qkv_format + "_" + ctx.qkv_format

        if attn_biases[0] is not None:
            # [b, np, sq, 2*cp, sk//(2*cp)]
            attn_dbias = torch.zeros(
                *ctx.attn_bias_shape, dtype=attn_biases[0].dtype, device=attn_biases[0].device
            )
            # [b, np, sq, 2*cp, sk//(2*cp)] -> [b, np, 2, sq//2, 2*cp, sk//(2*cp)]
            attn_dbias_ = attn_dbias.view(
                *attn_dbias.shape[:-3], 2, attn_dbias.shape[-3] // 2, *attn_dbias.shape[-2:]
            )
        else:
            attn_dbias = None

        if causal:
            if ctx.qkv_format == "thd":
                softmax_lse_ = tex.thd_read_second_half_lse(softmax_lse, cu_seqlens_q, q.size(0))
            else:
                # [b, np, sq] -> [b, np, 2, sq//2]
                softmax_lse_ = softmax_lse.view(
                    *softmax_lse.shape[:-1], 2, softmax_lse.shape[-1] // 2
                )
                softmax_lse_ = softmax_lse_[..., 1, :].contiguous()
                if ctx.use_fused_attention:
                    # [b, np, sq//2] -> [b, np, sq//2, 1]
                    softmax_lse_.unsqueeze_(-1)

        if ctx.use_fused_attention:
            # [b, np, sq] -> [b, np, sq, 1]
            softmax_lse.unsqueeze_(-1)
        out = out.view(*q.shape)
        dout = dout.view(*q.shape)
        # Flash Attn outputs
        dq = torch.empty_like(q)

        p2p_comm_buffers = [
            torch.empty((2, *kv.shape), dtype=kv.dtype, device=kv.device),
            torch.empty((2, *kv.shape), dtype=kv.dtype, device=kv.device),
        ]
        p2p_comm_buffers[0][0].copy_(kv)
        send_recv_reqs = []

        fa_optional_backward_kwargs = {}
        if _flash_attn_2_4_plus:
            fa_optional_backward_kwargs["alibi_slopes"] = None
        if _flash_attn_2_4_1_plus:
            fa_optional_backward_kwargs["deterministic"] = ctx.deterministic

        for i in range(cp_size):
            # wait until KV is received
            for req in send_recv_reqs:
                req.wait()

            send_tensor = p2p_comm_buffers[i % 2]
            recv_tensor = p2p_comm_buffers[(i + 1) % 2]
            if i == 0:
                send_tensor = send_tensor[0]
                recv_tensor = recv_tensor[0]
            if i == (cp_size - 1):
                send_tensor = send_tensor[1]
                recv_tensor = recv_tensor[1]

            send_recv_reqs = flash_attn_p2p_communicate(
                rank, send_tensor, send_dst, recv_tensor, recv_src, ctx.cp_group, batch_p2p_comm
            )

            kv = p2p_comm_buffers[i % 2][0]
            # In reversed order of fwd
            if causal:
                if i == (cp_size - 1):
                    if ctx.use_fused_attention:
                        if ctx.qkv_format == "bshd":
                            # [b, 2, sq//2, np, hn] -> [b, sq, np, hn]
                            q_ = q.view(q.shape[0], -1, *q.shape[-2:])
                            # [2, b, 2, sk//2, np, hn] -> [2, b, sk, np, hn]
                            kv_ = kv.view(*kv.shape[0:2], -1, *kv.shape[-2:])
                            # [b, 2, sq//2, np, hn] -> [b, sq, np, hn]
                            out_ = out.view(out.shape[0], -1, *out.shape[-2:])
                            dout_ = dout.view(dout.shape[0], -1, *dout.shape[-2:])
                        elif ctx.qkv_format == "sbhd":
                            # [2, sq//2, b, np, hn] -> [sq, b, np, hn]
                            q_ = q.view(-1, *q.shape[-3:])
                            # [2, 2, sk//2, b, np, hn] -> [2, sk, b, np, hn]
                            kv_ = kv.view(kv.shape[0], -1, *kv.shape[-3:])
                            # [2, sq//2, b, np, hn] -> [sq, b, np, hn]
                            out_ = out.view(-1, *out.shape[-3:])
                            dout_ = dout.view(-1, *dout.shape[-3:])
                        elif ctx.qkv_format == "thd":
                            q_, kv_, out_, dout_ = q, kv, out, dout
                        aux_ctx_tensors = [softmax_lse, rng_states[cp_size - i - 1]]
                        if attn_dbias is not None:
                            aux_ctx_tensors += [attn_biases[cp_size - i - 1]]
                        dq_, dk_, dv_, dbias_ = fused_attn_bwd(
                            ctx.max_seqlen_q,
                            ctx.max_seqlen_k,
                            cu_seqlens_q,
                            cu_seqlens_k,
                            q_,
                            kv_[0],
                            kv_[1],
                            out_,
                            dout_,
                            TE_DType[q.dtype],
                            TE_DType[kv.dtype],
                            aux_ctx_tensors,
                            tex.NVTE_Fused_Attn_Backend.NVTE_F16_arbitrary_seqlen,
                            cu_seqlens_q_padded=cu_seqlens_q_padded,
                            cu_seqlens_kv_padded=cu_seqlens_kv_padded,
                            attn_scale=ctx.softmax_scale,
                            dropout=ctx.dropout_p,
                            qkv_layout=qkv_layout,
                            attn_mask_type=ctx.attn_mask_type,
                            attn_bias_type=ctx.attn_bias_type,
                        )
                    else:
                        # [b, 2, sq//2, np, hn] -> [b*sq, np, hn]
                        q_ = q.view(-1, *q.shape[-2:])
                        dq_ = torch.empty_like(q_)
                        # [2, b, 2, sk//2, np, hn] -> [2, b*sk, np, hn]
                        kv_ = kv.view(2, -1, *kv.shape[-2:])
                        dkv_ = torch.empty_like(kv_)
                        # [b, 2, sq//2, np, hn] -> [b*sq, np, hn]
                        out_ = out.view(-1, *out.shape[-2:])
                        dout_ = dout.view(-1, *dout.shape[-2:])
                        if _flash_attn_2_3_plus:
                            fa_optional_backward_kwargs["window_size"] = [-1, 0]
                        _flash_attn_backward(
                            dout_,
                            q_,
                            kv_[0],
                            kv_[1],
                            out_,
                            softmax_lse,
                            dq_,
                            dkv_[0],
                            dkv_[1],
                            cu_seqlens_q,
                            cu_seqlens_k,
                            ctx.max_seqlen_q,
                            ctx.max_seqlen_k,
                            ctx.dropout_p,
                            ctx.softmax_scale,
                            True,
                            rng_state=rng_states[cp_size - i - 1],
                            **fa_optional_backward_kwargs,
                        )
                elif i >= (cp_size - rank - 1):
                    if ctx.use_fused_attention:
                        if ctx.qkv_format == "bshd":
                            # [b, 2, sq//2, np, hn] -> [b, sq, np, hn]
                            q_ = q.view(q.shape[0], -1, *q.shape[-2:])
                            # [2, b, 2, sk//2, np, hn] -> [2, b, sk//2, np, hn]
                            kv_ = kv[:, :, 0, ...].contiguous()
                            # [b, 2, sq//2, np, hn] -> [b, sq, np, hn]
                            out_ = out.view(out.shape[0], -1, *out.shape[-2:])
                            dout_ = dout.view(dout.shape[0], -1, *dout.shape[-2:])
                        elif ctx.qkv_format == "sbhd":
                            # [2, sq//2, b, np, hn] -> [sq, b, np, hn]
                            q_ = q.view(-1, *q.shape[-3:])
                            # [2, 2, sk//2, b, np, hn] -> [2, sk//2, b, np, hn]
                            kv_ = kv[:, 0, ...].contiguous()
                            # [2, sq//2, b, np, hn] -> [sq, b, np, hn]
                            out_ = out.view(-1, *out.shape[-3:])
                            dout_ = dout.view(-1, *dout.shape[-3:])
                        elif ctx.qkv_format == "thd":
                            q_, out_, dout_ = q, out, dout
                            # [2, t, np, hn] -> [2, t/2, np, hn]
                            kv_ = tex.thd_read_half_tensor(kv, cu_seqlens_k, 0)
                        aux_ctx_tensors = [softmax_lse, rng_states[cp_size - i - 1]]
                        if attn_dbias is not None:
                            aux_ctx_tensors += [attn_biases[cp_size - i - 1]]
                        dq_, dk_, dv_, dbias_ = fused_attn_bwd(
                            ctx.max_seqlen_q,
                            ctx.max_seqlen_k // 2,
                            cu_seqlens_q,
                            cu_seqlens_k // 2,
                            q_,
                            kv_[0],
                            kv_[1],
                            out_,
                            dout_,
                            TE_DType[q.dtype],
                            TE_DType[kv.dtype],
                            aux_ctx_tensors,
                            tex.NVTE_Fused_Attn_Backend.NVTE_F16_arbitrary_seqlen,
                            cu_seqlens_q_padded=cu_seqlens_q_padded,
                            cu_seqlens_kv_padded=(
                                None if cu_seqlens_kv_padded is None else cu_seqlens_kv_padded // 2
                            ),
                            attn_scale=ctx.softmax_scale,
                            dropout=ctx.dropout_p,
                            qkv_layout=qkv_layout,
                            attn_mask_type="padding" if padding else "no_mask",
                            attn_bias_type=ctx.attn_bias_type,
                        )
                    else:
                        # [b, 2, sq//2, np, hn] -> [b*sq, np, hn]
                        q_ = q.view(-1, *q.shape[-2:])
                        dq_ = torch.empty_like(q_)
                        if ctx.qkv_format == "thd":
                            # [2, t, np, hn] -> [2, t/2, np, hn]
                            kv_ = tex.thd_read_half_tensor(kv, cu_seqlens_k, 0)
                        else:
                            # [2, b, 2, sk//2, np, hn]->[2, b, sk//2, np, hn]->[2, b*sk//2, np, hn]
                            kv_ = kv[:, :, 0, ...].contiguous().view(2, -1, *kv.shape[-2:])
                        dkv_ = torch.empty_like(kv_)
                        # [b, 2, sq//2, np, hn] -> [b*sq, np, hn]
                        out_ = out.view(-1, *out.shape[-2:])
                        dout_ = dout.view(-1, *dout.shape[-2:])
                        if _flash_attn_2_3_plus:
                            fa_optional_backward_kwargs["window_size"] = [-1, -1]
                        _flash_attn_backward(
                            dout_,
                            q_,
                            kv_[0],
                            kv_[1],
                            out_,
                            softmax_lse,
                            dq_,
                            dkv_[0],
                            dkv_[1],
                            cu_seqlens_q,
                            cu_seqlens_k // 2,
                            ctx.max_seqlen_q,
                            ctx.max_seqlen_k // 2,
                            ctx.dropout_p,
                            ctx.softmax_scale,
                            False,
                            rng_state=rng_states[cp_size - i - 1],
                            **fa_optional_backward_kwargs,
                        )
                else:
                    if ctx.use_fused_attention:
                        if ctx.qkv_format == "bshd":
                            # [b, 2, sq//2, np, hn] -> [b, sq//2, np, hn]
                            q_ = q[:, 1, ...].contiguous()
                            # [2, b, 2, sk//2, np, hn] -> [2, b, sk, np, hn]
                            kv_ = kv.view(*kv.shape[0:2], -1, *kv.shape[-2:])
                            # [b, 2, sq//2, np, hn] -> [b, sq//2, np, hn]
                            out_ = out[:, 1, ...].contiguous()
                            dout_ = dout[:, 1, ...].contiguous()
                        elif ctx.qkv_format == "sbhd":
                            # [2, sq//2, b, np, hn] -> [sq//2, b, np, hn]
                            q_ = q[1].contiguous()
                            # [2, 2, sk//2, b, np, hn] -> [2, sk, b, np, hn]
                            kv_ = kv.view(kv.shape[0], -1, *kv.shape[-3:])
                            # [2, sq//2, b, np, hn] -> [sq//2, b, np, hn]
                            out_ = out[1].contiguous()
                            dout_ = dout[1].contiguous()
                        elif ctx.qkv_format == "thd":
                            # [t, np, hn] -> [t/2, np, hn]
                            q_ = tex.thd_read_half_tensor(q, cu_seqlens_q, 1)
                            out_ = tex.thd_read_half_tensor(out, cu_seqlens_q, 1)
                            dout_ = tex.thd_read_half_tensor(dout, cu_seqlens_q, 1)
                            kv_ = kv
                        aux_ctx_tensors = [softmax_lse_, rng_states[cp_size - i - 1]]
                        if attn_dbias is not None:
                            aux_ctx_tensors += [attn_biases[cp_size - i - 1]]
                        dq_, dk_, dv_, dbias_ = fused_attn_bwd(
                            ctx.max_seqlen_q // 2,
                            ctx.max_seqlen_k,
                            cu_seqlens_q // 2,
                            cu_seqlens_k,
                            q_,
                            kv_[0],
                            kv_[1],
                            out_,
                            dout_,
                            TE_DType[q.dtype],
                            TE_DType[kv.dtype],
                            aux_ctx_tensors,
                            tex.NVTE_Fused_Attn_Backend.NVTE_F16_arbitrary_seqlen,
                            cu_seqlens_q_padded=cu_seqlens_q_padded,
                            cu_seqlens_kv_padded=(
                                None if cu_seqlens_kv_padded is None else cu_seqlens_kv_padded // 2
                            ),
                            attn_scale=ctx.softmax_scale,
                            dropout=ctx.dropout_p,
                            qkv_layout=qkv_layout,
                            attn_mask_type="padding" if padding else "no_mask",
                            attn_bias_type=ctx.attn_bias_type,
                        )
                    else:
                        if ctx.qkv_format == "thd":
                            # [t, np, hn] -> [t/2, np, hn]
                            q_ = tex.thd_read_half_tensor(q, cu_seqlens_q, 1)
                        else:
                            # [b, 2, sq//2, np, hn] -> [b, sq//2, np, hn] -> [b*sq//2, np, hn]
                            q_ = q[:, 1, ...].contiguous().view(-1, *q.shape[-2:])
                        dq_ = torch.empty_like(q_)
                        # [2, b, 2, sk//2, np, hn] -> [2, b*sk, np, hn]
                        kv_ = kv.view(2, -1, *kv.shape[-2:])
                        dkv_ = torch.empty_like(kv_)
                        if ctx.qkv_format == "thd":
                            out_ = tex.thd_read_half_tensor(out, cu_seqlens_q, 1)
                            dout_ = tex.thd_read_half_tensor(dout, cu_seqlens_q, 1)
                        else:
                            # [b, 2, sq//2, np, hn] -> [b, sq//2, np, hn] -> [b*sq//2, np, hn]
                            out_ = out[:, 1, ...].contiguous().view(-1, *out.shape[-2:])
                            dout_ = dout[:, 1, ...].contiguous().view(-1, *dout.shape[-2:])
                        if _flash_attn_2_3_plus:
                            fa_optional_backward_kwargs["window_size"] = [-1, -1]
                        _flash_attn_backward(
                            dout_,
                            q_,
                            kv_[0],
                            kv_[1],
                            out_,
                            softmax_lse_,
                            dq_,
                            dkv_[0],
                            dkv_[1],
                            cu_seqlens_q // 2,
                            cu_seqlens_k,
                            ctx.max_seqlen_q // 2,
                            ctx.max_seqlen_k,
                            ctx.dropout_p,
                            ctx.softmax_scale,
                            False,
                            rng_state=rng_states[cp_size - i - 1],
                            **fa_optional_backward_kwargs,
                        )
            else:
                if ctx.use_fused_attention:
                    aux_ctx_tensors = [softmax_lse, rng_states[cp_size - i - 1]]
                    if attn_dbias is not None:
                        aux_ctx_tensors += [attn_biases[cp_size - i - 1]]
                    dq_, dk_, dv_, dbias_ = fused_attn_bwd(
                        ctx.max_seqlen_q,
                        ctx.max_seqlen_k,
                        cu_seqlens_q,
                        cu_seqlens_k,
                        q,
                        kv[0],
                        kv[1],
                        out,
                        dout,
                        TE_DType[q.dtype],
                        TE_DType[kv.dtype],
                        aux_ctx_tensors,
                        tex.NVTE_Fused_Attn_Backend.NVTE_F16_arbitrary_seqlen,
                        cu_seqlens_q_padded=cu_seqlens_q_padded,
                        cu_seqlens_kv_padded=cu_seqlens_kv_padded,
                        attn_scale=ctx.softmax_scale,
                        dropout=ctx.dropout_p,
                        qkv_layout=qkv_layout,
                        attn_mask_type=ctx.attn_mask_type,
                        attn_bias_type=ctx.attn_bias_type,
                    )
                else:
                    # [b, sq, np, hn] -> [b*sq, np, hn]
                    q_ = q.view(-1, *q.shape[-2:])
                    dq_ = torch.empty_like(q_)
                    # [2, b, sk, np, hn] -> [2, b*sk, np, hn]
                    kv_ = kv.view(2, -1, *kv.shape[-2:])
                    dkv_ = torch.empty_like(kv_)
                    # [b, sq, np, hn] -> [b*sq, np, hn]
                    out_ = out.view(-1, *out.shape[-2:])
                    dout_ = dout.view(-1, *dout.shape[-2:])
                    if _flash_attn_2_3_plus:
                        fa_optional_backward_kwargs["window_size"] = [-1, -1]
                    _flash_attn_backward(
                        dout_,
                        q_,
                        kv_[0],
                        kv_[1],
                        out_,
                        softmax_lse,
                        dq_,
                        dkv_[0],
                        dkv_[1],
                        cu_seqlens_q,
                        cu_seqlens_k,
                        ctx.max_seqlen_q,
                        ctx.max_seqlen_k,
                        ctx.dropout_p,
                        ctx.softmax_scale,
                        False,
                        **fa_optional_backward_kwargs,
                    )

            if i >= (cp_size - rank - 1) or not causal:
                # [b*sq, np, hn] -> [b, 2, sq//2, np, hn] if causal
                # [b*sq, np, hn] -> [b, sq, np, hn] if not causal
                dq_ = dq_.view(*dq.shape)
            else:
                if ctx.qkv_format == "bshd":
                    # [b*sq//2, np, hn] -> [b, sq//2, np, hn]
                    dq_ = dq_.view(dq.shape[0], *dq.shape[2:])
                elif ctx.qkv_format == "sbhd":
                    # [b*sq//2, np, hn] -> [sq//2, b, np, hn]
                    dq_ = dq_.view(-1, *dq.shape[-3:])

            if causal:
                if i > (cp_size - rank - 1):
                    dq.add_(dq_)
                elif i == (cp_size - rank - 1):
                    if rank == (cp_size - 1):
                        dq.copy_(dq_)
                    else:
                        if ctx.qkv_format == "bshd":
                            dq[:, 0, ...].copy_(dq_[:, 0, ...])
                            dq[:, 1, ...].add_(dq_[:, 1, ...])
                        elif ctx.qkv_format == "sbhd":
                            dq[0].copy_(dq_[0])
                            dq[1].add_(dq_[1])
                        elif ctx.qkv_format == "thd":
                            tex.thd_grad_correction(dq, dq_, cu_seqlens_q, "copy", "add")
                elif i > 0:
                    if ctx.qkv_format == "bshd":
                        dq[:, 1, ...].add_(dq_)
                    elif ctx.qkv_format == "sbhd":
                        dq[1].add_(dq_)
                    elif ctx.qkv_format == "thd":
                        tex.thd_grad_correction(dq, dq_, cu_seqlens_q, "none", "add")
                else:
                    if ctx.qkv_format == "bshd":
                        dq[:, 1, ...].copy_(dq_)
                    elif ctx.qkv_format == "sbhd":
                        dq[1].copy_(dq_)
                    elif ctx.qkv_format == "thd":
                        tex.thd_grad_correction(dq, dq_, cu_seqlens_q, "none", "copy")
            else:
                if i == 0:
                    dq.copy_(dq_)
                else:
                    dq.add_(dq_)

            if attn_dbias is not None:
                idx = (rank + i + 1) % cp_size
                if i == (cp_size - 1) or not causal:
                    # [b, np, sq, sk//cp] -> [b, np, sq, 2, sk//(2*cp)]
                    dbias_ = dbias_.view(*dbias_.shape[:-1], 2, dbias_.shape[-1] // 2)
                    attn_dbias[..., idx, :].copy_(dbias_[..., 0, :])
                    attn_dbias[..., (2 * cp_size - idx - 1), :].copy_(dbias_[..., 1, :])
                elif i >= (cp_size - rank - 1):
                    # [b, np, sq, sk//(2*cp)]
                    attn_dbias[..., idx, :].copy_(dbias_)
                else:
                    # [b, np, sq//2, sk//cp] -> [b, np, sq//2, 2, sk//(2*cp)]
                    dbias_ = dbias_.view(*dbias_.shape[:-1], 2, dbias_.shape[-1] // 2)
                    attn_dbias_[..., 1, :, idx, :].copy_(dbias_[..., 0, :])
                    attn_dbias_[..., 1, :, (2 * cp_size - idx - 1), :].copy_(dbias_[..., 1, :])

            # wait until dKV is received
            for req in send_recv_reqs:
                req.wait()

            dkv = p2p_comm_buffers[(i + 1) % 2][1]
            if ctx.use_fused_attention:
                dkv_ = torch.cat((dk_.unsqueeze(0), dv_.unsqueeze(0)), dim=0)
            if causal and i >= (cp_size - rank - 1) and i != (cp_size - 1):
                if ctx.qkv_format == "bshd":
                    # [2, b*sk//2, np, hn] -> [2, b, sk//2, np, hn]
                    dkv_ = dkv_.view(*dkv.shape[0:2], *dkv.shape[3:])
                elif ctx.qkv_format == "sbhd":
                    # [2, b*sk//2, np, hn] -> [2, sk//2, b, np, hn]
                    dkv_ = dkv_.view(dkv.shape[0], -1, *dkv.shape[-3:])
            else:
                # [2, b*sk, np, hn] -> [2, b, 2, sk//2, np, hn] if causal
                # [2, b*sk, np, hn] -> [2, b, sk, np, hn] if not causal
                dkv_ = dkv_.view(*dkv.shape)

            if causal:
                if i == (cp_size - 1):
                    if rank == 0:
                        if ctx.qkv_format == "bshd":
                            dkv[:, :, 0, ...].add_(dkv_[:, :, 0, ...])
                            dkv[:, :, 1, ...].copy_(dkv_[:, :, 1, ...])
                        elif ctx.qkv_format == "sbhd":
                            dkv[:, 0, ...].add_(dkv_[:, 0, ...])
                            dkv[:, 1, ...].copy_(dkv_[:, 1, ...])
                        elif ctx.qkv_format == "thd":
                            tex.thd_grad_correction(dkv, dkv_, cu_seqlens_k, "add", "copy")
                    else:
                        dkv.add_(dkv_)
                elif i >= (cp_size - rank - 1):
                    if i == 0 and rank == (cp_size - 1):
                        if ctx.qkv_format == "bshd":
                            dkv[:, :, 0, ...].copy_(dkv_)
                        elif ctx.qkv_format == "sbhd":
                            dkv[:, 0, ...].copy_(dkv_)
                        elif ctx.qkv_format == "thd":
                            tex.thd_grad_correction(dkv, dkv_, cu_seqlens_k, "copy", "none")
                    else:
                        if ctx.qkv_format == "bshd":
                            dkv[:, :, 0, ...].add_(dkv_)
                        elif ctx.qkv_format == "sbhd":
                            dkv[:, 0, ...].add_(dkv_)
                        elif ctx.qkv_format == "thd":
                            tex.thd_grad_correction(dkv, dkv_, cu_seqlens_k, "add", "none")
                elif i > 0:
                    dkv.add_(dkv_)
                else:
                    dkv.copy_(dkv_)
            else:
                if i == 0:
                    dkv.copy_(dkv_)
                else:
                    dkv.add_(dkv_)

        if causal:
            if ctx.qkv_format == "bshd":
                # [b, 2, sq//2, np, hn] -> [b, sq, np, hn]
                dq = dq.view(q.shape[0], -1, *q.shape[-2:])
                # [2, b, 2, sk//2, np, hn] -> [2, b, sk, np, hn]
                dkv = dkv.view(*kv.shape[0:2], -1, *kv.shape[-2:])
            elif ctx.qkv_format == "sbhd":
                # [2, sq//2, b, np, hn] -> [sq, b, np, hn]
                dq = dq.view(-1, *q.shape[-3:])
                # [2, 2, sk//2, b, np, hn] -> [2, sk, b, np, hn]
                dkv = dkv.view(kv.shape[0], -1, *kv.shape[-3:])

        if attn_dbias is not None:
            # [b, np, sq, 2*cp, sk//(2*cp)] -> [b, np, sq, sk]
            attn_dbias = attn_dbias.view(*attn_dbias.shape[:-2], -1)

        return (
            None,
            dq,
            dkv[0],
            dkv[1],
            None,
            None,
            None,
            None,
            None,
            None,
            None,
            None,
            None,
            None,
            None,
            None,
            None,
            None,
            None,
            None,
            attn_dbias,
            None,
            None,
        )


def attn_forward_func_with_cp(
    is_training,
    q,
    k,
    v,
    cu_seqlens_q,
    cu_seqlens_k,
    max_seqlen_q,
    max_seqlen_k,
    cu_seqlens_q_padded,
    cu_seqlens_kv_padded,
    dropout_p,
    cp_group,
    cp_global_ranks,
    cp_stream,
    softmax_scale=None,
    qkv_format="bshd",
    attn_mask_type="causal",
    attn_bias_type="no_bias",
    attn_bias=None,
    deterministic=False,
    use_fused_attention=False,
) -> torch.Tensor:
    """Attention implementation with context parallelism"""
    assert qkv_format in [
        "bshd",
        "sbhd",
        "thd",
    ], f"QKV format of {qkv_format} is not supported with context parallelism!"
    assert (
        qkv_format != "sbhd" or use_fused_attention
    ), "FlashAttention does not support sbhd format!"
    assert (
        qkv_format != "thd"
        or not use_fused_attention
        or attn_mask_type in ["padding", "padding_causal"]
    ), (
        f"Context parallelism is not supported for {attn_mask_type} mask type and "
        f"{qkv_format} format with {'FusedAttention' if use_fused_attention else 'FlashAttention'}!"
    )
    assert attn_bias is None or (use_fused_attention and "padding" not in attn_mask_type), (
        """Attention bias is only supported with FusedAttention and "causal" """
        """or "no_mask" mask types!"""
    )
    out = AttnFuncWithCP.apply(
        is_training,
        q,
        k,
        v,
        cu_seqlens_q,
        cu_seqlens_k,
        max_seqlen_q,
        max_seqlen_k,
        cu_seqlens_q_padded,
        cu_seqlens_kv_padded,
        dropout_p,
        cp_group,
        cp_global_ranks,
        cp_stream,
        softmax_scale,
        qkv_format,
        attn_mask_type,
        attn_bias_type,
        attn_bias,
        deterministic,
        use_fused_attention,
    )
    return out


class RotaryPositionEmbedding(torch.nn.Module):
    """
    Implements Rotary Position Embedding from https://arxiv.org/abs/2104.09864.
    """

    def __init__(
        self,
        dim: int,
        rotary_percent: float = 1.0,
        seq_len_interpolation_factor: Optional[int] = None,
        pretrained_max_position_embeddings: Optional[int] = None,
    ):
        """
        Parameters
        ----------
        dim: int
            rotary embedding dimension
        rotary_percent: float
            Percent of rotary dimension to use for rotary position embeddings.
        seq_len_interpolation_factor: int
            if not None, discrete positions will be interpolated by this factor via the trick in
            https://arxiv.org/abs/2306.15595
        pretrained_max_position_embeddings: int
            pre-trained max_position_embeddings before position interpolation
        """
        super().__init__()
        if rotary_percent < 1.0:
            dim = int(dim * rotary_percent)
        self.seq_len_interpolation_factor = seq_len_interpolation_factor
        inv_freq = 1.0 / (
            10000
            ** (
                torch.arange(0, dim, 2, dtype=torch.float32, device=torch.cuda.current_device())
                / dim
            )
        )
        self.register_buffer("inv_freq", inv_freq)
        self.pretrained_max_position_embeddings = pretrained_max_position_embeddings

    def forward(self, max_seq_len: int, offset: int = 0):
        """
        Create rotary position embedding frequencies

        Parameters
        ----------
        max_seq_len: int
            sequence length of a sample
        offset: int, default = 0
            fixed offset for freqencies
        """
        seq = (
            torch.arange(max_seq_len, device=self.inv_freq.device, dtype=self.inv_freq.dtype)
            + offset
        )

        if (
            self.pretrained_max_position_embeddings is not None
            and self.seq_len_interpolation_factor is not None
        ):
            if (
                max_seq_len
                > self.pretrained_max_position_embeddings * self.seq_len_interpolation_factor
            ):
                # dynamic linear scaling (length > position we have learned)
                seq *= 1 / (max_seq_len / self.pretrained_max_position_embeddings)
            else:
                # fixed linear scaling
                seq *= 1 / self.seq_len_interpolation_factor

        freqs = torch.einsum("i , j -> i j", seq, self.inv_freq)
        # first part even vector components, second part odd vector components,
        #  2 * dim in dimension size
        emb = torch.cat((freqs, freqs), dim=-1)
        # emb [seq_length, .., dim]
        return emb.reshape(emb.size(0), 1, 1, emb.size(1))


class FusedRoPEFunc(torch.autograd.Function):
    """
    Function for FusedRoPE

    This implementation assumes the input tensor to be in `sbhd`, `bshd` or `thd` format and
    the RoPE tensor to be of shape (s, 1, 1, d). It accepts arbitrary memory layouts to avoid
    the expensive `.contiguous()` calls, thus it may not achieve the best memory access pattern.
    """

    @staticmethod
    def forward(
        ctx,
        t: torch.Tensor,
        freqs: torch.Tensor,
        tensor_format: str = "sbhd",
        cu_seqlens: Union[torch.Tensor, None] = None,
    ) -> torch.Tensor:
        if freqs.dtype != torch.float32:
            freqs = freqs.float()
        if tensor_format == "sbhd":
            output = tex.fused_rope_forward(t, freqs, False)
        elif tensor_format == "bshd":
            output = tex.fused_rope_forward(t.transpose(0, 1), freqs, True).transpose(0, 1)
        elif tensor_format == "thd":
            output = tex.fused_rope_thd_forward(t, cu_seqlens, freqs)
        else:
            raise ValueError(f"Unsupported tensor_format: {tensor_format}.")
        ctx.save_for_backward(freqs, cu_seqlens)
        ctx.tensor_format = tensor_format

        return output

    @staticmethod
    def backward(ctx, grad_output: torch.Tensor) -> Tuple[Union[torch.Tensor, None], ...]:
        freqs, cu_seqlens = ctx.saved_tensors
        if ctx.tensor_format == "sbhd":
            grad_input = tex.fused_rope_backward(grad_output, freqs, False)
        elif ctx.tensor_format == "bshd":
            grad_input = tex.fused_rope_backward(
                grad_output.transpose(0, 1), freqs, True
            ).transpose(0, 1)
        elif ctx.tensor_format == "thd":
            grad_input = tex.fused_rope_thd_backward(grad_output, cu_seqlens, freqs)
        else:
            raise ValueError(f"Unsupported tensor_format: {ctx.tensor_format}.")

        return grad_input, None, None, None, None


def _rotate_half(x: torch.Tensor) -> torch.Tensor:
    """
    change sign so the last dimension becomes [-odd, +even]
    """
    x = x.view(x.shape[:-1] + torch.Size((2, x.shape[-1] // 2)))
    x1, x2 = x.unbind(dim=-2)
    return torch.cat((-x2, x1), dim=-1)


def apply_rotary_pos_emb(
    t: torch.Tensor,
    freqs: torch.Tensor,
    tensor_format: str = "sbhd",
    fused: bool = False,
    cu_seqlens: Union[torch.Tensor, None] = None,
) -> torch.Tensor:
    """
    Apply rotary positional embedding tensor to the input tensor.

    Parameters
    ----------
    t: torch.Tensor
        Input tensor of shape `[s, b, h, d]`, `[b, s, h, d]` or `[t, h, d]`, on which
        rotary positional embedding will be applied.
    freqs: torch.Tensor
        Rotary positional embedding tensor of shape `[s2, 1, 1, d2]` and dtype 'float',
        with `s2 >= s` and `d2 <= d`.
    fused: bool, default = False
        Whether to use a fused applying RoPE implementation.
    tensor_format: {'sbhd', 'bshd', 'thd'}, default = 'sbhd'
        is `bshd` if `t` is of shape `[bs, seq, ...]`, or `sbhd` if `t` is
        of shape `[seq, bs, ...]`. 'thd' is only supported when `fused` is True.
    cu_seqlens: torch.Tensor, default = None.
        Cumulative sum of sequence lengths in a batch for `t`, with shape [b + 1] and
        dtype torch.int32. Only valid when `tensor_format` is 'thd'.
    """
    if fused:
        assert (
            tensor_format != "thd" or cu_seqlens is not None
        ), "cu_seqlens must not be None when tensor_format is 'thd'."
        return FusedRoPEFunc.apply(t, freqs, tensor_format, cu_seqlens)

    assert tensor_format in ("sbhd", "bshd"), (
        "Only formats `sbhd` or `bshd` are supported for input tensor `t` "
        f"when fused is False, got {tensor_format}."
    )

    max_seq_len = freqs.shape[0]
    cur_seq_len = t.shape[1] if tensor_format == "bshd" else t.shape[0]

    # Only apply the rotary embeddings up to the sequence length of the running
    # input.
    assert (
        cur_seq_len <= max_seq_len
    ), f"Rotary Embeddings only supported up to {max_seq_len} sequence length!"
    freqs = freqs[:cur_seq_len]
    if tensor_format == "bshd":
        freqs = freqs.transpose(0, 1)  # [seq, 1, 1, dim] -> [1, seq, 1, dim]
    # cos/sin first then dtype conversion for better precision
    cos_ = torch.cos(freqs).to(t.dtype)
    sin_ = torch.sin(freqs).to(t.dtype)

    rot_dim = freqs.shape[-1]
    # ideally t_pass is empty so rotary pos embedding is applied to all tensor t
    t, t_pass = t[..., :rot_dim], t[..., rot_dim:]

    # first part is cosine component
    # second part is sine component, need to change signs with _rotate_half method
    t = (t * cos_) + (_rotate_half(t) * sin_)
    return torch.cat((t, t_pass), dim=-1)


class _SplitAlongDim(torch.autograd.Function):
    """"""

    @staticmethod
    def forward(
        ctx,
        mixed_x_layer: torch.Tensor,
        split_dim: int,
        split_size_or_sections: Union[int, List[int], Tuple[int]],
    ) -> Tuple[torch.Tensor, ...]:
        ctx.split_dim = split_dim
        ctx.split_size_or_sections = split_size_or_sections
        if isinstance(mixed_x_layer, Float8Tensor):
            return tuple(
                Float8Tensor.make_like(
                    mixed_x_layer,
                    data=x,
                )
                for x in torch.split(
                    mixed_x_layer._data,
                    split_size_or_sections=split_size_or_sections,
                    dim=split_dim,
                )
            )
        return torch.split(mixed_x_layer, split_size_or_sections, dim=split_dim)

    @staticmethod
    def backward(ctx, *grad_outputs):
        assert len(grad_outputs) > 0, "No gradients received for backprop!"

        if isinstance(ctx.split_size_or_sections, (list, tuple)):
            split_sizes = ctx.split_size_or_sections
            assert len(grad_outputs) == len(
                split_sizes
            ), "Unequal number of gradients vs split sections for backprop!"
        if isinstance(ctx.split_size_or_sections, int):
            split_sizes = [ctx.split_size_or_sections] * len(grad_outputs)
        dims = len(grad_outputs[0].shape)
        split_dim = (ctx.split_dim + dims) % dims

        if isinstance(grad_outputs[0], Float8Tensor):
            noop_ok = True
            strides = grad_outputs[0].stride()
            data_ptr = grad_outputs[0]._data.untyped_storage().data_ptr()
            shape = list(grad_outputs[0].shape)
            for i, tensor in enumerate(grad_outputs):
                shape_i = shape
                shape_i[split_dim] = split_sizes[i]
                offset_size = sum(split_sizes[:i]) * np.prod(shape[split_dim + 1 :])
                if (
                    tensor.stride() != strides
                    or list(tensor.shape) != shape_i
                    or tensor._data.untyped_storage().data_ptr() != data_ptr
                    or tensor.storage_offset() != offset_size
                ):
                    noop_ok = False
                    break
            if noop_ok:
                ret = torch.Tensor().to(
                    device=grad_outputs[0].device, dtype=grad_outputs[0]._data.dtype
                )
                new_shape = list(shape)
                new_shape[split_dim] = sum(split_sizes)
                ret.set_(
                    grad_outputs[0]._data.untyped_storage(),
                    grad_outputs[0]._data.storage_offset(),
                    new_shape,
                    strides,
                )
                return Float8Tensor.make_like(grad_outputs[0], data=ret), None, None

            grad_outputs_data = [x._data for x in grad_outputs]
            return (
                Float8Tensor.make_like(
                    grad_outputs[0], data=torch.cat(grad_outputs_data, dim=split_dim)
                ),
                None,
                None,
            )
        noop_ok = True
        strides = grad_outputs[0].stride()
        data_ptr = grad_outputs[0].untyped_storage().data_ptr()
        shape = list(grad_outputs[0].shape)
        for i, tensor in enumerate(grad_outputs):
            shape_i = shape
            shape_i[split_dim] = split_sizes[i]
            offset_size = sum(split_sizes[:i]) * np.prod(shape[split_dim + 1 :])
            if (
                tensor.stride() != strides
                or list(tensor.shape) != shape_i
                or tensor.untyped_storage().data_ptr() != data_ptr
                or tensor.storage_offset() != offset_size
            ):
                noop_ok = False
                break
        if noop_ok:
            ret = torch.Tensor().to(device=grad_outputs[0].device, dtype=grad_outputs[0].dtype)
            new_shape = list(shape)
            new_shape[split_dim] = sum(split_sizes)
            ret.set_(
                grad_outputs[0].untyped_storage(),
                grad_outputs[0].storage_offset(),
                new_shape,
                strides,
            )
            return ret, None, None

        return torch.cat(grad_outputs, dim=split_dim), None, None


class UnfusedDotProductAttention(torch.nn.Module):
    """Parallel attention w/o QKV and Proj Gemms
    BMM1 -> softmax + dropout -> BMM2
    """

    def __init__(
        self,
        softmax_scale: float,
        attention_dropout: float = 0.0,
        attention_dropout_ctx: Optional[Callable] = nullcontext,
        layer_number: Optional[int] = None,
    ) -> None:
        super().__init__()

        self.softmax_scale = softmax_scale
        self.attention_dropout_ctx = attention_dropout_ctx
        self.layer_number = layer_number

        self.scale_mask_softmax = FusedScaleMaskSoftmax(attention_mask_func)

        # Dropout. Note that for a single iteration, this layer will generate
        # different outputs on different number of parallel partitions but
        # on average it should not be partition dependent.
        self.attention_dropout = torch.nn.Dropout(attention_dropout)

        # An FP16 training trick required for certain GPT-like models.
        self.apply_qk_layer_scaling = (
            bool(int(os.getenv("NVTE_APPLY_QK_LAYER_SCALING", "0"))) and layer_number is not None
        )

    def forward(
        self,
        query_layer: torch.Tensor,
        key_layer: torch.Tensor,
        value_layer: torch.Tensor,
        qkv_layout: str = "sbh3d",
        cu_seqlens_q: Optional[torch.Tensor] = None,  # pylint: disable=unused-argument
        cu_seqlens_kv: Optional[torch.Tensor] = None,  # pylint: disable=unused-argument
        attn_mask_type: str = "causal",
        attention_mask: Optional[Union[torch.Tensor, Tuple[torch.Tensor, torch.Tensor]]] = None,
        core_attention_bias_type: str = "no_bias",
        core_attention_bias: Optional[torch.Tensor] = None,
        alibi_slopes: Optional[torch.Tensor] = None,
    ) -> torch.Tensor:
        """Unfused attention fprop"""

        assert (
            qkv_layout in QKVLayouts
        ), f"UnfusedDotProductAttention does not support qkv_layout = {qkv_layout}!"
        qkv_format = "".join([i for i in qkv_layout.split("_")[0] if i.isalpha()])
        if qkv_format == "bshd":
            # convert to sbhd and use sbhd implementation for now
            query_layer, key_layer, value_layer = [
                x.transpose(0, 1) for x in [query_layer, key_layer, value_layer]
            ]

        batch_size, seqlen = query_layer.shape[1], query_layer.shape[0]
        apply_qk_layer_scaling = self.apply_qk_layer_scaling and key_layer.dtype == torch.float16

        # [b, np, sq, sk]
        output_size = (
            query_layer.size(1),
            query_layer.size(2),
            query_layer.size(0),
            key_layer.size(0),
        )

        if key_layer.shape[2] != query_layer.shape[2]:
            assert (
                query_layer.shape[2] % key_layer.shape[2] == 0
            ), "The number of attention heads must be divisible by the number of GQA groups!"
            key_layer = key_layer.repeat_interleave(
                int(query_layer.shape[2] / key_layer.shape[2]), dim=2
            )
            value_layer = value_layer.repeat_interleave(
                int(query_layer.shape[2] / value_layer.shape[2]), dim=2
            )

        # [sq, b, np, hn] -> [sq, b * np, hn]
        query_layer = query_layer.reshape(output_size[2], output_size[0] * output_size[1], -1)
        # [sk, b, np, hn] -> [sk, b * np, hn]
        key_layer = key_layer.reshape(output_size[3], output_size[0] * output_size[1], -1)

        # preallocting result tensor: [b * np, sq, sk]
        # WAR to set dtype to FP32 as ONNX lacks BF16 support for ConstantOfShape operator
        is_bf16 = query_layer.dtype == torch.bfloat16
        matmul_result = torch.empty(
            output_size[0] * output_size[1],
            output_size[2],
            output_size[3],
            dtype=torch.float32 if is_in_onnx_export_mode() and is_bf16 else query_layer.dtype,
            device=torch.cuda.current_device(),
        )

        if is_in_onnx_export_mode() and is_bf16:
            matmul_result = matmul_result.bfloat16()

        scale = self.softmax_scale
        if apply_qk_layer_scaling:
            scale /= self.layer_number

        # Raw attention scores. [b * np, sq, sk]
        if core_attention_bias_type == "no_bias":
            matmul_result = torch.baddbmm(
                matmul_result,
                query_layer.transpose(0, 1),  # [b * np, sq, hn]
                key_layer.transpose(0, 1).transpose(1, 2),  # [b * np, hn, sk]
                beta=0.0,
                alpha=scale,
            )

        elif core_attention_bias_type == "pre_scale_bias":
            assert core_attention_bias is not None, "core_attention_bias should not be None!"
            matmul_result = torch.bmm(
                query_layer.transpose(0, 1),  # [b * np, sq, hn]
                key_layer.transpose(0, 1).transpose(1, 2),  # [b * np, hn, sk]
            )
            matmul_result = (
                matmul_result.view(output_size[0], output_size[1], output_size[2], output_size[3])
                + core_attention_bias
            ).view(-1, output_size[2], output_size[3])
            matmul_result *= scale

        elif core_attention_bias_type in ["post_scale_bias", "alibi"]:
            if core_attention_bias_type == "post_scale_bias":
                assert core_attention_bias is not None, "core_attention_bias should not be None!"
            if core_attention_bias_type == "alibi":
                _, core_attention_bias = get_alibi(
                    output_size[1], output_size[2], output_size[3], alibi_slopes=alibi_slopes
                )
            matmul_result = torch.baddbmm(
                matmul_result,
                query_layer.transpose(0, 1),  # [b * np, sq, hn]
                key_layer.transpose(0, 1).transpose(1, 2),  # [b * np, hn, sk]
                beta=0.0,
                alpha=scale,
            )
            matmul_result = (
                (
                    matmul_result.view(
                        output_size[0], output_size[1], output_size[2], output_size[3]
                    )
                    + core_attention_bias
                )
                .view(-1, output_size[2], output_size[3])
                .to(dtype=query_layer.dtype)
            )

        # change view to [b, np, sq, sk]
        attention_scores = matmul_result.view(*output_size)

        # attention scores and attention mask [b, np, sq, sk]
        softmax_scale = self.layer_number if apply_qk_layer_scaling else None
        attention_probs = self.scale_mask_softmax(
            attention_scores, attention_mask, attn_mask_type, softmax_scale
        )

        # This is actually dropping out entire tokens to attend to, which might
        # seem a bit unusual, but is taken from the original Transformer paper.
        with self.attention_dropout_ctx():
            attention_probs = self.attention_dropout(attention_probs)

        # value_layer -> context layer.
        # [sk, b, np, hn] --> [b, np, sq, hn]
        output_size = (
            value_layer.size(1),
            value_layer.size(2),
            query_layer.size(0),
            value_layer.size(3),
        )

        # change view [sk, b * np, hn]
        value_layer = value_layer.reshape(value_layer.size(0), output_size[0] * output_size[1], -1)

        # change view [b * np, sq, sk]
        attention_probs = attention_probs.view(output_size[0] * output_size[1], output_size[2], -1)

        # matmul: [b * np, sq, hn]
        context_layer = torch.bmm(attention_probs, value_layer.transpose(0, 1))

        # change view [b, np, sq, hn]
        context_layer = context_layer.view(*output_size)

        if qkv_format == "sbhd":
            # [b, np, sq, hn] --> [sq, b, np, hn]
            context_layer = context_layer.permute(2, 0, 1, 3).contiguous()

            # [sq, b, np, hn] --> [sq, b, hp]
            context_layer = context_layer.view(seqlen, batch_size, -1)

        if qkv_format == "bshd":
            # [b, np, sq, hn] --> [b, sq, np, hn]
            context_layer = context_layer.permute(0, 2, 1, 3).contiguous()

            # [b, sq, np, hn] --> [b, sq, hp]
            context_layer = context_layer.view(batch_size, seqlen, -1)

        return context_layer


class _PrepareQKVForFA(torch.autograd.Function):
    """This class converts QKV from interleaved (s, b, ...) layout
    to separate contiguous q, k, v tensors in (b, s, ...) layout."""

    @staticmethod
    def forward(
        _ctx: torch.autograd.function.FunctionCtx,  # unused
        query_layer: torch.Tensor,
        key_layer: torch.Tensor,
        value_layer: torch.Tensor,
    ) -> Tuple[torch.Tensor, torch.Tensor, torch.Tensor]:
        # All inputs received are non-contiguous tensors.
        # The `query_layer` tensor is used to access the
        # full memory region of the QKV tensor.
        qkv = tex.fa_prepare_fwd(query_layer)
        q, k, v = split_tensor_along_dim(qkv, 0, 3)
        query_layer = torch.squeeze(q, 0)
        key_layer = torch.squeeze(k, 0)
        value_layer = torch.squeeze(v, 0)
        return query_layer, key_layer, value_layer

    @staticmethod
    def backward(
        _ctx: torch.autograd.function.FunctionCtx,  # unused
        dq: torch.Tensor,
        dk: torch.Tensor,
        dv: torch.Tensor,
    ) -> Tuple[Union[torch.Tensor, None], ...]:
        dqkv = tex.fa_prepare_bwd(dq, dk, dv)
        dq, dk, dv = split_tensor_along_dim(dqkv, -1, 3)
        return dq, dk, dv


def _get_qkv_layout(
    q: torch.Tensor,
    k: torch.Tensor,
    v: torch.Tensor,
    qkv_format: str = "sbhd",
) -> str:
    """Get qkv layout.

    Parameters
    ----------
    q: torch.Tensor
        Query tensor.
    k: torch.Tensor
        Key tensor.
    v: torch.Tensor
        Value tensor.
    qkv_format: str, default = `sbhd`
        Dimension format for `q`, `k` and `v`, {`sbhd`, `bshd`, `thd`}. `s` stands for
        the sequence length dimension, `b` batch size, `h` the number of attention heads,
        `d` head size, and `t` the total number of sequences in a batch, i.e.
        `t = sum(s_i) for i = 0...b-1`.

    Returns
    ----------
    qkv_layout: str
       Memory layout of `q`, `k` and `v`. Each `qkv_format` can be mapped to one of five
       memory layouts. For example, `sb3hd` means `q`, `k`, `v` are created as one chunk
       of memory and that they are interleaved in the `2`nd dimension. `sbhd_sbh2d` means
       `q` and `kv` are created in two chunks and that `q` itself is contiguous and `k`, `v`
       are interleaved with each other in the `3`rd dimension, `k = kv[:,:,:,0,:]` and
       `v = kv[:,:,:,1,:]`.
       Mapping:
       `sbhd`: {`sb3hd`, `sbh3d`, `sbhd_sb2hd`, `sbhd_sbh2d`, `sbhd_sbhd_sbhd`}
       `bshd`: {`bs3hd`, `bsh3d`, `bshd_bs2hd`, `bshd_bsh2d`, `bshd_bshd_bshd`}
       `thd` : {`t3hd`, `th3d`, `thd_t2hd`, `thd_th2d`, `thd_thd_thd`}
    """

    check_last_dim_contiguous = all(x.stride(-1) == 1 for x in [q, k, v])
    assert check_last_dim_contiguous, "q, k and v must have stride 1 in their last dimension!"

    def run_iteratively(q, k, v):
        data_ptr = q.untyped_storage().data_ptr()
        check_ptrs_qkv = all(x.untyped_storage().data_ptr() == data_ptr for x in [q, k, v])
        data_ptr = k.untyped_storage().data_ptr()
        check_ptrs_kv = all(x.untyped_storage().data_ptr() == data_ptr for x in [k, v])

        stride = q.stride()
        check_strides_qkv = all(stride == x.stride() for x in [q, k, v])
        stride = k.stride()
        check_strides_kv = all(stride == x.stride() for x in [k, v])

        shape = q.shape
        check_shapes_qkv = all(shape == x.shape for x in [q, k, v])
        shape = k.shape
        check_shapes_kv = all(shape == x.shape for x in [k, v])

        last_dim_size = q.shape[-1]
        check_last_dim_offsets_qkv = all(
            i * last_dim_size == x.storage_offset() for i, x in enumerate([q, k, v])
        )
        last_dim_size = k.shape[-1]
        check_last_dim_offsets_kv = all(
            i * last_dim_size == x.storage_offset() for i, x in enumerate([k, v])
        )

        last_two_dims_size = q.shape[-1] * q.shape[-2]
        check_last_two_dims_offsets_qkv = all(
            i * last_two_dims_size == x.storage_offset() for i, x in enumerate([q, k, v])
        )
        last_two_dims_size = k.shape[-1] * k.shape[-2]
        check_last_two_dims_offsets_kv = all(
            i * last_two_dims_size == x.storage_offset() for i, x in enumerate([k, v])
        )

        if (
            check_ptrs_qkv
            and check_strides_qkv
            and check_shapes_qkv
            and check_last_two_dims_offsets_qkv
            and not check_last_dim_offsets_qkv
        ):
            # sb3hd, bs3hd, t3hd
            qkv_layout = qkv_format[:-2] + "3" + qkv_format[-2:]
        elif (
            check_ptrs_qkv and check_strides_qkv and check_shapes_qkv and check_last_dim_offsets_qkv
        ):
            # sbh3d, bsh3d, th3d
            qkv_layout = qkv_format[:-1] + "3" + qkv_format[-1:]
        elif (
            check_ptrs_kv
            and check_strides_kv
            and check_shapes_kv
            and check_last_two_dims_offsets_kv
            and not check_last_dim_offsets_kv
        ):
            # sbhd_sb2hd, bshd_bs2hd, thd_t2hd
            qkv_layout = qkv_format + "_" + qkv_format[:-2] + "2" + qkv_format[-2:]
        elif check_ptrs_kv and check_strides_kv and check_shapes_kv and check_last_dim_offsets_kv:
            # sbhd_sbh2d, bshd_bsh2d, thd_th2d
            qkv_layout = qkv_format + "_" + qkv_format[:-1] + "2" + qkv_format[-1:]
        elif check_strides_kv and check_shapes_kv:
            # sbhd_sbhd_sbhd, bshd_bshd_bshd, thd_thd_thd
            qkv_layout = "_".join(list([qkv_format]) * 3)
        else:
            qkv_layout = "not_supported"

        return qkv_layout

    qkv_layout = run_iteratively(q, k, v)
    if qkv_layout == "not_supported":
        # force q,k,v to be contiguous and run get_layout again
        q, k, v = [x.contiguous() for x in [q, k, v]]
        qkv_layout = run_iteratively(q, k, v)
    if qkv_layout == "not_supported":
        raise Exception("The provided qkv memory layout is not supported!")

    return qkv_layout, q, k, v


def check_set_window_size(
    attn_mask_type: str,
    window_size: Tuple[int, int] = None,
):
    """Check if sliding window size is compliant with mask type and if not,
    assert or set it to the appropriate size
    """
    if "causal" in attn_mask_type:
        if window_size is None:
            window_size = (-1, 0)
        else:
            assert (
                window_size[1] == 0
            ), "window_size[1] should be 0 when self_attn_mask_type includes 'causal'!"
    else:
        if window_size is None:
            window_size = (-1, -1)
    return window_size


class FlashAttention(torch.nn.Module):
    """Dot product attention, using HazyResearch flash-attn package:
    https://github.com/Dao-AILab/flash-attention
    """

    def __init__(
        self,
        softmax_scale: float,
        attention_dropout: float = 0.0,
        attention_dropout_ctx: Optional[Callable] = nullcontext,
        attention_type: str = "self",
        layer_number: Optional[int] = None,
        deterministic: bool = False,
    ) -> None:
        super().__init__()

        assert (
            _flash_attn_version >= _flash_attn_version_required
        ), f"FlashAttention minimum version {_flash_attn_version_required} is required."
        assert (
            _flash_attn_version <= _flash_attn_max_version
        ), f"FlashAttention maximum version {_flash_attn_max_version} is supported."

        self.softmax_scale = softmax_scale
        self.attention_dropout_ctx = attention_dropout_ctx
        self.attention_dropout = attention_dropout
        self.attention_type = attention_type
        self.layer_number = 1 if layer_number is None else layer_number
        self.deterministic = deterministic

    def forward(
        self,
        query_layer: torch.Tensor,
        key_layer: torch.Tensor,
        value_layer: torch.Tensor,
        attention_mask: Optional[Union[torch.Tensor, Tuple[torch.Tensor, torch.Tensor]]] = None,
        qkv_layout: str = "sbh3d",
        cu_seqlens_q: Optional[torch.Tensor] = None,
        cu_seqlens_kv: Optional[torch.Tensor] = None,
        max_seqlen_q: Optional[int] = None,
        max_seqlen_kv: Optional[int] = None,
        attn_mask_type: str = "causal",
        window_size: Optional[Tuple[int, int]] = None,
        alibi_slopes: Optional[torch.Tensor] = None,
        cp_group: Optional[dist_group_type] = None,
        cp_global_ranks: List[int] = None,
        cp_stream: torch.cuda.Stream = None,
    ) -> torch.Tensor:
        """flash-attn fprop"""

        window_size = check_set_window_size(attn_mask_type, window_size)

        assert (
            query_layer.dtype in [torch.float16, torch.bfloat16]
            and key_layer.dtype in [torch.float16, torch.bfloat16]
            and value_layer.dtype in [torch.float16, torch.bfloat16]
        ), "FlashAttention currently only supports FP16 and BF16."
        assert (
            query_layer.is_cuda and key_layer.is_cuda and value_layer.is_cuda
        ), "FlashAttention currently only supports CUDA tensors."
        assert (
            qkv_layout in QKVLayouts
        ), f"FlashAttention does not support qkv_layout = {qkv_layout}!"

        context_parallel = (cp_group is not None) and (get_distributed_world_size(cp_group) != 1)

        qkv_format = "".join([i for i in qkv_layout.split("_")[0] if i.isalpha()])

        if qkv_format == "sbhd":
            # For now just 128, will make it more general in the future
            if (
                query_layer.shape[-1] == 128
                and query_layer.shape[0] * query_layer.shape[1] >= 512
                and qkv_layout == "sbh3d"
            ):
                query_layer, key_layer, value_layer = _PrepareQKVForFA.apply(
                    query_layer, key_layer, value_layer
                )
            else:
                query_layer, key_layer, value_layer = [
                    x.transpose(0, 1).contiguous() for x in (query_layer, key_layer, value_layer)
                ]
        elif qkv_format in ["bshd", "thd"]:
            query_layer, key_layer, value_layer = [
                x.contiguous() for x in (query_layer, key_layer, value_layer)
            ]

        batch_size = query_layer.shape[0]

        if qkv_format in ["sbhd", "bshd"]:
            max_seqlen_q, max_seqlen_kv = query_layer.shape[1], key_layer.shape[1]
            if not context_parallel:
                # [b * s, h, d]
                query_layer, key_layer, value_layer = [
                    x.view(x.shape[0] * x.shape[1], *x.shape[2:])
                    for x in [query_layer, key_layer, value_layer]
                ]

            if "padding" in attn_mask_type:
                assert not context_parallel, "Padding mask not supported with context parallelism!"

                if self.attention_type == "self":
                    assert (
                        max_seqlen_q == max_seqlen_kv
                    ), "Maximum sequence length for Q and KV should be the same."
                    if cu_seqlens_q is None:
                        assert (
                            attention_mask is not None
                        ), "Please provide attention_mask for padding!"
                        cu_seqlens_q, indices_q = get_cu_seqlens_and_indices(attention_mask)
                    else:
                        indices_q = get_indices(max_seqlen_q, cu_seqlens_q)
                    cu_seqlens_kv = cu_seqlens_q
                    query_layer, key_layer, value_layer = PackTensors.apply(
                        indices_q, query_layer, key_layer, value_layer
                    )
                else:
                    if cu_seqlens_q is None or cu_seqlens_kv is None:
                        assert (
                            attention_mask is not None
                        ), "Please provide attention_mask for padding!"
                        cu_seqlens_q, indices_q = get_cu_seqlens_and_indices(attention_mask[0])
                        cu_seqlens_kv, indices_kv = get_cu_seqlens_and_indices(attention_mask[1])
                    else:
                        indices_q = get_indices(max_seqlen_q, cu_seqlens_q)
                        indices_kv = get_indices(max_seqlen_kv, cu_seqlens_kv)
                    query_layer = PackTensors.apply(indices_q, query_layer)
                    key_layer, value_layer = PackTensors.apply(indices_kv, key_layer, value_layer)
            else:
                # Cumulative sequence lengths for unpadded data
                if cu_seqlens_q is None:
                    cu_seqlens_q = _get_full_cu_seqlens(
                        batch_size,
                        max_seqlen_q,
                        query_layer.device,
                    )
                if cu_seqlens_kv is None:
                    cu_seqlens_kv = _get_full_cu_seqlens(
                        batch_size,
                        max_seqlen_kv,
                        key_layer.device,
                    )
        elif qkv_format == "thd":
            assert (
                cu_seqlens_q is not None and cu_seqlens_kv is not None
            ), "cu_seqlens_q and cu_seqlens_kv can not be None when qkv_format = thd!"
            if max_seqlen_q is None:
                seqlens_q = cu_seqlens_q[1:] - cu_seqlens_q[:-1]
                max_seqlen_q = seqlens_q.max().item()
            if max_seqlen_kv is None:
                seqlens_kv = cu_seqlens_kv[1:] - cu_seqlens_kv[:-1]
                max_seqlen_kv = seqlens_kv.max().item()

        if context_parallel:
            assert window_size in (
                (-1, -1),
                (-1, 0),
            ), "Sliding window attention is not supported with context parallelism."
            assert (
                alibi_slopes is None
            ), "Alibi slope bias addition is not supported with context parallelism."
            with self.attention_dropout_ctx():
                output = attn_forward_func_with_cp(
                    self.training,
                    query_layer,
                    key_layer,
                    value_layer,
                    cu_seqlens_q,
                    cu_seqlens_kv,
                    max_seqlen_q,
                    max_seqlen_kv,
                    None,
                    None,
                    self.attention_dropout if self.training else 0.0,
                    cp_group,
                    cp_global_ranks,
                    cp_stream,
                    softmax_scale=self.softmax_scale,
                    qkv_format="bshd" if qkv_format == "sbhd" else qkv_format,
                    attn_mask_type=attn_mask_type,
                    deterministic=self.deterministic,
                )
        else:

            from .cpu_offload import CPUOffloadEnabled

            if CPUOffloadEnabled:
                tensor_list = [query_layer, key_layer, value_layer, cu_seqlens_q, cu_seqlens_kv]
                for tensor in tensor_list:
                    if tensor is not None:
                        tensor.activation_offloading = True

            with self.attention_dropout_ctx():
                fa_optional_forward_kwargs = {}
                if _flash_attn_2_3_plus:
                    fa_optional_forward_kwargs["window_size"] = window_size
                if _flash_attn_2_4_plus:
                    fa_optional_forward_kwargs["alibi_slopes"] = alibi_slopes
                if _flash_attn_2_4_1_plus:
                    fa_optional_forward_kwargs["deterministic"] = self.deterministic
                output = flash_attn_forward_func(
                    query_layer,
                    key_layer,
                    value_layer,
                    cu_seqlens_q,
                    cu_seqlens_kv,
                    max_seqlen_q,
                    max_seqlen_kv,
                    self.attention_dropout if self.training else 0.0,
                    softmax_scale=self.softmax_scale,
                    causal="causal" in attn_mask_type,
                    **fa_optional_forward_kwargs,
                )

        if qkv_format in ["sbhd", "bshd"] and "padding" in attn_mask_type:
            output = UnpackTensor.apply(indices_q, batch_size * max_seqlen_q, output)

        if qkv_format == "sbhd":
            # (bs)hd -> bs(hd) -> sb(hd)
            output = output.view(batch_size, max_seqlen_q, -1).transpose(0, 1).contiguous()
        elif qkv_format == "bshd":
            # (bs)hd -> bs(hd)
            output = output.view(batch_size, max_seqlen_q, -1).contiguous()
        elif qkv_format == "thd":
            # thd -> t(hd)
            output = output.view(output.shape[0], -1).contiguous()

        return output


def _combine_tensors(
    tensors: List[torch.Tensor],
    dim: int,
) -> torch.Tensor:
    """Combine tensors along a particular dimension"""

    num_tensors = len(tensors)
    new_shape = list(tensors[0].shape)
    new_shape.insert(dim, num_tensors)
    new_stride = list(tensors[0].stride())
    new_stride.insert(dim, int(new_stride[dim - 1] / num_tensors))
    if isinstance(tensors[0], Float8Tensor):
        combined_tensor = torch.Tensor().to(device=tensors[0].device, dtype=tensors[0]._data.dtype)
        combined_tensor.set_(
            tensors[0]._data.untyped_storage(),
            tensors[0]._data.storage_offset(),
            new_shape,
            new_stride,
        )
        combined_tensor = Float8Tensor.make_like(tensors[0], data=combined_tensor)
    else:
        combined_tensor = torch.Tensor().to(device=tensors[0].device, dtype=tensors[0].dtype)
        combined_tensor.set_(
            tensors[0].untyped_storage(), tensors[0].storage_offset(), new_shape, new_stride
        )

    return combined_tensor


class FusedAttnFunc_qkvpacked(torch.autograd.Function):
    """Function for FusedAttention with packed QKV input"""

    @staticmethod
    def forward(
        ctx,
        is_training,
        max_seqlen,
        cu_seqlens,
        cu_seqlens_padded,
        qkv,
        qkv_dtype,
        attn_bias,
        attn_scale,
        dropout_p,
        fast_zero_fill,
        qkv_layout,
        attn_bias_type,
        attn_mask_type,
        rng_gen,
        fused_attention_backend,
        use_FAv2_bwd,
        fp8,
        fp8_meta,
    ):
        logger = logging.getLogger("FusedAttnFunc_qkvpacked")
        if fp8:
            logger.debug("Running forward in FP8")
            if fp8_meta["recipe"].fp8_mha:
                assert isinstance(qkv, Float8Tensor), "qkv must be Float8Tensors for FP8 MHA."
                fp8_meta["scaling_fwd"].scale_inv[META_QKV] = qkv._scale_inv
            fused_attention_backend = FusedAttnBackend["FP8"]
            fp8_dtype_forward = get_fp8_te_dtype(fp8_meta["recipe"], fprop_tensor=True)
            # 1: qkv packed, 2: kv packed, 3: qkv separate
            qkv_group = len(qkv_layout.split("_"))
            assert qkv_group == 1, (
                "qkv layout should conform to 3hd or h3d, e.g. sb3hd,                 but found"
                f" {qkv_layout}."
            )
            if fp8_meta["recipe"].fp8_mha:
                qkv_fp8 = qkv._data
            else:
                qkv_c = qkv.view(-1, qkv.shape[-3] * qkv.shape[-2] * qkv.shape[-1])
                qkv_fp8 = cast_to_fp8(
                    qkv_c, fp8_meta["scaling_fwd"], META_QKV, fp8_dtype_forward
                ).view(qkv.shape)
            out_fp8, aux_ctx_tensors = fused_attn_fwd_qkvpacked(
                is_training,
                max_seqlen,
                cu_seqlens,
                qkv_fp8,
                fp8_dtype_forward,
                fused_attention_backend,
                attn_bias,
                cu_seqlens_padded,
                fp8_meta["scaling_fwd"].scale_inv[META_QKV],
                fp8_meta["scaling_fwd"].scale_inv[META_S],
                fp8_meta["scaling_fwd"].scale[META_S],
                fp8_meta["scaling_fwd"].scale[META_O],
                fp8_meta["scaling_fwd"].amax_history[0][META_S],
                fp8_meta["scaling_fwd"].amax_history[0][META_O],
                attn_scale,
                dropout_p,
                fast_zero_fill,
                qkv_layout,
                attn_bias_type,
                attn_mask_type,
                rng_gen,
            )
            if fp8_meta["recipe"].fp8_mha:
                out_ret = Float8Tensor(
                    data=out_fp8,
                    fp8_meta=fp8_meta,
                    fp8_meta_forward=True,
                    fp8_meta_index=META_O,
                    fp8_dtype=fp8_dtype_forward,
                    dtype=qkv.dtype,
                )
            else:
                out_ret = cast_from_fp8(
                    out_fp8.view(-1, out_fp8.shape[-2] * out_fp8.shape[-1]),
                    fp8_meta["scaling_fwd"],
                    META_O,
                    fp8_dtype_forward,
                    qkv_dtype,
                ).view(out_fp8.shape)
            out_save = out_ret
            if fp8_meta["recipe"].fp8_mha and not int(os.getenv("NVTE_FP8_DPA_BWD", "1")):
                qkv_c = qkv.view(-1, qkv.shape[-3] * qkv.shape[-2] * qkv.shape[-1])
                qkv = cast_from_fp8(
                    qkv_c._data,
                    fp8_meta["scaling_fwd"],
                    META_QKV,
                    fp8_dtype_forward,
                    TE_DType[qkv.dtype],
                ).view(qkv.shape)
                out_save = cast_from_fp8(
                    out_fp8.view(-1, out_fp8.shape[-2] * out_fp8.shape[-1]),
                    fp8_meta["scaling_fwd"],
                    META_O,
                    fp8_dtype_forward,
                    qkv_dtype,
                ).view(out_fp8.shape)
            fp8_tensors = (
                qkv_fp8,
                out_fp8,
                fp8_meta["scaling_fwd"].scale.clone(),
                fp8_meta["scaling_fwd"].scale_inv.clone(),
            )
        else:
            logger.debug("Running forward in %s", qkv.dtype)
            out_ret, aux_ctx_tensors = fused_attn_fwd_qkvpacked(
                is_training,
                max_seqlen,
                cu_seqlens,
                qkv,
                qkv_dtype,
                fused_attention_backend,
                attn_bias,
                cu_seqlens_padded,
                None,
                None,
                None,
                None,
                None,
                None,
                attn_scale,
                dropout_p,
                fast_zero_fill,
                qkv_layout,
                attn_bias_type,
                attn_mask_type,
                rng_gen,
            )
            fp8_tensors = (None, None, None, None)
            out_save = out_ret

        ctx.fp8 = fp8 and int(os.getenv("NVTE_FP8_DPA_BWD", "1"))
        qkvo_tensors = (qkv, out_save) if not ctx.fp8 else (None, None)
        ctx.save_for_backward(
            *qkvo_tensors, cu_seqlens, cu_seqlens_padded, *fp8_tensors, *aux_ctx_tensors
        )
        ctx.fp8_meta = fp8_meta
        ctx.max_seqlen = max_seqlen
        ctx.qkv_dtype = qkv_dtype
        ctx.attn_scale = attn_scale
        ctx.dropout_p = dropout_p
        ctx.fast_zero_fill = fast_zero_fill
        ctx.qkv_layout = qkv_layout
        ctx.attn_bias_type = attn_bias_type
        ctx.attn_mask_type = attn_mask_type
        ctx.fused_attention_backend = (
            fused_attention_backend if ctx.fp8 else FusedAttnBackend["F16_arbitrary_seqlen"]
        )
        ctx.use_FAv2_bwd = use_FAv2_bwd

        return out_ret

    @staticmethod
    def backward(ctx, d_out):
        logger = logging.getLogger("FusedAttnFunc_qkvpacked")
        if ctx.fp8_meta["recipe"].fp8_mha:
            assert isinstance(
                d_out, Float8Tensor
            ), "Gradient of the DPA output must be in Float8Tensor type for FP8 MHA."
            d_out_f8tensor = d_out
            d_out = d_out._data

        d_out = d_out.contiguous()
        (
            qkv,
            out,
            cu_seqlens,
            cu_seqlens_padded,
            qkv_fp8,
            out_fp8,
            fwd_scales,
            fwd_scale_invs,
            *aux_ctx_tensors,
        ) = ctx.saved_tensors
        if not aux_ctx_tensors[0].is_contiguous():
            aux_ctx_tensors[0] = aux_ctx_tensors[0].contiguous()
        if ctx.use_FAv2_bwd:
            softmax_lse, rng_state = aux_ctx_tensors
            dqkv = torch.empty_like(qkv)
            maybe_contiguous = lambda x: x.contiguous() if x.stride(-1) != 1 else x
            d_out, q, k, v, out = [
                maybe_contiguous(x) for x in (d_out, qkv[:, 0], qkv[:, 1], qkv[:, 2], out)
            ]
            flash_attn_cuda_bwd(
                d_out,
                q,
                k,
                v,
                out,
                softmax_lse,
                dqkv[:, 0],
                dqkv[:, 1],
                dqkv[:, 2],
                cu_seqlens,
                cu_seqlens,
                ctx.max_seqlen,
                ctx.max_seqlen,
                ctx.dropout_p,
                ctx.attn_scale,
                False,
                "causal" in ctx.attn_mask_type,
                None,
                rng_state,
            )
            dqkv = dqkv[..., : d_out.shape[-1]]
        else:
            with torch.cuda.nvtx.range("_FusedAttn_qkvpacked"):
                if ctx.fp8:
                    logger.debug("Running backward in FP8")
                    fp8_dtype_forward = get_fp8_te_dtype(ctx.fp8_meta["recipe"], fprop_tensor=True)
                    fp8_dtype_backward = get_fp8_te_dtype(
                        ctx.fp8_meta["recipe"], fprop_tensor=False
                    )
                    if ctx.fp8_meta["recipe"].fp8_mha:
                        d_out_fp8 = d_out
                        ctx.fp8_meta["scaling_bwd"].scale_inv[META_DO] = d_out_f8tensor._scale_inv
                    else:
                        d_out_fp8 = cast_to_fp8(
                            d_out.view(-1, d_out.shape[-2] * d_out.shape[-1]),
                            ctx.fp8_meta["scaling_bwd"],
                            META_DO,
                            fp8_dtype_backward,
                        ).view(d_out.shape)
                    dqkv_fp8, *rest = fused_attn_bwd_qkvpacked(
                        ctx.max_seqlen,
                        cu_seqlens,
                        qkv_fp8,
                        out_fp8,
                        d_out_fp8,
                        fp8_dtype_forward,
                        fp8_dtype_backward,
                        aux_ctx_tensors,
                        ctx.fused_attention_backend,
                        cu_seqlens_padded,
                        fwd_scale_invs[META_QKV],  # d_scale_qkv,
                        fwd_scale_invs[META_S],  # d_scale_s,
                        fwd_scale_invs[META_O],  # d_scale_o,
                        ctx.fp8_meta["scaling_bwd"].scale_inv[META_DO],  # d_scale_do
                        ctx.fp8_meta["scaling_bwd"].scale_inv[META_DP],  # d_scale_dp
                        fwd_scales[META_S],  # q_scale_s
                        ctx.fp8_meta["scaling_bwd"].scale[META_DP],  # q_scale_dp
                        ctx.fp8_meta["scaling_bwd"].scale[META_DQKV],  # q_scale_dqkv
                        ctx.fp8_meta["scaling_bwd"].amax_history[0][META_DP],  # amax_dp
                        ctx.fp8_meta["scaling_bwd"].amax_history[0][META_DQKV],  # amax_dqkv
                        ctx.attn_scale,
                        ctx.dropout_p,
                        ctx.fast_zero_fill,
                        ctx.qkv_layout,
                        ctx.attn_bias_type,
                        ctx.attn_mask_type,
                    )
                    if ctx.fp8_meta["recipe"].fp8_mha:
                        dqkv = Float8Tensor(
                            data=dqkv_fp8,
                            fp8_meta=ctx.fp8_meta,
                            fp8_meta_forward=False,
                            fp8_meta_index=META_DQKV,
                            fp8_dtype=fp8_dtype_backward,
                            dtype=d_out_f8tensor.dtype,
                        )
                    else:
                        dqkv_c_fp8 = dqkv_fp8.view(
                            -1, dqkv_fp8.shape[-3] * dqkv_fp8.shape[-2] * dqkv_fp8.shape[-1]
                        )
                        dqkv = cast_from_fp8(
                            dqkv_c_fp8,
                            ctx.fp8_meta["scaling_bwd"],
                            META_DQKV,
                            fp8_dtype_backward,
                            ctx.qkv_dtype,
                        ).view(dqkv_fp8.shape)
                else:
                    logger.debug("Running backward in %s", qkv.dtype)
                    if d_out.dtype == torch.uint8:
                        d_out = d_out_f8tensor.from_float8(qkv.dtype)
                    dqkv, *rest = fused_attn_bwd_qkvpacked(
                        ctx.max_seqlen,
                        cu_seqlens,
                        qkv,
                        out,
                        d_out,
                        ctx.qkv_dtype,
                        ctx.qkv_dtype,
                        aux_ctx_tensors,
                        ctx.fused_attention_backend,
                        cu_seqlens_padded,
                        None,
                        None,
                        None,
                        None,
                        None,
                        None,
                        None,
                        None,
                        None,
                        None,
                        ctx.attn_scale,
                        ctx.dropout_p,
                        ctx.fast_zero_fill,
                        ctx.qkv_layout,
                        ctx.attn_bias_type,
                        ctx.attn_mask_type,
                    )

        # if no_bias or alibi, return dqkv
        if ctx.attn_bias_type in ["no_bias", "alibi"]:
            return (
                None,
                None,
                None,
                None,
                dqkv,
                None,
                None,
                None,
                None,
                None,
                None,
                None,
                None,
                None,
                None,
                None,
                None,
                None,
                None,
                None,
            )
        # else, return (dqkv, dbias)
        return (
            None,
            None,
            None,
            None,
            dqkv,
            None,
            rest[0],
            None,
            None,
            None,
            None,
            None,
            None,
            None,
            None,
            None,
            None,
            None,
            None,
            None,
        )


class FusedAttnFunc_kvpacked(torch.autograd.Function):
    """Function for FusedAttention with packed KV input"""

    @staticmethod
    def forward(
        ctx,
        is_training,
        max_seqlen_q,
        max_seqlen_kv,
        cu_seqlens_q,
        cu_seqlens_kv,
        cu_seqlens_q_padded,
        cu_seqlens_kv_padded,
        q,
        kv,
        qkv_dtype,
        attn_bias,
        attn_scale,
        dropout_p,
        fast_zero_fill,
        qkv_layout,
        attn_bias_type,
        attn_mask_type,
        rng_gen,
        fused_attention_backend,
        use_FAv2_bwd,
        fp8,
        fp8_meta,
    ):
        logger = logging.getLogger("FusedAttnFunc_kvpacked")
        if fp8:
            logger.debug("Running forward in FP8")
            if fp8_meta["recipe"].fp8_mha:
                assert isinstance(q, Float8Tensor) and isinstance(
                    kv, Float8Tensor
                ), "q/kv must be Float8Tensors for FP8 MHA."
                fp8_meta["scaling_fwd"].scale_inv[META_QKV] = q._scale_inv
            fused_attention_backend = FusedAttnBackend["FP8"]
            fp8_dtype_forward = get_fp8_te_dtype(fp8_meta["recipe"], fprop_tensor=True)
            if fp8_meta["recipe"].fp8_mha:
                q_fp8, kv_fp8 = q._data, kv._data
            else:
                # 1: qkv packed, 2: kv packed, 3: qkv separate
                qkv_group = len(qkv_layout.split("_"))
                assert qkv_group == 2, (
                    "qkv layout should conform to hd_2hd or hd_h2d, e.g. sbhd_sb2hd,              "
                    f"       but found {qkv_layout}."
                )
                q_fp8 = cast_to_fp8(q, fp8_meta["scaling_fwd"], META_QKV, fp8_dtype_forward).view(
                    q.shape
                )
                kv_c = kv.view(-1, kv.shape[-3] * kv.shape[-2] * kv.shape[-1])
                kv_fp8 = cast_to_fp8(
                    kv_c, fp8_meta["scaling_fwd"], META_QKV, fp8_dtype_forward
                ).view(kv.shape)
            out_fp8, aux_ctx_tensors = fused_attn_fwd_kvpacked(
                is_training,
                max_seqlen_q,
                max_seqlen_kv,
                cu_seqlens_q,
                cu_seqlens_kv,
                q_fp8,
                kv_fp8,
                fp8_dtype_forward,
                fused_attention_backend,
                attn_bias,
                cu_seqlens_q_padded,
                cu_seqlens_kv_padded,
                fp8_meta["scaling_fwd"].scale_inv[META_QKV],
                fp8_meta["scaling_fwd"].scale_inv[META_S],
                fp8_meta["scaling_fwd"].scale[META_S],
                fp8_meta["scaling_fwd"].scale[META_O],
                fp8_meta["scaling_fwd"].amax_history[0][META_S],
                fp8_meta["scaling_fwd"].amax_history[0][META_O],
                attn_scale,
                dropout_p,
                fast_zero_fill,
                qkv_layout,
                attn_bias_type,
                attn_mask_type,
                rng_gen,
            )
            if fp8_meta["recipe"].fp8_mha:
                out_ret = Float8Tensor(
                    data=out_fp8,
                    fp8_meta=fp8_meta,
                    fp8_meta_forward=True,
                    fp8_meta_index=META_O,
                    fp8_dtype=fp8_dtype_forward,
                    dtype=q.dtype,
                )
            else:
                out_ret = cast_from_fp8(
                    out_fp8.view(-1, out_fp8.shape[-2] * out_fp8.shape[-1]),
                    fp8_meta["scaling_fwd"],
                    META_O,
                    fp8_dtype_forward,
                    qkv_dtype,
                ).view(out_fp8.shape)
            out_save = out_ret
            if fp8_meta["recipe"].fp8_mha and not int(os.getenv("NVTE_FP8_DPA_BWD", "1")):
                q = cast_from_fp8(
                    q._data, fp8_meta["scaling_fwd"], META_QKV, fp8_dtype_forward, TE_DType[q.dtype]
                ).view(q.shape)
                kv_c = kv.view(-1, kv.shape[-3] * kv.shape[-2] * kv.shape[-1])
                kv = cast_from_fp8(
                    kv_c._data,
                    fp8_meta["scaling_fwd"],
                    META_QKV,
                    fp8_dtype_forward,
                    TE_DType[kv.dtype],
                ).view(kv.shape)
                out_save = cast_from_fp8(
                    out_fp8.view(-1, out_fp8.shape[-2] * out_fp8.shape[-1]),
                    fp8_meta["scaling_fwd"],
                    META_O,
                    fp8_dtype_forward,
                    qkv_dtype,
                ).view(out_fp8.shape)
            fp8_tensors = (
                q_fp8,
                kv_fp8,
                out_fp8,
                fp8_meta["scaling_fwd"].scale.clone(),
                fp8_meta["scaling_fwd"].scale_inv.clone(),
            )
        else:
            logger.debug("Running forward in %s", q.dtype)
            out_ret, aux_ctx_tensors = fused_attn_fwd_kvpacked(
                is_training,
                max_seqlen_q,
                max_seqlen_kv,
                cu_seqlens_q,
                cu_seqlens_kv,
                q,
                kv,
                qkv_dtype,
                fused_attention_backend,
                attn_bias,
                cu_seqlens_q_padded,
                cu_seqlens_kv_padded,
                None,
                None,
                None,
                None,
                None,
                None,
                attn_scale,
                dropout_p,
                fast_zero_fill,
                qkv_layout,
                attn_bias_type,
                attn_mask_type,
                rng_gen,
            )
            out_save = out_ret
            fp8_tensors = (None, None, None, None, None)

        ctx.fp8 = fp8 and int(os.getenv("NVTE_FP8_DPA_BWD", "1"))
        qkvo_tensors = (q, kv, out_save) if not ctx.fp8 else (None, None, None)
        ctx.save_for_backward(
            *qkvo_tensors,
            cu_seqlens_q,
            cu_seqlens_kv,
            cu_seqlens_q_padded,
            cu_seqlens_kv_padded,
            *fp8_tensors,
            *aux_ctx_tensors,
        )
        ctx.fp8_meta = fp8_meta
        ctx.max_seqlen_q = max_seqlen_q
        ctx.max_seqlen_kv = max_seqlen_kv
        ctx.qkv_dtype = qkv_dtype
        ctx.attn_scale = attn_scale
        ctx.dropout_p = dropout_p
        ctx.fast_zero_fill = fast_zero_fill
        ctx.qkv_layout = qkv_layout
        ctx.attn_bias_type = attn_bias_type
        ctx.attn_mask_type = attn_mask_type
        ctx.fused_attention_backend = (
            fused_attention_backend if ctx.fp8 else FusedAttnBackend["F16_arbitrary_seqlen"]
        )
        ctx.use_FAv2_bwd = use_FAv2_bwd

        return out_ret

    @staticmethod
    def backward(ctx, d_out):
        logger = logging.getLogger("FusedAttnFunc_kvpacked")
        if ctx.fp8_meta["recipe"].fp8_mha:
            assert isinstance(
                d_out, Float8Tensor
            ), "Gradient of the DPA output must be in Float8Tensor type for FP8 MHA."
            d_out_f8tensor = d_out
            d_out = d_out._data

        d_out = d_out.contiguous()
        (
            q,
            kv,
            out,
            cu_seqlens_q,
            cu_seqlens_kv,
            cu_seqlens_q_padded,
            cu_seqlens_kv_padded,
            q_fp8,
            kv_fp8,
            out_fp8,
            fwd_scales,
            fwd_scale_invs,
            *aux_ctx_tensors,
        ) = ctx.saved_tensors
        if not aux_ctx_tensors[0].is_contiguous():
            aux_ctx_tensors[0] = aux_ctx_tensors[0].contiguous()
        if ctx.use_FAv2_bwd:
            softmax_lse, rng_state = aux_ctx_tensors
            dq = torch.empty_like(q)
            dkv = torch.empty_like(kv)
            maybe_contiguous = lambda x: x.contiguous() if x.stride(-1) != 1 else x
            d_out, q, k, v, out = [maybe_contiguous(x) for x in (d_out, q, kv[:, 0], kv[:, 1], out)]
            flash_attn_cuda_bwd(
                d_out,
                q,
                k,
                v,
                out,
                softmax_lse,
                dq,
                dkv[:, 0],
                dkv[:, 1],
                cu_seqlens_q,
                cu_seqlens_kv,
                ctx.max_seqlen_q,
                ctx.max_seqlen_kv,
                ctx.dropout_p,
                ctx.attn_scale,
                False,
                "causal" in ctx.attn_mask_type,
                None,
                rng_state,
            )
            dq = dq[..., : d_out.shape[-1]]
            dkv = dkv[..., : d_out.shape[-1]]
        else:
            with torch.cuda.nvtx.range("_FusedAttn_kvpacked"):
                if ctx.fp8:
                    logger.debug("Running backward in FP8")
                    fp8_dtype_forward = get_fp8_te_dtype(ctx.fp8_meta["recipe"], fprop_tensor=True)
                    fp8_dtype_backward = get_fp8_te_dtype(
                        ctx.fp8_meta["recipe"], fprop_tensor=False
                    )
                    if ctx.fp8_meta["recipe"].fp8_mha:
                        d_out_fp8 = d_out
                        ctx.fp8_meta["scaling_bwd"].scale_inv[META_DO] = d_out_f8tensor._scale_inv
                    else:
                        d_out_fp8 = cast_to_fp8(
                            d_out.view(-1, d_out.shape[-2] * d_out.shape[-1]),
                            ctx.fp8_meta["scaling_bwd"],
                            META_DO,
                            fp8_dtype_backward,
                        ).view(d_out.shape)
                    dq_fp8, dkv_fp8, *rest = fused_attn_bwd_kvpacked(
                        ctx.max_seqlen_q,
                        ctx.max_seqlen_kv,
                        cu_seqlens_q,
                        cu_seqlens_kv,
                        q_fp8,
                        kv_fp8,
                        out_fp8,
                        d_out_fp8,
                        fp8_dtype_forward,
                        fp8_dtype_backward,
                        aux_ctx_tensors,
                        ctx.fused_attention_backend,
                        cu_seqlens_q_padded,
                        cu_seqlens_kv_padded,
                        fwd_scale_invs[META_QKV],  # d_scale_qkv,
                        fwd_scale_invs[META_S],  # d_scale_s,
                        fwd_scale_invs[META_O],  # d_scale_o,
                        ctx.fp8_meta["scaling_bwd"].scale_inv[META_DO],  # d_scale_do
                        ctx.fp8_meta["scaling_bwd"].scale_inv[META_DP],  # d_scale_dp
                        fwd_scales[META_S],  # q_scale_s
                        ctx.fp8_meta["scaling_bwd"].scale[META_DP],  # q_scale_dp
                        ctx.fp8_meta["scaling_bwd"].scale[META_DQKV],  # q_scale_dqkv
                        ctx.fp8_meta["scaling_bwd"].amax_history[0][META_DP],  # amax_dp
                        ctx.fp8_meta["scaling_bwd"].amax_history[0][META_DQKV],  # amax_dqkv
                        ctx.attn_scale,
                        ctx.dropout_p,
                        ctx.fast_zero_fill,
                        ctx.qkv_layout,
                        ctx.attn_bias_type,
                        ctx.attn_mask_type,
                    )
                    if ctx.fp8_meta["recipe"].fp8_mha:
                        dq = Float8Tensor(
                            data=dq_fp8,
                            fp8_meta=ctx.fp8_meta,
                            fp8_meta_forward=False,
                            fp8_meta_index=META_DQKV,
                            fp8_dtype=fp8_dtype_backward,
                            dtype=d_out_f8tensor.dtype,
                        )
                        dkv = Float8Tensor(
                            data=dkv_fp8,
                            fp8_meta=ctx.fp8_meta,
                            fp8_meta_forward=False,
                            fp8_meta_index=META_DQKV,
                            fp8_dtype=fp8_dtype_backward,
                            dtype=d_out_f8tensor.dtype,
                        )
                    else:
                        dq = cast_from_fp8(
                            dq_fp8.view(-1, dq_fp8.shape[-2] * dq_fp8.shape[-1]),
                            ctx.fp8_meta["scaling_bwd"],
                            META_DQKV,
                            fp8_dtype_backward,
                            ctx.qkv_dtype,
                        ).view(dq_fp8.shape)
                        dkv_c_fp8 = dkv_fp8.view(
                            -1, dkv_fp8.shape[-3] * dkv_fp8.shape[-2] * dkv_fp8.shape[-1]
                        )
                        dkv = cast_from_fp8(
                            dkv_c_fp8,
                            ctx.fp8_meta["scaling_bwd"],
                            META_DQKV,
                            fp8_dtype_backward,
                            ctx.qkv_dtype,
                        ).view(dkv_fp8.shape)
                else:
                    logger.debug("Running backward in %s", q.dtype)
                    if d_out.dtype == torch.uint8:
                        d_out = d_out_f8tensor.from_float8(q.dtype)
                    dq, dkv, *rest = fused_attn_bwd_kvpacked(
                        ctx.max_seqlen_q,
                        ctx.max_seqlen_kv,
                        cu_seqlens_q,
                        cu_seqlens_kv,
                        q,
                        kv,
                        out,
                        d_out,
                        ctx.qkv_dtype,
                        ctx.qkv_dtype,
                        aux_ctx_tensors,
                        ctx.fused_attention_backend,
                        cu_seqlens_q_padded,
                        cu_seqlens_kv_padded,
                        None,
                        None,
                        None,
                        None,
                        None,
                        None,
                        None,
                        None,
                        None,
                        None,
                        ctx.attn_scale,
                        ctx.dropout_p,
                        ctx.fast_zero_fill,
                        ctx.qkv_layout,
                        ctx.attn_bias_type,
                        ctx.attn_mask_type,
                    )

        # if no_bias or alibi, return dqkv
        if ctx.attn_bias_type in ["no_bias", "alibi"]:
            return (
                None,
                None,
                None,
                None,
                None,
                None,
                None,
                dq,
                dkv,
                None,
                None,
                None,
                None,
                None,
                None,
                None,
                None,
                None,
                None,
                None,
                None,
                None,
                None,
                None,
            )
        # else, return (dqkv, dbias)
        return (
            None,
            None,
            None,
            None,
            None,
            None,
            None,
            dq,
            dkv,
            None,
            rest[0],
            None,
            None,
            None,
            None,
            None,
            None,
            None,
            None,
            None,
            None,
            None,
            None,
            None,
        )


class FusedAttnFunc(torch.autograd.Function):
    """Function for FusedAttention with separate Q, K, V tensors"""

    @staticmethod
    def forward(
        ctx,
        is_training,
        max_seqlen_q,
        max_seqlen_kv,
        cu_seqlens_q,
        cu_seqlens_kv,
        cu_seqlens_q_padded,
        cu_seqlens_kv_padded,
        q,
        k,
        v,
        qkv_dtype,
        attn_bias,
        attn_scale,
        dropout_p,
        fast_zero_fill,
        qkv_layout,
        attn_bias_type,
        attn_mask_type,
        rng_gen,
        fused_attention_backend,
        use_FAv2_bwd,
        fp8,
        fp8_meta,
    ):
        logger = logging.getLogger("FusedAttnFunc")
        if fp8:
            logger.debug("Running forward in FP8")
            fused_attention_backend = FusedAttnBackend["FP8"]
            fp8_dtype_forward = get_fp8_te_dtype(fp8_meta["recipe"], fprop_tensor=True)
            if fp8_meta["recipe"].fp8_mha:
                assert (
                    isinstance(q, Float8Tensor)
                    and isinstance(k, Float8Tensor)
                    and isinstance(v, Float8Tensor)
                ), "q/k/v must be Float8Tensors for FP8 MHA."
                fp8_meta["scaling_fwd"].scale_inv[META_QKV] = q._scale_inv
                q_fp8, k_fp8, v_fp8 = q._data, k._data, v._data
            else:
                # 1: qkv packed, 2: kv packed, 3: qkv separate
                qkv_group = len(qkv_layout.split("_"))
                if qkv_group == 1:
                    dim = qkv_layout.find("3")
                    qkv = _combine_tensors([q, k, v], dim)
                    qkv_c = qkv.view(-1, qkv.shape[-3] * qkv.shape[-2] * qkv.shape[-1])
                    qkv_fp8 = cast_to_fp8(
                        qkv_c, fp8_meta["scaling_fwd"], META_QKV, fp8_dtype_forward
                    ).view(qkv.shape)
                    q_fp8, k_fp8, v_fp8 = _SplitAlongDim.apply(qkv_fp8, dim, [1, 1, 1])
                    q_fp8, k_fp8, v_fp8 = [x.squeeze(dim) for x in [q_fp8, k_fp8, v_fp8]]
                if qkv_group == 2:
                    q_fp8 = cast_to_fp8(
                        q, fp8_meta["scaling_fwd"], META_QKV, fp8_dtype_forward
                    ).view(q.shape)
                    dim = qkv_layout.split("_")[1].find("2")
                    kv = _combine_tensors([k, v], dim)
                    kv_c = kv.view(-1, kv.shape[-3] * kv.shape[-2] * kv.shape[-1])
                    kv_fp8 = cast_to_fp8(
                        kv_c, fp8_meta["scaling_fwd"], META_QKV, fp8_dtype_forward
                    ).view(kv.shape)
                    k_fp8, v_fp8 = _SplitAlongDim.apply(kv_fp8, dim, [1, 1])
                    k_fp8, v_fp8 = [x.squeeze(dim) for x in [k_fp8, v_fp8]]
                if qkv_group == 3:
                    q_fp8 = cast_to_fp8(
                        q, fp8_meta["scaling_fwd"], META_QKV, fp8_dtype_forward
                    ).view(q.shape)
                    k_fp8 = cast_to_fp8(
                        k, fp8_meta["scaling_fwd"], META_QKV, fp8_dtype_forward
                    ).view(k.shape)
                    v_fp8 = cast_to_fp8(
                        v, fp8_meta["scaling_fwd"], META_QKV, fp8_dtype_forward
                    ).view(v.shape)
            out_fp8, aux_ctx_tensors = fused_attn_fwd(
                is_training,
                max_seqlen_q,
                max_seqlen_kv,
                cu_seqlens_q,
                cu_seqlens_kv,
                q_fp8,
                k_fp8,
                v_fp8,
                fp8_dtype_forward,
                fused_attention_backend,
                attn_bias,
                cu_seqlens_q_padded,
                cu_seqlens_kv_padded,
                fp8_meta["scaling_fwd"].scale_inv[META_QKV],
                fp8_meta["scaling_fwd"].scale_inv[META_S],
                fp8_meta["scaling_fwd"].scale[META_S],
                fp8_meta["scaling_fwd"].scale[META_O],
                fp8_meta["scaling_fwd"].amax_history[0][META_S],
                fp8_meta["scaling_fwd"].amax_history[0][META_O],
                attn_scale,
                dropout_p,
                fast_zero_fill,
                qkv_layout,
                attn_bias_type,
                attn_mask_type,
                rng_gen,
            )
            if fp8_meta["recipe"].fp8_mha:
                out_ret = Float8Tensor(
                    data=out_fp8,
                    fp8_meta=fp8_meta,
                    fp8_meta_forward=True,
                    fp8_meta_index=META_O,
                    fp8_dtype=fp8_dtype_forward,
                    dtype=q.dtype,
                )
            else:
                out_ret = cast_from_fp8(
                    out_fp8.view(-1, out_fp8.shape[-2] * out_fp8.shape[-1]),
                    fp8_meta["scaling_fwd"],
                    META_O,
                    fp8_dtype_forward,
                    qkv_dtype,
                ).view(out_fp8.shape)
            out_save = out_ret

            if fp8_meta["recipe"].fp8_mha and not int(os.getenv("NVTE_FP8_DPA_BWD", "1")):
                # 1: qkv packed, 2: kv packed, 3: qkv separate
                qkv_group = len(qkv_layout.split("_"))
                if qkv_group == 1:
                    dim = qkv_layout.find("3")
                    qkv = _combine_tensors([q, k, v], dim)
                    qkv_c = qkv.view(-1, qkv.shape[-3] * qkv.shape[-2] * qkv.shape[-1])
                    qkv_no_fp8 = cast_from_fp8(
                        qkv_c._data,
                        fp8_meta["scaling_fwd"],
                        META_QKV,
                        fp8_dtype_forward,
                        TE_DType[qkv.dtype],
                    ).view(qkv.shape)
                    q, k, v = _SplitAlongDim.apply(qkv_no_fp8, dim, [1, 1, 1])
                    q, k, v = [x.squeeze(dim) for x in [q, k, v]]
                if qkv_group == 2:
                    q = cast_from_fp8(
                        q._data,
                        fp8_meta["scaling_fwd"],
                        META_QKV,
                        fp8_dtype_forward,
                        TE_DType[q.dtype],
                    ).view(q.shape)
                    dim = qkv_layout.split("_")[1].find("2")
                    kv = _combine_tensors([k, v], dim)
                    kv_c = kv.view(-1, kv.shape[-3] * kv.shape[-2] * kv.shape[-1])
                    kv_no_fp8 = cast_from_fp8(
                        kv_c._data,
                        fp8_meta["scaling_fwd"],
                        META_QKV,
                        fp8_dtype_forward,
                        TE_DType[kv.dtype],
                    ).view(kv.shape)
                    k, v = _SplitAlongDim.apply(kv_no_fp8, dim, [1, 1])
                    k, v = [x.squeeze(dim) for x in [k, v]]
                if qkv_group == 3:
                    q = cast_from_fp8(
                        q._data,
                        fp8_meta["scaling_fwd"],
                        META_QKV,
                        fp8_dtype_forward,
                        TE_DType[q.dtype],
                    ).view(q.shape)
                    k = cast_from_fp8(
                        k._data,
                        fp8_meta["scaling_fwd"],
                        META_QKV,
                        fp8_dtype_forward,
                        TE_DType[k.dtype],
                    ).view(k.shape)
                    v = cast_from_fp8(
                        v._data,
                        fp8_meta["scaling_fwd"],
                        META_QKV,
                        fp8_dtype_forward,
                        TE_DType[v.dtype],
                    ).view(v.shape)
                out_save = cast_from_fp8(
                    out_fp8.view(-1, out_fp8.shape[-2] * out_fp8.shape[-1]),
                    fp8_meta["scaling_fwd"],
                    META_O,
                    fp8_dtype_forward,
                    qkv_dtype,
                ).view(out_fp8.shape)

            fp8_tensors = (
                q_fp8,
                k_fp8,
                v_fp8,
                out_fp8,
                fp8_meta["scaling_fwd"].scale.clone(),
                fp8_meta["scaling_fwd"].scale_inv.clone(),
            )
        else:
            logger.debug("Running forward in %s", q.dtype)
            out_ret, aux_ctx_tensors = fused_attn_fwd(
                is_training,
                max_seqlen_q,
                max_seqlen_kv,
                cu_seqlens_q,
                cu_seqlens_kv,
                q,
                k,
                v,
                qkv_dtype,
                fused_attention_backend,
                attn_bias,
                cu_seqlens_q_padded,
                cu_seqlens_kv_padded,
                None,
                None,
                None,
                None,
                None,
                None,
                attn_scale,
                dropout_p,
                fast_zero_fill,
                qkv_layout,
                attn_bias_type,
                attn_mask_type,
                rng_gen,
            )
            out_save = out_ret
            fp8_tensors = (None, None, None, None, None, None)

        from .cpu_offload import CPUOffloadEnabled

        if CPUOffloadEnabled:
            tensor_list = [q, k, v, out_save, cu_seqlens_q, cu_seqlens_kv]
            qkv_layout = "sbhd_sbhd_sbhd"
            for tensor in tensor_list:
                if tensor is not None:
                    tensor.activation_offloading = True

        ctx.fp8 = fp8 and int(os.getenv("NVTE_FP8_DPA_BWD", "1"))
        qkvo_tensors = (q, k, v, out_save) if not ctx.fp8 else (None, None, None, None)
        ctx.save_for_backward(
            *qkvo_tensors,
            cu_seqlens_q,
            cu_seqlens_kv,
            cu_seqlens_q_padded,
            cu_seqlens_kv_padded,
            *fp8_tensors,
            *aux_ctx_tensors,
        )
        ctx.fp8_meta = fp8_meta
        ctx.max_seqlen_q = max_seqlen_q
        ctx.max_seqlen_kv = max_seqlen_kv
        ctx.qkv_dtype = qkv_dtype
        ctx.attn_scale = attn_scale
        ctx.dropout_p = dropout_p
        ctx.fast_zero_fill = fast_zero_fill
        ctx.qkv_layout = qkv_layout
        ctx.attn_bias_type = attn_bias_type
        ctx.attn_mask_type = attn_mask_type
        ctx.fused_attention_backend = (
            fused_attention_backend if ctx.fp8 else FusedAttnBackend["F16_arbitrary_seqlen"]
        )
        ctx.use_FAv2_bwd = use_FAv2_bwd

        return out_ret

    @staticmethod
    def backward(ctx, d_out):
        logger = logging.getLogger("FusedAttnFunc")
        if ctx.fp8_meta["recipe"].fp8_mha:
            assert isinstance(
                d_out, Float8Tensor
            ), "Gradient of the DPA output must be in Float8Tensor type for FP8 MHA."
            d_out_f8tensor = d_out
            d_out = d_out._data

        d_out = d_out.contiguous()
        (
            q,
            k,
            v,
            out,
            cu_seqlens_q,
            cu_seqlens_kv,
            cu_seqlens_q_padded,
            cu_seqlens_kv_padded,
            q_fp8,
            k_fp8,
            v_fp8,
            out_fp8,
            fwd_scales,
            fwd_scale_invs,
            *aux_ctx_tensors,
        ) = ctx.saved_tensors
        if not aux_ctx_tensors[0].is_contiguous():
            aux_ctx_tensors[0] = aux_ctx_tensors[0].contiguous()
        if ctx.use_FAv2_bwd:
            softmax_lse, rng_state = aux_ctx_tensors
            dq = torch.empty_like(q)
            dk = torch.empty_like(k)
            dv = torch.empty_like(v)
            maybe_contiguous = lambda x: x.contiguous() if x.stride(-1) != 1 else x
            d_out, q, k, v, out = [maybe_contiguous(x) for x in (d_out, q, k, v, out)]
            flash_attn_cuda_bwd(
                d_out,
                q,
                k,
                v,
                out,
                softmax_lse,
                dq,
                dk,
                dv,
                cu_seqlens_q,
                cu_seqlens_kv,
                ctx.max_seqlen_q,
                ctx.max_seqlen_kv,
                ctx.dropout_p,
                ctx.attn_scale,
                False,
                "causal" in ctx.attn_mask_type,
                None,
                rng_state,
            )
            dq = dq[..., : d_out.shape[-1]]
            dk = dk[..., : d_out.shape[-1]]
            dv = dv[..., : d_out.shape[-1]]
        else:
            with torch.cuda.nvtx.range("_FusedAttn"):
                if ctx.fp8:
                    logger.debug("Running backward in FP8")
                    fp8_dtype_forward = get_fp8_te_dtype(ctx.fp8_meta["recipe"], fprop_tensor=True)
                    fp8_dtype_backward = get_fp8_te_dtype(
                        ctx.fp8_meta["recipe"], fprop_tensor=False
                    )
                    if ctx.fp8_meta["recipe"].fp8_mha:
                        d_out_fp8 = d_out
                        ctx.fp8_meta["scaling_bwd"].scale_inv[META_DO] = d_out_f8tensor._scale_inv
                    else:
                        d_out_fp8 = cast_to_fp8(
                            d_out.view(-1, d_out.shape[-2] * d_out.shape[-1]),
                            ctx.fp8_meta["scaling_bwd"],
                            META_DO,
                            fp8_dtype_backward,
                        ).view(d_out.shape)
                    dq_fp8, dk_fp8, dv_fp8, *rest = fused_attn_bwd(
                        ctx.max_seqlen_q,
                        ctx.max_seqlen_kv,
                        cu_seqlens_q,
                        cu_seqlens_kv,
                        q_fp8,
                        k_fp8,
                        v_fp8,
                        out_fp8,
                        d_out_fp8,
                        fp8_dtype_forward,
                        fp8_dtype_backward,
                        aux_ctx_tensors,
                        ctx.fused_attention_backend,
                        cu_seqlens_q_padded,
                        cu_seqlens_kv_padded,
                        fwd_scale_invs[META_QKV],  # d_scale_qkv,
                        fwd_scale_invs[META_S],  # d_scale_s,
                        fwd_scale_invs[META_O],  # d_scale_o,
                        ctx.fp8_meta["scaling_bwd"].scale_inv[META_DO],  # d_scale_do
                        ctx.fp8_meta["scaling_bwd"].scale_inv[META_DP],  # d_scale_dp
                        fwd_scales[META_S],  # q_scale_s
                        ctx.fp8_meta["scaling_bwd"].scale[META_DP],  # q_scale_dp
                        ctx.fp8_meta["scaling_bwd"].scale[META_DQKV],  # q_scale_dqkv
                        ctx.fp8_meta["scaling_bwd"].amax_history[0][META_DP],  # amax_dp
                        ctx.fp8_meta["scaling_bwd"].amax_history[0][META_DQKV],  # amax_dqkv
                        ctx.attn_scale,
                        ctx.dropout_p,
                        ctx.fast_zero_fill,
                        ctx.qkv_layout,
                        ctx.attn_bias_type,
                        ctx.attn_mask_type,
                    )

                    if ctx.fp8_meta["recipe"].fp8_mha:
                        dq = Float8Tensor(
                            data=dq_fp8,
                            fp8_meta=ctx.fp8_meta,
                            fp8_meta_forward=False,
                            fp8_meta_index=META_DQKV,
                            fp8_dtype=fp8_dtype_backward,
                            dtype=d_out_f8tensor.dtype,
                        )
                        dk = Float8Tensor(
                            data=dk_fp8,
                            fp8_meta=ctx.fp8_meta,
                            fp8_meta_forward=False,
                            fp8_meta_index=META_DQKV,
                            fp8_dtype=fp8_dtype_backward,
                            dtype=d_out_f8tensor.dtype,
                        )
                        dv = Float8Tensor(
                            data=dv_fp8,
                            fp8_meta=ctx.fp8_meta,
                            fp8_meta_forward=False,
                            fp8_meta_index=META_DQKV,
                            fp8_dtype=fp8_dtype_backward,
                            dtype=d_out_f8tensor.dtype,
                        )
                    else:
                        qkv_group = len(ctx.qkv_layout.split("_"))
                        if qkv_group == 1:
                            dim = ctx.qkv_layout.find("3")
                            dqkv_fp8 = _combine_tensors([dq_fp8, dk_fp8, dv_fp8], dim)
                            dqkv_c_fp8 = dqkv_fp8.view(
                                -1, dqkv_fp8.shape[-3] * dqkv_fp8.shape[-2] * dqkv_fp8.shape[-1]
                            )
                            dqkv = cast_from_fp8(
                                dqkv_c_fp8,
                                ctx.fp8_meta["scaling_bwd"],
                                META_DQKV,
                                fp8_dtype_backward,
                                ctx.qkv_dtype,
                            ).view(dqkv_fp8.shape)
                            dq, dk, dv = _SplitAlongDim.apply(dqkv, dim, [1, 1, 1])
                            dq, dk, dv = [x.squeeze(dim) for x in [dq, dk, dv]]
                        if qkv_group == 2:
                            dq = cast_from_fp8(
                                dq_fp8.view(-1, dq_fp8.shape[-2] * dq_fp8.shape[-1]),
                                ctx.fp8_meta["scaling_bwd"],
                                META_DQKV,
                                fp8_dtype_backward,
                                ctx.qkv_dtype,
                            ).view(dq_fp8.shape)
                            dim = ctx.qkv_layout.split("_")[1].find("2")
                            dkv_fp8 = _combine_tensors([dk_fp8, dv_fp8], dim)
                            dkv_c_fp8 = dkv_fp8.view(
                                -1, dkv_fp8.shape[-3] * dkv_fp8.shape[-2] * dkv_fp8.shape[-1]
                            )
                            dkv = cast_from_fp8(
                                dkv_c_fp8,
                                ctx.fp8_meta["scaling_bwd"],
                                META_DQKV,
                                fp8_dtype_backward,
                                ctx.qkv_dtype,
                            ).view(dkv_fp8.shape)
                            dk, dv = _SplitAlongDim.apply(dkv, dim, [1, 1])
                            dk, dv = [x.squeeze(dim) for x in [dk, dv]]
                        if qkv_group == 3:
                            dq = cast_from_fp8(
                                dq_fp8.view(-1, dq_fp8.shape[-2] * dq_fp8.shape[-1]),
                                ctx.fp8_meta["scaling_bwd"],
                                META_DQKV,
                                fp8_dtype_backward,
                                ctx.qkv_dtype,
                            ).view(dq_fp8.shape)
                            dk = cast_from_fp8(
                                dk_fp8.view(-1, dk_fp8.shape[-2] * dk_fp8.shape[-1]),
                                ctx.fp8_meta["scaling_bwd"],
                                META_DQKV,
                                fp8_dtype_backward,
                                ctx.qkv_dtype,
                            ).view(dk_fp8.shape)
                            dv = cast_from_fp8(
                                dv_fp8.view(-1, dv_fp8.shape[-2] * dv_fp8.shape[-1]),
                                ctx.fp8_meta["scaling_bwd"],
                                META_DQKV,
                                fp8_dtype_backward,
                                ctx.qkv_dtype,
                            ).view(dv_fp8.shape)
                else:
                    logger.debug("Running backward in %s", q.dtype)
                    if d_out.dtype == torch.uint8:
                        d_out = d_out_f8tensor.from_float8(q.dtype)
                    dq, dk, dv, *rest = fused_attn_bwd(
                        ctx.max_seqlen_q,
                        ctx.max_seqlen_kv,
                        cu_seqlens_q,
                        cu_seqlens_kv,
                        q,
                        k,
                        v,
                        out,
                        d_out,
                        ctx.qkv_dtype,
                        ctx.qkv_dtype,
                        aux_ctx_tensors,
                        ctx.fused_attention_backend,
                        cu_seqlens_q_padded,
                        cu_seqlens_kv_padded,
                        None,
                        None,
                        None,
                        None,
                        None,
                        None,
                        None,
                        None,
                        None,
                        None,
                        ctx.attn_scale,
                        ctx.dropout_p,
                        ctx.fast_zero_fill,
                        ctx.qkv_layout,
                        ctx.attn_bias_type,
                        ctx.attn_mask_type,
                    )

        # if no_bias or alibi, return dqkv
        if ctx.attn_bias_type in ["no_bias", "alibi"]:
            return (
                None,
                None,
                None,
                None,
                None,
                None,
                None,
                dq,
                dk,
                dv,
                None,
                None,
                None,
                None,
                None,
                None,
                None,
                None,
                None,
                None,
                None,
                None,
                None,
                None,
                None,
            )
        # else, return (dqkv, dbias)
        return (
            None,
            None,
            None,
            None,
            None,
            None,
            None,
            dq,
            dk,
            dv,
            None,
            rest[0],
            None,
            None,
            None,
            None,
            None,
            None,
            None,
            None,
            None,
            None,
            None,
            None,
            None,
        )


class FusedAttention(torch.nn.Module):
    """Dot product attention, with multiple backends:

    1. FusedAttnBackend["F16_max512_seqlen"]
       cuDNN based fused attention for FP16/BF16 and <=512 sequence length.
    2. FusedAttnBackend["F16_arbitrary_seqlen"]
       cuDNN based fused attention for FP16/BF16 and any sequence length.

    Support matrix:

    | backend       | 1                       | 2                              |
    | flash based   | no                      | yes                            |
    | cuDNN based   | yes                     | yes                            |
    | qkv dtype     | fp16/bf16               | fp16/bf16                      |
    | attn_type     | self/cross              | self/cross                     |
    | qkv_layout    |                         |                                |
    |  - (q,k,v)    | sb3hd, bs3hd            | sb3hd, bs3hd, sbh3d, bsh3d     |
    |               | sbhd_sb2hd, bshd_bs2hd  | sbhd_sb2hd, bshd_bs2hd         |
    |               | bshd_bshd_bshd          | sbhd_sbh2d, bshd_bsh2d         |
    |               |                         | sbhd_sbhd_sbhd, bshd_bshd_bshd |
    | mask_type     | causal/padding/no_mask  | causal/padding/no_mask         |
    | bias_type     | post_scale_bias/no_bias | post_scale_bias/alibi/no_bias  |
    | dropout       | yes                     | yes                            |
    | max_seqlen    | <=512, multiple of 64   | any, multiple of 64            |
    | head_dim      | 64                      | <=128, multiple of 8           |
    | output dtype  | fp16/bf16               | fp16/bf16                      |
    """

    def __init__(
        self,
        softmax_scale: float,
        attention_dropout: float = 0.0,
        attention_dropout_ctx: Optional[Callable] = nullcontext,
        attention_type: str = "self",
        layer_number: Optional[int] = None,
        deterministic: bool = False,
    ) -> None:
        super().__init__()

        self.logger = logging.getLogger("FusedAttention")
        self.softmax_scale = softmax_scale
        self.attention_dropout = attention_dropout
        self.attention_dropout_ctx = attention_dropout_ctx
        self.attention_type = attention_type
        self.use_FAv2_bwd = os.getenv(
            "NVTE_FUSED_ATTN_USE_FAv2_BWD", "0"
        ) == "1" and get_device_compute_capability() == (9, 0)
        self.layer_number = 1 if layer_number is None else layer_number
        if deterministic:
            # workspace optimization path is deterministic
            os.environ["CUDNN_FRONTEND_ATTN_DP_WORKSPACE_LIMIT"] = "-1"

        # CUDNN_FRONTEND_ATTN_DP_WORKSPACE_LIMIT
        # - unset:       enables workspace optimization when required workspace is <= 256MB
        #                or when bias gradient needs to be computed
        # - n:           enables workspace optimization when required workspace is <= n bytes
        # - -1:          enables workspace optimization always
        # - 0:           disables workspace optimization always
        if "NVTE_FUSED_ATTN_FORCE_WORKSPACE_OPT" in os.environ:
            if os.environ["NVTE_FUSED_ATTN_FORCE_WORKSPACE_OPT"] == "0":
                os.environ["CUDNN_FRONTEND_ATTN_DP_WORKSPACE_LIMIT"] = "0"
            if os.environ["NVTE_FUSED_ATTN_FORCE_WORKSPACE_OPT"] == "1":
                os.environ["CUDNN_FRONTEND_ATTN_DP_WORKSPACE_LIMIT"] = "-1"

        def remove_extra_states_check(self, incompatible_keys):  # pylint: disable=unused-argument
            """
            Temporarily remove fused_attention._extra_state as a missing key
            or an unexpected key when loading TransformerEngine checkpoints.
            Please store FP8 metadata as DotProductAttention's _extra_state,
            rather than FusedAttention's _extra_state. This hook will be
            phased out in TransformerEngine 2.0.
            """
            for key in incompatible_keys.missing_keys:
                if "fused_attention._extra_state" in key:
                    incompatible_keys.missing_keys.remove(key)
            for key in incompatible_keys.unexpected_keys:
                if "fused_attention._extra_state" in key:
                    incompatible_keys.unexpected_keys.remove(key)
                    warnings.warn(
                        "fused_attention._extra_state is not loaded from checkpoint. Please map "
                        "FusedAttention's _extra_state to DotProductAttention's _extra_state."
                    )

        self.register_load_state_dict_post_hook(remove_extra_states_check)

    @no_torch_dynamo()
    def forward(
        self,
        query_layer: torch.Tensor,
        key_layer: torch.Tensor,
        value_layer: torch.Tensor,
        qkv_layout: str = "sbh3d",
        cu_seqlens_q: Optional[torch.Tensor] = None,
        cu_seqlens_kv: Optional[torch.Tensor] = None,
        cu_seqlens_q_padded: Optional[torch.Tensor] = None,
        cu_seqlens_kv_padded: Optional[torch.Tensor] = None,
        max_seqlen_q: Optional[int] = None,
        max_seqlen_kv: Optional[int] = None,
        attn_mask_type: str = "causal",
        attention_mask: Optional[Union[torch.Tensor, Tuple[torch.Tensor, torch.Tensor]]] = None,
        fused_attention_backend: tex.NVTE_Fused_Attn_Backend = tex.NVTE_Fused_Attn_Backend.NVTE_No_Backend,
        core_attention_bias_type: str = "no_bias",
        core_attention_bias: Optional[torch.Tensor] = None,
        fast_zero_fill: bool = True,
        cp_group: Optional[dist_group_type] = None,
        cp_global_ranks: List[int] = None,
        cp_stream: torch.cuda.Stream = None,
        fp8: bool = False,
        fp8_meta: Optional[Dict[str, Any]] = None,
    ) -> torch.Tensor:
        """fused attention fprop"""
        assert (
            fused_attention_backend != tex.NVTE_Fused_Attn_Backend.NVTE_No_Backend
        ), "No fused attention backend supports this input combination!"
        assert (
            (query_layer.dtype in [torch.float16, torch.bfloat16, torch.uint8])
            and (key_layer.dtype in [torch.float16, torch.bfloat16, torch.uint8])
            and (value_layer.dtype in [torch.float16, torch.bfloat16, torch.uint8])
        ), "FusedAttention only supports FP16 and BF16 data types."
        assert (
            query_layer.is_cuda and key_layer.is_cuda and value_layer.is_cuda
        ), "FusedAttention only supports CUDA tensors."
        assert (
            qkv_layout in QKVLayouts
        ), f"FusedAttention does not support qkv_layout = {qkv_layout}!"

        context_parallel = (cp_group is not None) and (get_distributed_world_size(cp_group) != 1)

        qkv_format = "".join([i for i in qkv_layout.split("_")[0] if i.isalpha()])

        if qkv_format in ["sbhd", "bshd"]:
            if qkv_format == "sbhd":
                batch_size, max_seqlen_q, max_seqlen_kv = (
                    query_layer.shape[1],
                    query_layer.shape[0],
                    key_layer.shape[0],
                )
            if qkv_format == "bshd":
                batch_size, max_seqlen_q, max_seqlen_kv = (
                    query_layer.shape[0],
                    query_layer.shape[1],
                    key_layer.shape[1],
                )
            if "padding" in attn_mask_type:
                assert not context_parallel, "Padding mask not supported with context parallelism!"

                if cu_seqlens_q is None or cu_seqlens_kv is None:
                    if attention_mask is None:
                        raise RuntimeError(
                            "Please provide attention_mask or cu_seqlens for padding!"
                        )
                    if self.attention_type == "self":
                        cu_seqlens_q = get_cu_seqlens(attention_mask)
                        cu_seqlens_kv = cu_seqlens_q
                    else:
                        cu_seqlens_q = get_cu_seqlens(attention_mask[0])
                        cu_seqlens_kv = get_cu_seqlens(attention_mask[1])
            else:
                if cu_seqlens_q is None:
                    cu_seqlens_q = _get_full_cu_seqlens(
                        batch_size,
                        max_seqlen_q,
                        query_layer.device,
                    )
                if cu_seqlens_kv is None:
                    cu_seqlens_kv = _get_full_cu_seqlens(
                        batch_size,
                        max_seqlen_kv,
                        key_layer.device,
                    )
        if qkv_format == "thd":
            assert (
                max_seqlen_q is not None
                and max_seqlen_kv is not None
                and cu_seqlens_q is not None
                and cu_seqlens_kv is not None
            ), "max_seqlen_q/kv and cu_seqlens_q/kv can not be None when qkv_format is thd!"
            if cu_seqlens_q_padded is None or cu_seqlens_kv_padded is None:
                cu_seqlens_q_padded = cu_seqlens_q
                cu_seqlens_kv_padded = cu_seqlens_kv

        qkv_dtype = TE_DType[query_layer.dtype]

        use_FAv2_bwd = (
            self.use_FAv2_bwd
            and (core_attention_bias_type == "no_bias")
            and (fused_attention_backend == tex.NVTE_Fused_Attn_Backend.NVTE_F16_arbitrary_seqlen)
        )

        if context_parallel:
            assert (
                fused_attention_backend == tex.NVTE_Fused_Attn_Backend.NVTE_F16_arbitrary_seqlen
            ), f"{fused_attention_backend} does not work with context parallelism!"
            assert core_attention_bias_type not in [
                "alibi"
            ], f"{core_attention_bias_type} is not supported with context parallelism!"
            query_layer, key_layer, value_layer = [
                x.contiguous() for x in (query_layer, key_layer, value_layer)
            ]
            with self.attention_dropout_ctx():
                output = attn_forward_func_with_cp(
                    self.training,
                    query_layer,
                    key_layer,
                    value_layer,
                    cu_seqlens_q,
                    cu_seqlens_kv,
                    max_seqlen_q,
                    max_seqlen_kv,
                    cu_seqlens_q_padded,
                    cu_seqlens_kv_padded,
                    self.attention_dropout if self.training else 0.0,
                    cp_group,
                    cp_global_ranks,
                    cp_stream,
                    softmax_scale=self.softmax_scale,
                    qkv_format=qkv_format,
                    attn_mask_type=attn_mask_type,
                    attn_bias_type=core_attention_bias_type,
                    attn_bias=core_attention_bias,
                    use_fused_attention=True,
                )
        else:
<<<<<<< HEAD
            with self.prepare_forward(
                query_layer, is_first_microbatch, num_gemms=3, allow_non_contiguous=True
            ) as query_layer:
                with self.attention_dropout_ctx():
                    forced_fp8_dpa = ""
                    if self.fp8_meta["recipe"].fp8_mha:
                        if not self.fp8_meta["recipe"].fp8_dpa:
                            self.fp8_meta["recipe"].fp8_dpa = True
                            forced_fp8_dpa = " (forced)"
                    if fused_attention_backend == tex.NVTE_Fused_Attn_Backend.NVTE_FP8:
                        self.logger.debug(
                            "Running with fp8_recipe.fp8_mha=%s, "
                            "fp8_recipe.fp8_dpa=%s%s, and NVTE_FP8_DPA_BWD=%s",
                            self.fp8_meta["recipe"].fp8_mha,
                            self.fp8_meta["recipe"].fp8_dpa,
                            forced_fp8_dpa,
                            int(os.getenv("NVTE_FP8_DPA_BWD", "1")),
                        )
                    output = FusedAttnFunc.apply(
                        self.training,
                        max_seqlen_q,
                        max_seqlen_kv,
                        cu_seqlens_q,
                        cu_seqlens_kv,
                        cu_seqlens_q_padded,
                        cu_seqlens_kv_padded,
                        query_layer,
                        key_layer,
                        value_layer,
                        qkv_dtype,
                        core_attention_bias,
                        self.softmax_scale,
                        self.attention_dropout if self.training else 0.0,
                        fast_zero_fill,
                        qkv_layout,
                        core_attention_bias_type,
                        attn_mask_type,
                        None,  # rng_gen
                        fused_attention_backend,
                        use_FAv2_bwd,
                        self.fp8 and self.fp8_meta["recipe"].fp8_dpa,
                        self.fp8_meta,
=======
            with self.attention_dropout_ctx():
                if fp8:
                    assert fused_attention_backend == tex.NVTE_Fused_Attn_Backend.NVTE_FP8, (
                        f"cuDNN attention sub-backend {int(tex.NVTE_Fused_Attn_Backend.NVTE_FP8)}"
                        " is required for FP8 attention!"
>>>>>>> 4a4f05da
                    )
                    assert (
                        fp8_meta is not None
                    ), "FP8 metadata fp8_meta is required for FP8 attention!"
                output = FusedAttnFunc.apply(
                    self.training,
                    max_seqlen_q,
                    max_seqlen_kv,
                    cu_seqlens_q,
                    cu_seqlens_kv,
                    seq_offsets_q,
                    seq_offsets_k,
                    seq_offsets_v,
                    seq_offsets_o,
                    query_layer,
                    key_layer,
                    value_layer,
                    qkv_dtype,
                    core_attention_bias,
                    self.softmax_scale,
                    self.attention_dropout if self.training else 0.0,
                    fast_zero_fill,
                    qkv_layout,
                    core_attention_bias_type,
                    attn_mask_type,
                    None,  # rng_gen
                    fused_attention_backend,
                    use_FAv2_bwd,
                    fp8,
                    fp8_meta,
                )

        # ...hd -> ...(hd)
        return output.view(*output.shape[:-2], -1)


class DotProductAttention(TransformerEngineBaseModule):
    """Allows the model to jointly attend to information from different
    representation subspaces as described in the paper:
    `Attention Is All You Need <https://arxiv.org/abs/1706.03762>`_.

    .. note::

        Argument :attr:`attention_mask` in the `forward` call is only used when
        :attr:`attn_mask_type` includes '"padding"' or `"arbitrary"`.

    .. warning::

        FlashAttention uses a non-deterministic algorithm for optimal performance. To observe
        deterministic behavior at the cost of performance, use FlashAttention version >= `2.4.1`
        and set the environment variable :attr:`NVTE_ALLOW_NONDETERMINISTIC_ALGO=0`. In order
        to disable`flash-attn` entirely, set :attr:`NVTE_FLASH_ATTN=0`.

    Parameters
    ----------
    num_attention_heads : int
                         number of attention heads in the transformer layer.
    kv_channels : int
                number of key-query-value channels per attention head.
    num_gqa_groups : Optional[int] = None
                    number of GQA groups in the transformer layer.
                    Grouped Query Attention is described in
                    `this paper <https://arxiv.org/pdf/2305.13245.pdf>`_.
                    This only affects the keys and values, not the queries.
                    GQA-1 is equivalent to Multi-Query Attention
                    (`MQA <https://arxiv.org/pdf/1911.02150.pdf>`_), while GQA-H
                    is equivalent to MHA, i.e. `num_gqa_groups = num_attention_heads`.
    attention_dropout: float, default = 0.0
                      dropout probability for the dropout op during multi-head attention.
    attn_mask_type: str, default = `causal`
                   type of attention mask passed into softmax operation, options are "`no_mask`",
                   "`padding`", "`causal`", "`padding,causal`", "`causal,padding`", and
                   "`arbitrary`", where "`padding,causal`" and "`causal,padding`" are equivalent.
                   This arg can be overridden by :attr:`attn_mask_type` in the `forward` method.
                   It is useful for cases involving compilation/tracing, e.g. ONNX export, and the
                   forward arg is useful for dynamically changing mask types, e.g. a different mask
                   for training and inference. For "`no_mask`", no attention mask is applied. For
                   "`causal`" or the causal mask in "`padding,causal`", TransformerEngine calculates
                   and applies an upper triangular mask to the softmax input. No user input is
                   needed. For "`padding`" or the padding mask in "`padding,causal`", users need to
                   provide the locations of padded tokens either via :attr:`cu_seqlens_q` and
                   :attr:`cu_seqlens_kv` in the shape of [batch_size + 1] or :attr:`attention_mask`
                   in the shape [batch_size, 1, 1, max_seq_len]. For the "`arbitrary`" mask, users
                   need to provide a mask that is broadcastable to the shape of softmax input.
    window_size: Optional[Tuple[int, int]], default = `None`
                sliding window size for local attention, where query at position i attends to keys
                in [i + seqlen_k - seqlen_q - window_size[0], i + seqlen_k - seqlen_q
                + window_size[1]] inclusive. Special cases (-1, -1) and (-1, 0) mean no sliding
                window and causal mask specifically. Similar to :attr:`attn_mask_type`, it can
                be overridden by :attr:`window_size` in `forward` as well.
    attention_type: str, default = `self`
                   type of attention, either "`self`" and "`cross`".
    layer_number: int, default = `None`
                 layer number of the current `DotProductAttention` when multiple such modules
                 are concatenated, for instance in consecutive transformer blocks.
    qkv_format: str, default = `sbhd`
               dimension format for `query_layer`, `key_layer` and `value_layer`,
               {`sbhd`, `bshd`, `thd`}. `s` stands for the sequence length, `b` batch size,
               `h` the number of heads, `d` head size, and `t` the total number of sequences
               in a batch, with `t = sum(s_i), for i = 0...b-1`. `sbhd` and `bshd` formats
               are used for when sequences in a batch are of equal length or padded to
               equal length, and the `thd` format is used for when sequences in a batch
               have different lengths. Please note that these formats do not reflect how
               tensors `query_layer`, `key_layer`, `value_layer` are laid out in memory.
               For that, please use `_get_qkv_layout` to gain the layout information.
    softmax_scale: Optional[float], default = `None`
                softmax scale for the attention scores. If `None`, defaults to
                `1.0 / math.sqrt(kv_channels)`.

    Parallelism parameters
    ----------------------
    sequence_parallel : bool, default = `False`
                       if set to `True`, uses sequence parallelism.
    tp_size : int, default = 1
             tensor parallel world size.
    tp_group : ProcessGroup, default = `None`
              tensor parallel process group.
    cp_group : ProcessGroup, default = `None`
              context parallel process group.
    cp_global_ranks : list of global rank IDs, default = `None`
                     global rank IDs of GPUs that are in cp_group.
    cp_stream : CUDA stream, default = `None`
               context parallelism splits flash attention into multiple steps for
               compute and communication overlapping. To address the wave quantization
               issue of each split step, we add an additional CUDA stream so that we
               can overlap two flash attention kernels.
    """

    def __init__(
        self,
        num_attention_heads: int,
        kv_channels: int,
        num_gqa_groups: Optional[int] = None,
        attention_dropout: float = 0.0,
        qkv_format: str = "sbhd",
        attn_mask_type: str = "causal",
        window_size: Optional[Tuple[int, int]] = None,
        sequence_parallel: bool = False,
        tp_size: int = 1,
        get_rng_state_tracker: Optional[Callable] = None,
        tp_group: Optional[dist_group_type] = None,
        layer_number: Optional[int] = None,
        attention_type: str = "self",
        cp_group: Optional[dist_group_type] = None,
        cp_global_ranks: List[int] = None,
        cp_stream: torch.cuda.Stream = None,
        softmax_scale: Optional[float] = None,
    ) -> None:
        super().__init__()

        self.logger = logging.getLogger("DotProductAttention")
        self.qkv_format = qkv_format
        attn_mask_type = attn_mask_type.replace(",", "_")
        if attn_mask_type == "causal_padding":
            attn_mask_type = "padding_causal"
        self.attn_mask_type = attn_mask_type
        self.window_size = window_size
        self.window_size = check_set_window_size(attn_mask_type, self.window_size)
        self.tp_size = tp_size if tp_group is None else get_distributed_world_size(tp_group)
        self.tp_group = tp_group
        self.get_rng_state_tracker = get_rng_state_tracker
        self.num_attention_heads = num_attention_heads
        self.layer_number = 1 if layer_number is None else layer_number
        self.cp_group = cp_group
        self.cp_global_ranks = cp_global_ranks
        self.cp_stream = cp_stream

        self.hidden_size_per_attention_head = kv_channels

        self.num_gqa_groups = num_attention_heads if num_gqa_groups is None else num_gqa_groups
        self.num_gqa_groups_per_partition = int(self.num_gqa_groups // tp_size)

        assert (
            num_attention_heads % self.num_gqa_groups == 0
        ), "The number of attention heads must be divisible by the number of GQA groups!"

        self.rng_states_tracker = None
        if sequence_parallel or get_rng_state_tracker is None:
            attention_dropout_ctx = nullcontext
        else:
            self.rng_states_tracker = get_rng_state_tracker()
            set_all_rng_states(self.rng_states_tracker.get_states())
            attention_dropout_ctx = self.rng_states_tracker.fork

        if softmax_scale is None:
            softmax_scale = 1.0 / math.sqrt(kv_channels)

        self.device_compute_capability = get_device_compute_capability()
        self.deterministic = (
            not bool(int(os.getenv("NVTE_ALLOW_NONDETERMINISTIC_ALGO", "1")))
            or torch.are_deterministic_algorithms_enabled()
        )

        self.use_flash_attention = int(
            os.getenv("NVTE_FLASH_ATTN", "1")
        ) and self.device_compute_capability >= (8, 0)
        if int(os.getenv("NVTE_FLASH_ATTN", "1")) == 0:
            self.logger.debug("Disabling FlashAttention due to NVTE_FLASH_ATTN=0")
        if self.device_compute_capability < (8, 0):
            self.logger.debug("Disabling FlashAttention for compute capability < sm80")

        if not _flash_attn_2_4_1_plus and self.deterministic:
            self.use_flash_attention = False
            self.logger.warning(
                "Disabling usage of FlashAttention since version <2.4.1 does not support "
                "deterministic execution. In order to use FA with deterministic behavior,"
                " please install FlashAttention version >=2.4.1."
            )

        self.use_fused_attention = int(
            os.getenv("NVTE_FUSED_ATTN", "1")
        ) and self.device_compute_capability >= (8, 0)
        if int(os.getenv("NVTE_FUSED_ATTN", "1")) == 0:
            self.logger.debug("Disabling FusedAttention due to NVTE_FUSED_ATTN=0")
        if self.device_compute_capability < (8, 0):
            self.logger.debug("Disabling FusedAttention for compute capability < sm80")

        assert attention_type in AttnTypes, f"attention_type {attention_type} not supported"

        self.attention_type = attention_type
        self.attention_dropout = attention_dropout

        attn_kwargs = {
            "attention_dropout": attention_dropout,
            "attention_dropout_ctx": attention_dropout_ctx,
        }

        if self.use_flash_attention:
            self.flash_attention = FlashAttention(
                softmax_scale,
                attention_type=attention_type,
                layer_number=layer_number,
                deterministic=self.deterministic,
                **attn_kwargs,
            )

        # Instantiating three types since use of flash-attn and FusedAttention
        # might be ruled out due to forward inputs.
        if self.use_fused_attention:
            self.fused_attention = FusedAttention(
                softmax_scale,
                attention_type=attention_type,
                layer_number=layer_number,
                deterministic=self.deterministic,
                **attn_kwargs,
            )

        self.unfused_attention = UnfusedDotProductAttention(
            softmax_scale, **attn_kwargs, layer_number=layer_number
        )

        def remove_extra_states_check(self, incompatible_keys):  # pylint: disable=unused-argument
            """
            Temporarily remove core_attention._extra_state as a missing key
            when loading older TransformerEngine checkpoints. Will phase out
            this hook in TransformerEngine 2.0.
            """
            for key in incompatible_keys.missing_keys:
                if "core_attention._extra_state" in key:
                    incompatible_keys.missing_keys.remove(key)

        self.register_load_state_dict_post_hook(remove_extra_states_check)

    def _checkpointed_attention_forward(
        self,
        attention_func: Callable,
        *forward_args: Tuple[torch.Tensor, ...],
        **forward_kwargs: Dict[str, Any],
    ) -> torch.Tensor:
        """Forward method with activation checkpointing."""

        def custom_forward(*input_args, **input_kwargs):
            return attention_func(*input_args, **input_kwargs)

        hidden_states = checkpoint(
            custom_forward,
            distribute_saved_activations=False,
            get_rng_state_tracker=self.get_rng_state_tracker,
            tp_group=self.tp_group,
            *forward_args,
            **forward_kwargs,
        )

        return hidden_states

    def set_context_parallel_group(
        self,
        cp_group: Union[dist_group_type, None],
        cp_global_ranks: List[int],
        cp_stream: torch.cuda.Stream,
    ) -> None:
        """
        Set the context parallel attributes for the given
        module before executing the forward pass.

        Parameters
        ----------
        cp_group : ProcessGroup
                  context parallel process group.
        cp_global_ranks : List[int]
                         list of global ranks in the context group.
        cp_stream : torch.cuda.Stream
                   cuda stream for context parallel execution.
        """
        self.cp_group = cp_group
        self.cp_global_ranks = cp_global_ranks
        self.cp_stream = cp_stream

    @no_torch_dynamo(recursive=False)
    def forward(
        self,
        query_layer: torch.Tensor,
        key_layer: torch.Tensor,
        value_layer: torch.Tensor,
        attention_mask: Optional[Union[torch.Tensor, Tuple[torch.Tensor, torch.Tensor]]] = None,
        qkv_format: Optional[str] = None,
        cu_seqlens_q: Optional[torch.Tensor] = None,
        cu_seqlens_kv: Optional[torch.Tensor] = None,
        cu_seqlens_q_padded: Optional[torch.Tensor] = None,
        cu_seqlens_kv_padded: Optional[torch.Tensor] = None,
        max_seqlen_q: Optional[int] = None,
        max_seqlen_kv: Optional[int] = None,
        attn_mask_type: Optional[str] = None,
        window_size: Optional[Tuple[int, int]] = None,
        checkpoint_core_attention: bool = False,
        core_attention_bias_type: str = "no_bias",
        core_attention_bias: Optional[torch.Tensor] = None,
        alibi_slopes: Optional[torch.Tensor] = None,
        fast_zero_fill: bool = True,
        inference_params: Optional[InferenceParams] = None,
        is_first_microbatch: Optional[bool] = None,
    ) -> torch.Tensor:
        """
        Dot Product Attention Layer.

        .. note::

            Argument :attr:`attention_mask` is only used when :attr:`attn_mask_type`
            includes '"padding"' or `"arbitrary"`.

        .. note::

            Input tensor :attr:`query_layer` must be of shape
            (:attr:`sequence_length`, :attr:`batch_size`, :attr:`num_attention_heads`,
            :attr:`kv_channels`) and the tensors :attr:`key_layer` and :attr:`value_layer`
            must each be of shape (:attr:`sequence_length`, :attr:`batch_size`,
            :attr:`num_gqa_groups`, :attr:`kv_channels`). Output of shape
            (:attr:`sequence_length`, :attr:`batch_size`, :attr:`num_attention_heads`
            * :attr:`kv_channels`) is returned.

        .. note::

            DotProductAttention supports three backends: 1) FlashAttention which calls
            HazyResearch/Dao-AILab's `flash-attn <https://arxiv.org/pdf/2305.13245.pdf>`_
            PyTorch API, 2) FusedAttention which has multiple fused attention implementations
            based on `cuDNN Graph API
            <https://docs.nvidia.com/deeplearning/cudnn/developer-guide/index.html#op-fusion>`_
            (see :attr:`FusedAttention` for more details on FusedAttention backends), and 3)
            UnfusedDotProductAttention which is the native PyTorch implementation
            with fused scaled masked softmax.

        .. note::

            Users can use environment variables :attr:`NVTE_FLASH_ATTN`, :attr:`NVTE_FUSED_ATTN`,
            and :attr:`NVTE_FUSED_ATTN_BACKEND` to control which DotProductAttention backend,
            and FusedAttention backend if applicable, to use. TransformerEngine prioritizes
            FlashAttention over FusedAttention and over UnfusedDotProductAttention.
            If FusedAttention is being used, users can also choose to switch to flash-attn's
            implementation for backward by setting :attr:`NVTE_FUSED_ATTN_USE_FAv2_BWD=1`
            (default: 0), because of the performance differences between various versions of
            flash-attn and FusedAttention. Further, :attr:`NVTE_FUSED_ATTN_FORCE_WORKSPACE_OPT`
            can be used to enable (:attr:`1`) or disable (:attr:`0`) the workspace related
            optimizations in FusedAttention. When unset, TransformerEngine determines the code path
            based on its internal logic. These optimizations trade memory for performance
            and should be used with care.

        Parameters
        ----------
        query_layer : torch.Tensor
                     Query tensor.
        key_layer : torch.Tensor
                   Key tensor.
        value_layer : torch.Tensor
                     Value tensor.
        attention_mask: Optional[Union[torch.Tensor, Tuple[torch.Tensor, torch.Tensor]]],
             default = `None`. Boolean tensor(s) used to mask out attention softmax input.
             It should be 'None' for 'causal' and 'no_mask' types. For 'padding' masks, it should be
             a single tensor of [batch_size, 1, 1, seqlen_q] for self-attention, and a tuple of
             two tensors in shapes [batch_size, 1, 1, seqlen_q] and [batch_size, 1, 1, seqlen_kv]
             for cross-attention. For the 'arbitrary' mask type, it should be in a shape that is
             broadcastable to [batch_size, num_heads, max_seqlen_q, max_seqlen_kv]. A `True` value
             means the corresponding position is masked out and a `False` means that position is
             allowed to participate in attention.
        qkv_format: str, default = `None`
                   If provided, overrides :attr:`qkv_format` from initialization.
        cu_seqlens_q: Optional[torch.Tensor], default = `None`
                   Cumulative sum of sequence lengths (without offset) in a batch for `query_layer`,
                   with shape [batch_size + 1] and dtype torch.int32.
        cu_seqlens_kv: Optional[torch.Tensor], default = `None`
                   Cumulative sum of sequence lengths (without offset) in a batch for `key_layer`
                   and `value_layer`, with shape [batch_size + 1] and dtype torch.int32.
        cu_seqlens_q_padded: Optional[torch.Tensor], default = `None`
                   Cumulative sum of sequence lengths (with offset) in a batch for
                   `query_layer`, with shape [batch_size + 1] and dtype torch.int32.
                   When there is no padding between sequences in a batch,
                   `cu_seqlens_q_padded = cu_seqlens_q`.
        cu_seqlens_kv_padded: Optional[torch.Tensor], default = `None`
                   Cumulative sum of sequence lengths (with offset) in a batch for `key_layer`
                   and `value_layer`, with shape [batch_size + 1] and dtype torch.int32.
                   When there is no padding between sequences in a batch,
                   `cu_seqlens_kv_padded = cu_seqlens_kv`.
        max_seqlen_q: Optional[int], default = `None`
                      Maximum sequence length in `query_layer`.
                      Calculated from `cu_seqlens_q` if not provided.
        max_seqlen_kv: Optional[int], default = `None`
                       Maximum sequence length in `key_layer` and `value_layer`.
                       Calculated from `cu_seqlens_kv` if not provided.
        attn_mask_type: {`no_mask`, `padding`, `causal`, `padding,causal`, `causal,padding`,
                       `arbitrary`}, default = `None`. Type of attention mask passed into
                       softmax operation. 'padding,causal' and 'causal,padding' are equivalent.
        window_size: Optional[Tuple[int, int]], default = `None`
                    Sliding window size for local attention.
        checkpoint_core_attention : bool, default = `False`
                                   If true, forward activations for attention are recomputed
                                   during the backward pass in order to save memory that would
                                   otherwise be occupied to store the forward activations until
                                   backprop.
        core_attention_bias_type: str, default = `no_bias`
                    Bias type, {`no_bias`, `pre_scale_bias`, `post_scale_bias`, `alibi`}
        core_attention_bias: Optional[torch.Tensor], default = `None`
                    Bias tensor for Q * K.T, shape [1, num_head, max_seqlen_q, max_seqlen_kv].
                    It should be 'None' for 'no_bias' and 'alibi' bias types.
        alibi_slopes: Optional[torch.Tensor], default = `None`
                     ALiBi slopes in FP32 and shape [nheads] or [batch_size, nheads].
                     It adds a bias of (-alibi_slope * (i + seqlen_k - seqlen_q - j))
                     to the attention score of query i and key j.
        fast_zero_fill: bool, default = `True`
                    Whether to use the fast path to set output tensors to 0 or not.
        inference_params: Optional[InferenceParams], default = `None`
            Optimizes execution performance during inference by caching Keys and Values of the
            current decoding iteration. These cached values are appended to the K and V values
            computed in previous iterations, eliminating the need to recalculate them for the
            entire sequence.
            Initialization of `inference_params` is required prior to use to ensure sufficient
            memory allocation.
            Adjustments of the sequence_len_offset should be done after a complete forward pass.
            If rotary positional embeddings (RoPE) are utilized, they must be prepared beforehand.
            Supports "sbhd" and "bshd" layouts, with the "sbhd" layout being more efficient.
        is_first_microbatch : {True, False, None}, default = None
                             During training using either gradient accumulation or
                             pipeline parallelism a minibatch of data is further split
                             into microbatches. Between the microbatches of the same minibatch
                             the model weights are not updated. Setting this parameter indicates
                             whether the current microbatch is the first in a minibatch or not.
                             When set, this parameter enables additional optimizations:

                             * during FP8 training, it allows caching of the FP8 versions of
                               the weights
                             * it also allows skipping gradient accumulation during the
                               first microbatch (since it is the first gradient being
                               produced)
        """
        with self.prepare_forward(
            query_layer,
            is_first_microbatch,
            num_gemms=3,
            allow_non_contiguous=True,
        ) as query_layer:

            if self.fp8:
                forced_fp8_dpa = ""
                if self.fp8_meta["recipe"].fp8_mha:
                    if not self.fp8_meta["recipe"].fp8_dpa:
                        self.fp8_meta["recipe"].fp8_dpa = True
                        forced_fp8_dpa = " (forced)"

            if self.fp8 and self.fp8_meta["recipe"].fp8_dpa:
                forward_dtype = get_fp8_te_dtype(self.fp8_meta["recipe"], fprop_tensor=True)
                backward_dtype = get_fp8_te_dtype(self.fp8_meta["recipe"], fprop_tensor=False)
                assert forward_dtype in [
                    tex.DType.kFloat8E4M3,
                    tex.DType.kFloat8E5M2,
                ] and backward_dtype in [
                    tex.DType.kFloat8E4M3,
                    tex.DType.kFloat8E5M2,
                ], """DotProductAttention only supports "E4M3" and "E5M2" FP8 data types."""

            assert (
                query_layer.is_cuda and key_layer.is_cuda and value_layer.is_cuda
            ), "DotProductAttention only supports CUDA tensors."

            assert key_layer.shape == value_layer.shape, "Keys and values must have the same shape!"

            if attn_mask_type is not None:
                window_size = check_set_window_size(attn_mask_type, window_size)
            if attn_mask_type is None:
                attn_mask_type = self.attn_mask_type
            else:
                attn_mask_type = attn_mask_type.replace(",", "_")
                if attn_mask_type == "causal_padding":
                    attn_mask_type = "padding_causal"

            assert (
                attn_mask_type in AttnMaskTypes
            ), f"Attention mask type {attn_mask_type} is not supported!"
            if qkv_format == "thd":
                assert (
                    "padding" in attn_mask_type
                ), "Attention mask type must be padding or padding_causal for qkv_format=thd!"

            if self.rng_states_tracker is not None and is_graph_capturing():
                assert isinstance(
                    self.rng_states_tracker, CudaRNGStatesTracker
                ), "Unsupported RNG states tracker."
                assert (
                    graph_safe_rng_available()
                ), "Upgrade PyTorch version to get RNG manipulation support for cuda graph capture."

            if window_size is None:
                window_size = self.window_size

            if qkv_format is None:
                qkv_format = self.qkv_format

            if inference_params is not None:
                assert self.layer_number is not None, "Layer number must be set!"

                if qkv_format == "bshd":
                    key_layer = key_layer.transpose(0, 1)
                    value_layer = value_layer.transpose(0, 1)

                (
                    inference_key_memory,
                    inference_value_memory,
                ) = inference_params.key_value_memory_dict[self.layer_number]

                batch_start = inference_params.batch_size_offset
                batch_end = batch_start + key_layer.size(1)
                assert batch_end <= inference_key_memory.size(1)

                sequence_start = inference_params.sequence_len_offset
                sequence_end = sequence_start + key_layer.size(0)
                assert sequence_end <= inference_key_memory.size(0)

                # Copy keys and values into KV-cache
                inference_key_memory[sequence_start:sequence_end, batch_start:batch_end, ...] = (
                    key_layer
                )
                inference_value_memory[sequence_start:sequence_end, batch_start:batch_end, ...] = (
                    value_layer
                )
                key_layer = inference_key_memory[:sequence_end, batch_start:batch_end, ...]
                value_layer = inference_value_memory[:sequence_end, batch_start:batch_end, ...]

                if qkv_format == "bshd":
                    key_layer = key_layer.transpose(0, 1)
                    value_layer = value_layer.transpose(0, 1)

                key_layer = key_layer.contiguous()
                value_layer = value_layer.contiguous()

            assert (
                key_layer.shape[-2] == self.num_gqa_groups_per_partition
                and value_layer.shape[-2] == self.num_gqa_groups_per_partition
            ), f"Keys and values must have num_gqa_group = {self.num_gqa_groups} heads!"
            assert qkv_format in [
                "sbhd",
                "bshd",
                "thd",
            ], "DotProductAttention only supports qkv_format = {'sbhd', 'bshd', 'thd'}!"

            if qkv_format == "thd":
                assert all(
                    len(x.shape) == 3 for x in (query_layer, key_layer, value_layer)
                ), "Queries, keys and values must be 3D tensors when qkv_format = thd!"
                assert (
                    cu_seqlens_q is not None and cu_seqlens_kv is not None
                ), "cu_seqlens_q and cu_seqlens_kv can not be None when qkv_format = thd!"
                assert (
                    cu_seqlens_q.shape == cu_seqlens_kv.shape
                    and len(cu_seqlens_q.shape) == 1
                    and len(cu_seqlens_kv.shape) == 1
                ), "cu_seqlens_q and cu_seqlens_q must both have shape [batch_size + 1]!"
                assert (
                    cu_seqlens_q.dtype == torch.int32 and cu_seqlens_kv.dtype == torch.int32
                ), "cu_seqlens_q and cu_seqlens_q must both be in dtype torch.int32!"
                if max_seqlen_q is None:
                    seqlens_q = cu_seqlens_q[1:] - cu_seqlens_q[:-1]
                    max_seqlen_q = pow(2, math.ceil(math.log2(seqlens_q.max().item())))
                if max_seqlen_kv is None:
                    seqlens_kv = cu_seqlens_kv[1:] - cu_seqlens_kv[:-1]
                    max_seqlen_kv = pow(2, math.ceil(math.log2(seqlens_kv.max().item())))

            if qkv_format in ["sbhd", "bshd"]:
                assert all(
                    len(x.shape) == 4 for x in (query_layer, key_layer, value_layer)
                ), f"Queries, keys and values must be 4D tensors when qkv_format = {qkv_format}!"
                if qkv_format == "sbhd":
                    max_seqlen_q, max_seqlen_kv = (query_layer.shape[0], key_layer.shape[0])
                if qkv_format == "bshd":
                    max_seqlen_q, max_seqlen_kv = (query_layer.shape[1], key_layer.shape[1])
                if cu_seqlens_q is not None:
                    seqlens_q = cu_seqlens_q[1:] - cu_seqlens_q[:-1]
                    assert all(
                        seqlens_q <= max_seqlen_q
                    ), """Sequence lengths indicated by cu_seqlens_q must be no greater than
                        the sequence dimention in 'query_layer'!"""
                if cu_seqlens_kv is not None:
                    seqlens_kv = cu_seqlens_kv[1:] - cu_seqlens_kv[:-1]
                    assert all(
                        seqlens_kv <= max_seqlen_kv
                    ), """Sequence lengths indicated by cu_seqlens_kv must be no greater than
                        the sequence dimention in 'key_layer' and 'value_layer'!"""

<<<<<<< HEAD
        if (
            isinstance(query_layer, Float8Tensor)
            and isinstance(key_layer, Float8Tensor)
            and isinstance(value_layer, Float8Tensor)
        ):
            qkv_layout, query_layer._data, key_layer._data, value_layer._data = _get_qkv_layout(
                query_layer._data, key_layer._data, value_layer._data, qkv_format=qkv_format
            )
        else:
            qkv_layout, query_layer, key_layer, value_layer = _get_qkv_layout(
                query_layer, key_layer, value_layer, qkv_format=qkv_format
            )

        # The priority for attention backends (subject to availability and clearing the filters)
        # is: FlashAttention > FusedAttention (cuDNN) > UnfusedDotProductAttention.
        use_flash_attention = self.use_flash_attention
        use_fused_attention = self.use_fused_attention
        use_unfused_attention = True

        # The following section filters out some backends based on
        # certain asserts before executing the forward pass.

        # Filter: QKV layout.
        if use_unfused_attention and qkv_format == "thd":
            self.logger.debug("Disabling UnusedDotProductAttention for qkv_format = thd")
            use_unfused_attention = False
            if (
                cu_seqlens_q_padded is not None and torch.equal(cu_seqlens_q_padded, cu_seqlens_q)
            ) or (
                cu_seqlens_kv_padded is not None
                and torch.equal(cu_seqlens_kv_padded, cu_seqlens_kv)
            ):
                use_flash_attention = False
=======
            if (
                isinstance(query_layer, Float8Tensor)
                and isinstance(key_layer, Float8Tensor)
                and isinstance(value_layer, Float8Tensor)
            ):
                qkv_layout, query_layer._data, key_layer._data, value_layer._data = _get_qkv_layout(
                    query_layer._data, key_layer._data, value_layer._data, qkv_format=qkv_format
                )
            else:
                qkv_layout, query_layer, key_layer, value_layer = _get_qkv_layout(
                    query_layer, key_layer, value_layer, qkv_format=qkv_format
                )
>>>>>>> 4a4f05da

            # The priority for attention backends (subject to availability and clearing the filters)
            # is: FlashAttention > FusedAttention (cuDNN) > UnfusedDotProductAttention.
            use_flash_attention = self.use_flash_attention
            use_fused_attention = self.use_fused_attention
            use_unfused_attention = True

            # The following section filters out some backends based on
            # certain asserts before executing the forward pass.

            # Filter: QKV layout.
            if use_unfused_attention and qkv_format == "thd":
                self.logger.debug("Disabling UnusedDotProductAttention for qkv_format = thd")
                use_unfused_attention = False

            # Filter: ONNX export.
            if is_in_onnx_export_mode():
                if use_flash_attention:
                    self.logger.debug("Disabling FlashAttention for ONNX mode")
                use_flash_attention = False
                if use_fused_attention:
                    self.logger.debug("Disabling FusedAttention for ONNX mode")
                use_fused_attention = False

            # Filter: Input type.
            if use_flash_attention and (
                query_layer.dtype not in [torch.bfloat16, torch.float16]
                or key_layer.dtype not in [torch.bfloat16, torch.float16]
                or value_layer.dtype not in [torch.bfloat16, torch.float16]
                or any(isinstance(x, Float8Tensor) for x in [query_layer, key_layer, value_layer])
            ):
                self.logger.debug(
                    "Disabling FlashAttention due to unsupported QKV data types. "
                    "Supported: [torch.bfloat16, torch.float16]. "
                    "Found: query_layer.dtype=%s, key_layer.dtype=%s, value_layer.dtype=%s.",
                    query_layer.dtype,
                    key_layer.dtype,
                    value_layer.dtype,
                )
                use_flash_attention = False
            if use_fused_attention and (
                query_layer.dtype not in [torch.bfloat16, torch.float16]
                or key_layer.dtype not in [torch.bfloat16, torch.float16]
                or value_layer.dtype not in [torch.bfloat16, torch.float16]
            ):
                self.logger.debug(
                    "Disabling FusedAttention due to unsupported QKV data types. "
                    "Supported: [torch.bfloat16, torch.float16, Float8Tensor]. "
                    "Found: query_layer.dtype=%s, key_layer.dtype=%s, value_layer.dtype=%s.",
                    query_layer.dtype,
                    key_layer.dtype,
                    value_layer.dtype,
                )
                use_fused_attention = False

            # Filter: Execution type.
            if use_flash_attention and self.fp8 and self.fp8_meta["recipe"].fp8_dpa:
                self.logger.debug("Disabling FlashAttention as it does not support FP8 execution.")
                use_flash_attention = False
            if use_unfused_attention and self.fp8 and self.fp8_meta["recipe"].fp8_dpa:
                self.logger.debug(
                    "Disabling UnfusedDotProductAttention as it does not support FP8 execution."
                )
                use_unfused_attention = False

            # Filter: Device and dimensions.
            # FAv2 supports head_dim <= 256, and for >192 requires sm80/sm90
            # FAv2 requires head_dim % 8 == 0
            if use_flash_attention and (
                query_layer.shape[-1] > 256
                or query_layer.shape[-1] % 8 != 0
                or (
                    query_layer.shape[-1] > 192
                    and self.device_compute_capability not in ((8, 0), (9, 0))
                )
            ):
                self.logger.debug(
                    "Disabling FlashAttention due to unsupported head_dim. "
                    "Supported: %%8 == 0, and <= 256; sm80/90 for >192. "
                    "Found: query_layer.shape[-1]=%s, key_layer.shape[-1]=%s, sm=%s",
                    query_layer.shape[-1],
                    key_layer.shape[-1],
                    ".".join([str(i) for i in self.device_compute_capability]),
                )
                use_flash_attention = False

            # Filter: cross attention + causal mask.
            # (in training mode)
            if (
                use_flash_attention
                and inference_params is None
                and _flash_attn_2_1_plus
                and "causal" in attn_mask_type
                and max_seqlen_q != max_seqlen_kv
            ):
                self.logger.warning(
                    "In training mode, disable the use of FlashAttention since version 2.1+ has "
                    "changed its behavior for causal mask in cross attention. See "
                    "https://github.com/Dao-AILab/flash-attention#21-change-behavior-of-causal-flag"
                )
                use_flash_attention = False

            context_parallel = (
                self.cp_group is not None and get_distributed_world_size(self.cp_group) != 1
            )

            # Filter: sliding window attention.
            # UnfusedDotProductAttention can support SWA via arbitrary attention mask.
            if window_size not in ((-1, -1), (-1, 0)):
                if use_fused_attention:
                    self.logger.debug("Disabling FusedAttention for SWA")
                use_fused_attention = False
                if (not _flash_attn_2_3_plus) or context_parallel:
                    if use_flash_attention:
                        self.logger.debug(
                            "Disabling FusedAttention as it requires flash-attn 2.3+ "
                            "and no context parallelism"
                        )
                    use_flash_attention = False

            # Filter: Attention mask type.
            #   attn_mask_type(s)    |     supported backends
            # ------------------------------------------------
            #   no_mask              |     All
            #   padding              |     UnfusedDotProductAttention, FlashAttention, FusedAttention
            #   causal               |     All
            #   padding + causal     |     FlashAttention, FusedAttention
            #   arbitrary            |     UnfusedDotProductAttention
            #
            if attn_mask_type == "arbitrary":
                if use_flash_attention:
                    self.logger.debug("Disabling FlashAttention for arbitrary mask")
                use_flash_attention = False
                if use_fused_attention:
                    self.logger.debug("Disabling FusedAttention for arbitrary mask")
                use_fused_attention = False

            if (
                use_unfused_attention
                and inference_params is None
                and "causal" in attn_mask_type
                and max_seqlen_q != max_seqlen_kv
            ):
                self.logger.debug("Disabling UnusedDotProductAttention for qkv_format = thd")
                use_unfused_attention = False

            # Filter: bias.
            global _alibi_cache
            if alibi_slopes is not None:
                assert (
                    core_attention_bias_type == "alibi"
                ), "core_attention_bias_type must be alibi in order to use alibi_slopes!"
                if self.layer_number == 1:
                    _alibi_cache["_alibi_slopes_require_update"] = True
                    _alibi_cache["_alibi_bias_require_update"] = True
            if core_attention_bias_type == "alibi":
                assert (
                    core_attention_bias is None
                ), "core_attention_bias must be None when core_attention_bias_type is alibi!"
                if (
                    _alibi_cache["_num_heads"] != query_layer.shape[-2]
                    or _alibi_cache["_max_seqlen_q"] != max_seqlen_q
                    or _alibi_cache["_max_seqlen_kv"] != max_seqlen_kv
                    or _alibi_cache["_alibi_slopes"] is None
                ):
                    _alibi_cache["_alibi_slopes_require_update"] = True
                    _alibi_cache["_alibi_bias_require_update"] = True

            if use_flash_attention and (
                core_attention_bias_type not in ["no_bias", "alibi"]
                or core_attention_bias is not None
            ):
                self.logger.debug("Disabling FlashAttention for pre/post_scale_bias")
                use_flash_attention = False

            fu_core_attention_bias_type = core_attention_bias_type
            fu_core_attention_bias = core_attention_bias
            if (
                core_attention_bias_type == "alibi"
                and use_fused_attention
                and alibi_slopes is not None
            ):
                fu_core_attention_bias_type = "post_scale_bias"
                _, fu_core_attention_bias = get_alibi(
                    query_layer.shape[-2],
                    max_seqlen_q,
                    max_seqlen_kv,
                    alibi_slopes=alibi_slopes,
                    bias_dtype=query_layer.dtype,
                )
            if (
                use_fused_attention
                and fu_core_attention_bias_type == "post_scale_bias"
                and (
                    fu_core_attention_bias.shape[0] != 1
                    or fu_core_attention_bias.shape[1] != query_layer.shape[-2]
                )
            ):
                if fu_core_attention_bias.requires_grad:
                    # remove this line when cuDNN adds bwd support for
                    # [1, 1, s, s], [b, 1, s, s] and [b, h, s, s]
                    self.logger.debug("Disabling FusedAttention for dBias in [1, H, S, S] shape")
                    use_fused_attention = False
                else:
                    # max512 backend will only support [1, h, s, s]
                    os.environ["NVTE_FUSED_ATTN_BACKEND"] = "1"

            if use_fused_attention:
                q_type = TE_DType[query_layer.dtype]
                kv_type = TE_DType[key_layer.dtype]
                if self.fp8 and self.fp8_meta["recipe"].fp8_dpa:
                    if isinstance(query_layer, Float8Tensor) and isinstance(
                        key_layer, Float8Tensor
                    ):
                        q_type = query_layer._fp8_dtype
                        kv_type = value_layer._fp8_dtype
                    else:
                        q_type = forward_dtype
                        kv_type = forward_dtype
                fused_attention_backend = tex.get_fused_attn_backend(
                    q_type,
                    kv_type,
                    QKVLayout[qkv_layout],
                    AttnBiasType[fu_core_attention_bias_type],
                    AttnMaskType[attn_mask_type],
                    self.attention_dropout,
                    query_layer.shape[-2],  # num_attn_heads
                    key_layer.shape[-2],  # num_gqa_groups
                    max_seqlen_q,
                    max_seqlen_kv,
                    query_layer.shape[-1],  # head_dim
                )
                # DPA does not support FP8; for FP8, use cpp_extensions modules directly
                is_backend_avail = fused_attention_backend in [
                    FusedAttnBackend["F16_max512_seqlen"],
                    FusedAttnBackend["F16_arbitrary_seqlen"],
                    FusedAttnBackend["FP8"],
                ]
                use_fused_attention = (
                    use_fused_attention
                    and is_backend_avail
                    and (
                        not context_parallel
                        or fused_attention_backend == FusedAttnBackend["F16_arbitrary_seqlen"]
                    )
                )
                if (
                    fused_attention_backend == FusedAttnBackend["F16_max512_seqlen"]
                    and fu_core_attention_bias_type == "post_scale_bias"
                    and (
                        fu_core_attention_bias.shape[0] != 1
                        or fu_core_attention_bias.shape[1] != query_layer.shape[-2]
                    )
                ):
                    self.logger.debug(
                        "Disabling FusedAttention as no backend supports the provided input"
                    )
                    use_fused_attention = False

            # Filter: determinism.
            # backend                                  | deterministic
            # ---------------------------------------------------------
            # flash-attn v1                            | yes
            # flash-attn v2                            | no
            # FusedAttnBackend["F16_max512_seqlen"]    | yes
            # FusedAttnBackend["F16_arbitrary_seqlen"] | workspace optimization path: yes; otherwise: no
            # UnfusedDotProductAttention               | yes
            #
            # Note that FusedAttnBackend["F16_arbitrary_seqlen"] only has workspace optimization path
            # on sm90 architectures.
            #
            if (
                use_fused_attention
                and fused_attention_backend == FusedAttnBackend["F16_arbitrary_seqlen"]
                and self.deterministic
                and self.device_compute_capability != (9, 0)
            ):
                self.logger.debug("Disabling FusedAttention for determinism reasons")
                use_fused_attention = False

            # Select FusedAttention on sm90 and FlashAttention on others for performance
            if (
                use_flash_attention
                and use_fused_attention
                and fused_attention_backend == FusedAttnBackend["F16_arbitrary_seqlen"]
            ):
                if self.device_compute_capability == (9, 0):
                    self.logger.debug(
                        "Disabling FlashAttention to give FusedAttention preference on Hopper+ "
                        "for performance reasons"
                    )
                    use_flash_attention = False

            run_config = {
                "compute_capability": "sm"
                + str(
                    (lambda x, y: x * 10 + y)(
                        self.device_compute_capability[0], self.device_compute_capability[1]
                    )
                ),
                "q_dtype": query_layer.dtype,
                "k_dtype": key_layer.dtype,
                "v_dtype": value_layer.dtype,
                "q_shape": list(query_layer.shape),
                "k_shape": list(key_layer.shape),
                "v_shape": list(value_layer.shape),
                "qkv_format": qkv_format,
                "qkv_layout": qkv_layout,
                "mask_type": attn_mask_type,
                "bias_type": core_attention_bias_type,
                "bias_shape": (
                    core_attention_bias.shape if core_attention_bias is not None else None
                ),
                "dropout": self.attention_dropout,
                "context_parallel": context_parallel,
                "is_training": self.training,
                "transformer_engine_version": te.__version__,
                "flash_attn_version": _flash_attn_version,
                "cudnn_version": ".".join([str(i) for i in get_cudnn_version()]),
            }

            if use_flash_attention:
                self.logger.info("Running with FlashAttention backend ")
                self.logger.debug("Running with config=%s", run_config)
                if core_attention_bias_type == "alibi":
                    alibi_slopes, _ = get_alibi(
                        query_layer.shape[-2],
                        max_seqlen_q,
                        max_seqlen_kv,
                        alibi_slopes=alibi_slopes,
                    )
                return self.flash_attention(
                    query_layer,
                    key_layer,
                    value_layer,
                    attention_mask=attention_mask,
                    qkv_layout=qkv_layout,
                    cu_seqlens_q=cu_seqlens_q,
                    cu_seqlens_kv=cu_seqlens_kv,
                    attn_mask_type=attn_mask_type,
                    window_size=window_size,
                    alibi_slopes=alibi_slopes,
                    cp_group=self.cp_group,
                    cp_global_ranks=self.cp_global_ranks,
                    cp_stream=self.cp_stream,
                    max_seqlen_q=max_seqlen_q,
                    max_seqlen_kv=max_seqlen_kv,
                )

            if use_fused_attention:
                self.logger.info(
                    "Running with FusedAttention backend (sub-backend %s)",
                    int(fused_attention_backend),
                )
                if self.fp8:
                    self.logger.debug(
                        "Running with fp8_recipe.fp8_mha=%s, "
                        "fp8_recipe.fp8_dpa=%s%s, and NVTE_FP8_DPA_BWD=%s",
                        self.fp8_meta["recipe"].fp8_mha,
                        self.fp8_meta["recipe"].fp8_dpa,
                        forced_fp8_dpa,
                        int(os.getenv("NVTE_FP8_DPA_BWD", "1")),
                    )
                self.logger.debug("Running with config=%s", run_config)
                if checkpoint_core_attention:
                    return self._checkpointed_attention_forward(
                        self.fused_attention,
                        query_layer,
                        key_layer,
                        value_layer,
                        qkv_layout=qkv_layout,
                        cu_seqlens_q=cu_seqlens_q,
                        cu_seqlens_kv=cu_seqlens_kv,
                        seq_offsets_q=seq_offsets_q,
                        seq_offsets_k=seq_offsets_k,
                        seq_offsets_v=seq_offsets_v,
                        seq_offsets_o=seq_offsets_o,
                        max_seqlen_q=max_seqlen_q,
                        max_seqlen_kv=max_seqlen_kv,
                        attn_mask_type=attn_mask_type,
                        attention_mask=attention_mask,
                        fused_attention_backend=fused_attention_backend,
                        core_attention_bias_type=fu_core_attention_bias_type,
                        core_attention_bias=fu_core_attention_bias,
                        fast_zero_fill=fast_zero_fill,
                        cp_group=self.cp_group,
                        cp_global_ranks=self.cp_global_ranks,
                        cp_stream=self.cp_stream,
                        fp8=self.fp8 and self.fp8_meta["recipe"].fp8_dpa,
                        fp8_meta=self.fp8_meta,
                    )
                return self.fused_attention(
                    query_layer,
                    key_layer,
                    value_layer,
                    qkv_layout=qkv_layout,
                    cu_seqlens_q=cu_seqlens_q,
                    cu_seqlens_kv=cu_seqlens_kv,
                    cu_seqlens_q_padded=cu_seqlens_q_padded,
                    cu_seqlens_kv_padded=cu_seqlens_kv_padded,
                    max_seqlen_q=max_seqlen_q,
                    max_seqlen_kv=max_seqlen_kv,
                    attn_mask_type=attn_mask_type,
                    attention_mask=attention_mask,
                    fused_attention_backend=fused_attention_backend,
                    core_attention_bias_type=fu_core_attention_bias_type,
                    core_attention_bias=fu_core_attention_bias,
                    fast_zero_fill=fast_zero_fill,
                    cp_group=self.cp_group,
                    cp_global_ranks=self.cp_global_ranks,
                    cp_stream=self.cp_stream,
                    fp8=self.fp8 and self.fp8_meta["recipe"].fp8_dpa,
                    fp8_meta=self.fp8_meta,
                )
<<<<<<< HEAD
            return self.fused_attention(
                query_layer,
                key_layer,
                value_layer,
                qkv_layout=qkv_layout,
                cu_seqlens_q=cu_seqlens_q,
                cu_seqlens_kv=cu_seqlens_kv,
                cu_seqlens_q_padded=cu_seqlens_q_padded,
                cu_seqlens_kv_padded=cu_seqlens_kv_padded,
                max_seqlen_q=max_seqlen_q,
                max_seqlen_kv=max_seqlen_kv,
                attn_mask_type=attn_mask_type,
                attention_mask=attention_mask,
                fused_attention_backend=fused_attention_backend,
                core_attention_bias_type=fu_core_attention_bias_type,
                core_attention_bias=fu_core_attention_bias,
                fast_zero_fill=fast_zero_fill,
                cp_group=self.cp_group,
                cp_global_ranks=self.cp_global_ranks,
                cp_stream=self.cp_stream,
                is_first_microbatch=is_first_microbatch,
            )
=======
>>>>>>> 4a4f05da

            assert (
                not context_parallel
            ), "Context parallelism is only implemented with Flash Attention and Fused Attention!"

            from .cpu_offload import CPUOffloadEnabled

            if CPUOffloadEnabled:
                warnings.warn(
                    "Attention activation Offloading is only implemented"
                    "with Flash Attention and Fused Attention!"
                )

            if use_unfused_attention:
                self.logger.info("Running with UnfusedDotProductAttention backend")
                self.logger.debug("Running with config=%s", run_config)
                if checkpoint_core_attention:
                    return self._checkpointed_attention_forward(
                        self.unfused_attention,
                        query_layer,
                        key_layer,
                        value_layer,
                        qkv_layout=qkv_layout,
                        cu_seqlens_q=cu_seqlens_q,
                        cu_seqlens_kv=cu_seqlens_kv,
                        attn_mask_type=attn_mask_type,
                        attention_mask=attention_mask,
                        core_attention_bias_type=core_attention_bias_type,
                        core_attention_bias=core_attention_bias,
                        alibi_slopes=alibi_slopes,
                    )
                return self.unfused_attention(
                    query_layer,
                    key_layer,
                    value_layer,
                    qkv_layout=qkv_layout,
                    cu_seqlens_q=cu_seqlens_q,
                    cu_seqlens_kv=cu_seqlens_kv,
                    attn_mask_type=attn_mask_type,
                    attention_mask=attention_mask,
                    core_attention_bias_type=core_attention_bias_type,
                    core_attention_bias=core_attention_bias,
                    alibi_slopes=alibi_slopes,
                )

            raise Exception("No dot product attention support for the provided inputs!")


class MultiheadAttention(torch.nn.Module):
    r"""
    Multi-head Attention (MHA), including Query,
    Key, Value and Output projection.

    .. note::

        Argument :attr:`attention_mask` in the `forward` call is only used when
        :attr:`attn_mask_type` includes '"padding"' or `"arbitrary"`.

    Parameters
    ----------
    hidden_size : int
                 size of each input sample.
    num_attention_heads : int
                         number of attention heads in the transformer layer.
    kv_channels: int, default = `None`
                number of key-value channels. defaults to
                :attr:`hidden_size` / :attr:`num_attention_heads` if `None`.
    attention_dropout: float, default = 0.1
                      dropout probability for the dropout op during multi-head attention.
    layernorm_epsilon : float, default = 1e-5
                       a value added to the denominator of layer normalization
                       for numerical stability.
    init_method : Callable, default = `None`
                 used for initializing weights of QKV and FC1 weights in the following way:
                 `init_method(weight)`. When set to `None`, defaults to
                 `torch.nn.init.normal_(mean=0.0, std=0.023)`.
    output_layer_init_method : Callable, default = `None`
                              used for initializing weights of PROJ and FC2 in the following way:
                              `output_layer_init_method(weight)`. When set to `None`, defaults to
                              `torch.nn.init.normal_(mean=0.0, std=0.023)`.
    layer_number: int, default = `None`
                 layer number of the current `TransformerLayer` when multiple such modules are
                 concatenated to form a transformer block.
    attn_mask_type: {'no_mask', 'padding', 'causal', 'padding_causal' 'arbitrary'},
                   default = `causal`
                   type of attention mask passed into softmax operation. Overridden by
                   :attr:`attn_mask_type` in the `forward` method. The forward
                   arg is useful for dynamically changing mask types, e.g. a different
                   mask for training and inference. The init arg is useful for cases
                   involving compilation/tracing, e.g. ONNX export.
    window_size: Optional[Tuple[int, int]], default = `None`
                sliding window size for local attention, where query at position i attends to keys
                in [i + seqlen_k - seqlen_q - window_size[0], i + seqlen_k - seqlen_q
                + window_size[1]] inclusive. Special cases (-1, -1) and (-1, 0) mean no sliding
                window and causal mask specifically. Similar to :attr:`attn_mask_type`, it can
                be overridden by :attr:`window_size` in `forward` as well.
    num_gqa_groups : int, default = `None`
                         number of GQA groups in the transformer layer.
                         Grouped Query Attention is described in
                         `this paper <https://arxiv.org/pdf/2305.13245.pdf>`_.
                         This only affects the keys and values, not the querys.
                         GQA-1 is equivalent to Multi-Query Attention
                         (`MQA <https://arxiv.org/pdf/1911.02150.pdf>`_), while GQA-H
                         is equivalent to MHA, i.e. `num_gqa_groups = num_attention_heads`.
    return_layernorm_output : bool, default = `False`
                             if set to `True`, output of layernorm is returned from the forward
                             together with the output of the linear transformation.
                             Example use case: residual connection for transformer module is
                             taken post layernorm.
    input_layernorm: bool, default = `False`
                     if set to `True`, layer normalization to the input is applied.
    attention_type: { 'self', 'cross' }, default = 'self'
                   type of attention applied.
    zero_centered_gamma : bool, default = 'False'
                         if set to 'True', gamma parameter in LayerNorm is initialized to 0 and
                         the LayerNorm formula changes to

                         .. math::
                            y = \frac{x - \mathrm{E}[x]}{ \sqrt{\mathrm{Var}[x] + \varepsilon}} *
                            (1 + \gamma) + \beta
    normalization : { 'LayerNorm', 'RMSNorm' }, default = 'LayerNorm'
                   type of normalization applied.
    qkv_weight_interleaved : bool, default = `True`
                            if set to `False`, the QKV weight is interpreted as a concatenation of
                            query, key, and value weights along the `0th` dimension. The default
                            interpretation is that the individual `q`, `k`, and `v` weights for each
                            attention head are interleaved. This parameter is set to `False` when
                            using :attr:`fuse_qkv_params=False`.
    bias : bool, default = `True`
          if set to `False`, the transformer layer will not learn any additive biases.
    device : Union[torch.device, str], default = "cuda"
          The device on which the parameters of the model will allocated. It is the user's
          responsibility to ensure all parameters are moved to the GPU before running the
          forward pass.
    qkv_format: str, default = `sbhd`
            dimension format for `query_layer`, `key_layer` and `value_layer`,
            {`sbhd`, `bshd`}. `s` stands for the sequence length, `b` batch size,
            `h` the number of heads and `d` head size. `sbhd` and `bshd` formats
            are used for when sequences in a batch are of equal length or padded to
            equal length. Please note that these formats do not reflect how
            tensors `query_layer`, `key_layer`, `value_layer` are laid out in memory.
            For that, please use `_get_qkv_layout` to gain the layout information.

    Parallelism parameters
    ----------------------
    set_parallel_mode : bool, default = `False`
                      if set to `True`, QKV and FC1 layers are used as Column Parallel
                      whereas PROJ and FC2 is used as Row Parallel as described
                      `here <https://arxiv.org/pdf/1909.08053.pdf>`_.
    sequence_parallel : bool, default = `False`
                       if set to `True`, uses sequence parallelism.
    tp_group : ProcessGroup, default = `None`
              tensor parallel process group.
    tp_size : int, default = 1
             used as TP (tensor parallel) world size when TP groups are not formed during
             initialization. In this case, users must call the
             `set_tensor_parallel_group(tp_group)` method on the initialized module before the
             forward pass to supply the tensor parallel group needed for tensor and sequence
             parallel collectives.

    Optimization parameters
    -----------------------
    fuse_wgrad_accumulation : bool, default = 'False'
                             if set to `True`, enables fusing of creation and accumulation of
                             the weight gradient. When enabled, it is assumed that the weights
                             have an additional `main_grad` attribute (used instead of the
                             regular `grad`) which is a pre-allocated buffer of the correct
                             size to accumulate gradients in.
    params_dtype : torch.dtype, default = `torch.get_default_dtype()`
                  it controls the type used to allocate the initial parameters. Useful when
                  the model is trained with lower precision and the original FP32 parameters
                  would not fit in GPU memory.
    return_bias : bool, default = `False`
                 when set to `True`, this module will not apply the additive bias itself, but
                 instead return the bias value during the forward pass together with the
                 output of the linear transformation :math:`y = xA^T`. This is useful when
                 the bias addition can be fused to subsequent operations.
    fuse_qkv_params: bool, default = 'False'
                    if set to `True`, `TransformerLayer` module exposes a single fused
                    parameter for query-key-value. This enables optimizations such as QKV
                    fusion without concatentations/splits and also enables the argument
                    `fuse_wgrad_accumulation`.
    """

    def __init__(
        self,
        hidden_size: int,
        num_attention_heads: int,
        kv_channels: Optional[int] = None,
        attention_dropout: float = 0.1,
        layernorm_epsilon: float = 1e-5,
        init_method: Optional[Callable] = None,
        output_layer_init_method: Optional[Callable] = None,
        layer_number: Optional[int] = None,
        attn_mask_type: str = "causal",
        window_size: Optional[Tuple[int, int]] = None,
        tp_group: Optional[dist_group_type] = None,
        tp_size: int = 1,
        num_gqa_groups: Optional[int] = None,
        fuse_wgrad_accumulation: bool = False,
        get_rng_state_tracker: Optional[Callable] = None,
        sequence_parallel: bool = False,
        params_dtype: Optional[torch.dtype] = None,
        return_bias: bool = False,
        return_layernorm_output: bool = False,
        input_layernorm: bool = False,
        attention_type: str = "self",
        set_parallel_mode: bool = False,
        fuse_qkv_params: bool = False,
        zero_centered_gamma: bool = False,
        qkv_weight_interleaved: bool = True,
        ub_bulk_wgrad: bool = False,
        ub_bulk_dgrad: bool = False,
        ub_overlap_rs_dgrad: bool = False,
        ub_overlap_rs: bool = False,
        ub_overlap_ag: bool = False,
        bias: bool = True,
        normalization: str = "LayerNorm",
        device: Union[torch.device, str] = "cuda",
        qkv_format: str = "sbhd",
    ) -> None:
        super().__init__()

        self.qkv_format = qkv_format
        self.attn_mask_type = attn_mask_type
        self.window_size = window_size
        self.window_size = check_set_window_size(attn_mask_type, self.window_size)
        self.layer_number = layer_number
        self.input_layernorm = input_layernorm
        self.attention_type = attention_type
        self.get_rng_state_tracker = get_rng_state_tracker
        self.tp_group = tp_group
        self.return_layernorm_output = return_layernorm_output
        self.params_dtype = torch.get_default_dtype() if params_dtype is None else params_dtype
        self.num_attention_heads = num_attention_heads
        self.return_bias = return_bias

        kv_channels = kv_channels if kv_channels else (hidden_size // num_attention_heads)

        if init_method is None:
            init_method = get_default_init_method()
        if output_layer_init_method is None:
            output_layer_init_method = get_default_init_method()

        if not fuse_qkv_params:
            qkv_weight_interleaved = False
        self.qkv_weight_interleaved = qkv_weight_interleaved

        assert attention_type in AttnTypes, f"attention_type {attention_type} not supported"
        if layer_number is not None:
            assert layer_number > 0, "layer_number must be a positive integer"

        tp_size = tp_size if tp_group is None else get_distributed_world_size(tp_group)
        self.tp_size = tp_size
        self.sequence_parallel = (tp_size > 1) and sequence_parallel

        self.num_attention_heads_per_partition = divide(num_attention_heads, tp_size)
        self.num_gqa_groups = num_attention_heads if num_gqa_groups is None else num_gqa_groups
        assert (
            num_attention_heads % self.num_gqa_groups == 0
        ), "The number of attention heads must be divisible by the number of GQA groups!"
        assert (
            self.num_gqa_groups % tp_size == 0
        ), "The number of GQA groups must be divisible by tensor parallel size!"
        self.num_gqa_groups_per_partition = int(self.num_gqa_groups // tp_size)

        self.hidden_size_per_attention_head = kv_channels
        self.hidden_size_q = self.hidden_size_per_attention_head * num_attention_heads
        self.hidden_size_kv = self.hidden_size_per_attention_head * self.num_gqa_groups

        common_gemm_kwargs = {
            "fuse_wgrad_accumulation": fuse_wgrad_accumulation,
            "tp_group": tp_group,
            "tp_size": tp_size,
            "get_rng_state_tracker": get_rng_state_tracker,
            "sequence_parallel": sequence_parallel,
            "params_dtype": self.params_dtype,
            "device": device,
        }

        qkv_parallel_mode = "column" if set_parallel_mode else None

        if self.attention_type == "self":
            parameters_split = None
            if not fuse_qkv_params:
                parameters_split = collections.OrderedDict(
                    [
                        ("query", self.hidden_size_q),
                        ("key", self.hidden_size_kv),
                        ("value", self.hidden_size_kv),
                    ]
                )
            if self.input_layernorm:
                self.layernorm_qkv = LayerNormLinear(
                    hidden_size,
                    self.hidden_size_q + 2 * self.hidden_size_kv,
                    eps=layernorm_epsilon,
                    init_method=init_method,
                    bias=bias,
                    return_bias=False,
                    parallel_mode=qkv_parallel_mode,
                    return_layernorm_output=return_layernorm_output,
                    parameters_split=parameters_split,
                    zero_centered_gamma=zero_centered_gamma,
                    ub_bulk_wgrad=ub_bulk_wgrad,
                    ub_bulk_dgrad=ub_bulk_dgrad,
                    ub_overlap_rs_dgrad=ub_overlap_rs_dgrad,
                    ub_overlap_ag=ub_overlap_ag,
                    normalization=normalization,
                    ub_name="qkv",
                    **common_gemm_kwargs,
                )
            else:
                self.qkv = Linear(
                    hidden_size,
                    self.hidden_size_q + 2 * self.hidden_size_kv,
                    init_method=init_method,
                    bias=bias,
                    return_bias=False,
                    parallel_mode=qkv_parallel_mode,
                    parameters_split=parameters_split,
                    **common_gemm_kwargs,
                )
        elif self.attention_type == "cross":
            if self.input_layernorm:
                self.layernorm_query = LayerNormLinear(
                    hidden_size,
                    self.hidden_size_q,
                    eps=layernorm_epsilon,
                    init_method=init_method,
                    bias=bias,
                    return_bias=False,
                    parallel_mode=qkv_parallel_mode,
                    parameters_split=("query",) if not fuse_qkv_params else None,
                    return_layernorm_output=return_layernorm_output,
                    zero_centered_gamma=zero_centered_gamma,
                    ub_bulk_wgrad=ub_bulk_wgrad,
                    ub_bulk_dgrad=ub_bulk_dgrad,
                    ub_overlap_rs_dgrad=ub_overlap_rs_dgrad,
                    ub_overlap_ag=ub_overlap_ag,
                    normalization=normalization,
                    ub_name="qkv",
                    **common_gemm_kwargs,
                )
            else:
                self.query_layer = Linear(
                    hidden_size,
                    self.hidden_size_q,
                    init_method=init_method,
                    bias=bias,
                    return_bias=False,
                    parallel_mode=qkv_parallel_mode,
                    **common_gemm_kwargs,
                )
            self.key_value = Linear(
                hidden_size,
                2 * self.hidden_size_kv,
                init_method=init_method,
                bias=bias,
                return_bias=False,
                parallel_mode=qkv_parallel_mode,
                parameters_split=("key", "value") if not fuse_qkv_params else None,
                **common_gemm_kwargs,
            )

        # Attention.
        self.core_attention = DotProductAttention(
            num_attention_heads,
            self.hidden_size_per_attention_head,
            num_gqa_groups=self.num_gqa_groups,
            attention_dropout=attention_dropout,
            qkv_format=self.qkv_format,
            tp_size=tp_size,
            get_rng_state_tracker=get_rng_state_tracker,
            sequence_parallel=sequence_parallel,
            tp_group=tp_group,
            layer_number=self.layer_number,
            attention_type=self.attention_type,
        )

        # Linear
        self.proj = Linear(
            self.hidden_size_q,
            hidden_size,
            init_method=output_layer_init_method,
            bias=bias,
            return_bias=return_bias,
            parallel_mode="row" if set_parallel_mode else None,
            ub_overlap_rs=ub_overlap_rs,
            ub_overlap_ag=ub_overlap_ag,
            ub_name="proj",
            **common_gemm_kwargs,
        )

    def _allocate_memory(
        self, inference_max_sequence_len: int, batch_size: int, dtype: torch.dtype
    ) -> torch.Tensor:
        return torch.empty(
            inference_max_sequence_len,
            batch_size,
            self.num_gqa_groups_per_partition,
            self.hidden_size_per_attention_head,
            dtype=dtype,
            device=torch.cuda.current_device(),
        )

    def set_tensor_parallel_group(self, tp_group: Union[dist_group_type, None]) -> None:
        """
        Set the tensor parallel group for the given
        module before executing the forward pass.

        Parameters
        ----------
        tp_group : ProcessGroup, default = `None`
                  tensor parallel process group.
        """
        self.tp_group = tp_group

    def set_context_parallel_group(
        self,
        cp_group: Union[dist_group_type, None],
        cp_global_ranks: List[int],
        cp_stream: torch.cuda.Stream,
    ) -> None:
        """
        Set the context parallel attributes for the given
        module before executing the forward pass.

        Parameters
        ----------
        cp_group : ProcessGroup
                  context parallel process group.
        cp_global_ranks : List[int]
                         list of global ranks in the context group.
        cp_stream : torch.cuda.Stream
                   cuda stream for context parallel execution.
        """
        # Deep iterate but skip self to avoid infinite recursion.
        for index, child in enumerate(self.modules()):
            if index == 0:
                continue
            if hasattr(child, "set_context_parallel_group"):
                child.set_context_parallel_group(cp_group, cp_global_ranks, cp_stream)

    def forward(
        self,
        hidden_states: torch.Tensor,
        attention_mask: Optional[Union[torch.Tensor, Tuple[torch.Tensor, torch.Tensor]]] = None,
        encoder_output: Optional[torch.Tensor] = None,
        attn_mask_type: Optional[str] = None,
        window_size: Optional[Tuple[int, int]] = None,
        is_first_microbatch: Optional[bool] = None,
        checkpoint_core_attention: bool = False,
        inference_params: Optional[InferenceParams] = None,
        rotary_pos_emb: Optional[Union[torch.Tensor, Tuple[torch.Tensor, torch.Tensor]]] = None,
        core_attention_bias_type: str = "no_bias",
        core_attention_bias: Optional[torch.Tensor] = None,
        alibi_slopes: Optional[torch.Tensor] = None,
        fast_zero_fill: bool = True,
    ) -> Tuple[Union[torch.Tensor, None], ...]:
        """
        Forward propagation for MultiheadAttention layer.

        .. note::

            Argument :attr:`attention_mask` is only used when :attr:`attn_mask_type`
            includes `"padding"` or `"arbitrary"`.

        Parameters
        ----------
        hidden_states : torch.Tensor
             Input tensor.
        attention_mask: Optional[Union[torch.Tensor, Tuple[torch.Tensor, torch.Tensor]]],
             default = `None`. Boolean tensor(s) used to mask out attention softmax input.
             It should be 'None' for 'causal' and 'no_mask' types. For 'padding' masks, it should be
             a single tensor of [batch_size, 1, 1, seqlen_q] for self-attention, and a tuple of
             two tensors in shapes [batch_size, 1, 1, seqlen_q] and [batch_size, 1, 1, seqlen_kv]
             for cross-attention. For the 'arbitrary' mask type, it should be in a shape that is
             broadcastable to [batch_size, num_heads, max_seqlen_q, max_seqlen_kv]. A `True` value
             means the corresponding position is masked out and a `False` means that position is
             allowed to participate in attention.
        attn_mask_type: {'no_mask', 'padding', 'causal', 'padding_causal', 'arbitrary'},
                       default = `None`
                       type of attention mask passed into softmax operation.
        window_size: Optional[Tuple[int, int]], default = `None`
                    sliding window size for local attention.
        encoder_output : Optional[torch.Tensor], default = `None`
             Output of the encoder block to be fed into the decoder block if using
             `layer_type="decoder"`.
        is_first_microbatch : {True, False, None}, default = None
                             During training using either gradient accumulation or
                             pipeline parallelism a minibatch of data is further split
                             into microbatches. Between the microbatches of the same minibatch
                             the model weights are not updated. Setting this parameter indicates
                             whether the current microbatch is the first in a minibatch or not.
                             When set, this parameter enables additional optimizations:

                             * during FP8 training, it allows caching of the FP8 versions of
                               the weights
                             * it also allows skipping gradient accumulation during the
                               first microbatch (since it is the first gradient being
                               produced)
        checkpoint_core_attention: bool, default = `False`
                                  If true, forward activations for core attention are recomputed
                                  during the backward pass in order to save memory that would
                                  otherwise be occupied to store the forward activations until
                                  backprop.
        rotary_pos_emb: Union[torch.Tensor, Tuple[torch.Tensor, torch.Tensor]], default = `None`
                       Embeddings for query and key tensors for applying rotary position
                       embedding. By default no input embedding is applied.
        core_attention_bias_type: str, default = `no_bias`
                    Bias type, {`no_bias`, `pre_scale_bias`, 'post_scale_bias`, `alibi`}
        core_attention_bias: Optional[torch.Tensor], default = `None`
                    Bias tensor for Q * K.T, shape [1, num_head, max_seqlen_q, max_seqlen_kv].
                    It should be 'None' for 'no_bias' and 'alibi' bias types.
        alibi_slopes: Optional[torch.Tensor], default = `None`
                     ALiBi slopes in FP32 and shape [nheads] or [batch_size, nheads].
                     It adds a bias of (-alibi_slope * (i + seqlen_k - seqlen_q - j))
                     to the attention score of query i and key j.
        fast_zero_fill: bool, default = `True`
                    Whether to set output tensors to 0 or not before use.
        """
        # hidden_states: [sq, b, h]

        if attn_mask_type is not None:
            window_size = check_set_window_size(attn_mask_type, window_size)
        if attn_mask_type is None:
            attn_mask_type = self.attn_mask_type
        if window_size is None:
            window_size = self.window_size

        if "padding" in attn_mask_type and attention_mask is not None:
            for i, _ in enumerate(attention_mask):
                assert (
                    attention_mask[i].dtype == torch.bool
                ), "Attention mask must be in boolean type!"

        assert (
            core_attention_bias_type in AttnBiasTypes
        ), f"core_attention_bias_type {core_attention_bias_type} is not supported!"

        # =================================================
        # Pre-allocate memory for key-values for inference
        # =================================================

        if inference_params and self.layer_number is not None:
            if self.layer_number not in inference_params.key_value_memory_dict:
                inf_max_seq_len = inference_params.max_sequence_length
                inf_max_batch_size = inference_params.max_batch_size
                inference_key_memory = self._allocate_memory(
                    inf_max_seq_len, inf_max_batch_size, hidden_states.dtype
                )
                inference_value_memory = self._allocate_memory(
                    inf_max_seq_len, inf_max_batch_size, hidden_states.dtype
                )
                inference_params.key_value_memory_dict[self.layer_number] = (
                    inference_key_memory,
                    inference_value_memory,
                )
            else:
                (
                    inference_key_memory,
                    inference_value_memory,
                ) = inference_params.key_value_memory_dict[self.layer_number]

        # ======================
        # Query, Key, and Value
        # ======================

        if self.attention_type == "self":
            # Attention heads [sq, b, h] --> [sq, b, ng * (np/ng + 2) * hn]
            if self.input_layernorm:
                layernorm_qkv_outputs = self.layernorm_qkv(
                    hidden_states,
                    is_first_microbatch=is_first_microbatch,
                )
                if self.return_layernorm_output:
                    mixed_x_layer, layernorm_output = layernorm_qkv_outputs
                else:
                    mixed_x_layer = layernorm_qkv_outputs
            else:
                mixed_x_layer = self.qkv(
                    hidden_states,
                    is_first_microbatch=is_first_microbatch,
                    is_first_module_in_mha=True,  # specific to FP8 MHA
                )

            num_queries_per_key_value = (
                self.num_attention_heads_per_partition // self.num_gqa_groups_per_partition
            )
            if self.qkv_weight_interleaved:
                # [sq, b, ng * (np/ng + 2) * hn] --> [sq, b, ng, (np/ng + 2), hn]
                new_tensor_shape = mixed_x_layer.size()[:-1] + (
                    self.num_gqa_groups_per_partition,
                    (num_queries_per_key_value + 2),
                    self.hidden_size_per_attention_head,
                )
                # split along second last dimension
                split_dim = -2
            else:
                # [sq, b, ng * (np/ng + 2) * hn] --> [sq, b, (np/ng + 2), ng, hn]
                new_tensor_shape = mixed_x_layer.size()[:-1] + (
                    (num_queries_per_key_value + 2),
                    self.num_gqa_groups_per_partition,
                    self.hidden_size_per_attention_head,
                )
                # split along third last dimension
                split_dim = -3

            mixed_x_layer = mixed_x_layer.view(*new_tensor_shape)

            # qkv_weight_interleaved:
            #  [sq, b, ng, (np/ng + 2), hn]
            #  --> [sq, b, ng, np/ng, hn], [sq, b, ng, 1, hn], [sq, b, ng, 1, hn]
            # not qkv_weight_interleaved:
            #  [sq, b, (np/ng + 2), ng, hn]
            #  --> [sq, b, np/ng, np, hn], [sq, b, 1, ng, hn], [sq, b, 1, ng, hn]
            if not is_in_onnx_export_mode():
                query_layer, key_layer, value_layer = _SplitAlongDim.apply(
                    mixed_x_layer, split_dim, (num_queries_per_key_value, 1, 1)
                )
            else:
                query_layer, key_layer, value_layer = torch.split(
                    mixed_x_layer,
                    (num_queries_per_key_value, 1, 1),
                    dim=split_dim,
                )

            # query: -> [sq, b, np, hn]
            # key, value: -> [sq, b, ng, hn]
            query_layer, key_layer, value_layer = (
                x.reshape(x.size(0), x.size(1), -1, self.hidden_size_per_attention_head)
                for x in (query_layer, key_layer, value_layer)
            )

        elif self.attention_type == "cross":
            # Attention heads [sk, b, h] --> [sk, b, (ng * 2 * hn)]
            mixed_kv_layer = self.key_value(
                encoder_output,
                is_first_microbatch=is_first_microbatch,
                is_first_module_in_mha=True,  # specific to FP8 MHA
            )

            if self.qkv_weight_interleaved:
                # [sq, b, (ng * 2 * hn)] --> [sq, b, ng, 2 * hn]
                new_tensor_shape = mixed_kv_layer.size()[:-1] + (
                    self.num_gqa_groups_per_partition,
                    2 * self.hidden_size_per_attention_head,
                )
                # split along last dimension
                split_dim = -1
            else:
                # [sq, b, (ng * 2 * hn)] --> [sq, b, 2 * ng, hn]
                new_tensor_shape = mixed_kv_layer.size()[:-1] + (
                    2 * self.num_gqa_groups_per_partition,
                    self.hidden_size_per_attention_head,
                )
                # split along second last dimension
                split_dim = -2

            mixed_kv_layer = mixed_kv_layer.view(*new_tensor_shape)

            # mixed_kv_layer --> 2 [sk, b, ng, hn]
            if not is_in_onnx_export_mode():
                key_layer, value_layer = _SplitAlongDim.apply(
                    mixed_kv_layer,
                    split_dim,
                    mixed_kv_layer.shape[split_dim] // 2,
                )
            else:
                key_layer, value_layer = torch.split(
                    mixed_kv_layer,
                    mixed_kv_layer.shape[split_dim] // 2,
                    dim=split_dim,
                )
            key_layer, value_layer = (
                x.reshape(
                    x.size(0),
                    x.size(1),
                    -1,
                    self.hidden_size_per_attention_head,
                )
                for x in (key_layer, value_layer)
            )

            # Attention head [sq, b, h] --> [sq, b, hp]
            if self.input_layernorm:
                layernorm_query_outputs = self.layernorm_query(
                    hidden_states,
                    is_first_microbatch=is_first_microbatch,
                )
                if self.return_layernorm_output:
                    query_layer, layernorm_output = layernorm_query_outputs
                else:
                    query_layer = layernorm_query_outputs
            else:
                query_layer = self.query_layer(
                    hidden_states,
                    is_first_microbatch=is_first_microbatch,
                    is_first_module_in_mha=True,  # specific to FP8 MHA
                )

            # [sq, b, hp] --> [sq, b, np, hn]
            new_tensor_shape = query_layer.size()[:-1] + (
                self.num_attention_heads_per_partition,
                self.hidden_size_per_attention_head,
            )
            query_layer = query_layer.view(*new_tensor_shape)

        # ======================================================
        # Apply relative positional encoding (rotary embedding)
        # ======================================================

        if rotary_pos_emb is not None:
            assert not isinstance(query_layer, Float8Tensor) and not isinstance(
                key_layer, Float8Tensor
            ), "RoPE is not supported for Float8Tensors!"
            # duplicate the pos_emb for self attention
            if not isinstance(rotary_pos_emb, tuple):
                rotary_pos_emb = (rotary_pos_emb,) * 2

            q_pos_emb, k_pos_emb = rotary_pos_emb

            # adjust key and value for inference
            if inference_params is not None:
                if self.qkv_format == "sbhd":
                    sequence_length = key_layer.size(0)
                elif self.qkv_format == "bshd":
                    sequence_length = key_layer.size(1)

                sequence_start = inference_params.sequence_len_offset
                sequence_end = sequence_start + sequence_length

                q_pos_emb = q_pos_emb[sequence_start:sequence_end, ...]
                k_pos_emb = k_pos_emb[sequence_start:sequence_end, ...]

            query_layer = apply_rotary_pos_emb(query_layer, q_pos_emb, self.qkv_format, fused=True)
            key_layer = apply_rotary_pos_emb(key_layer, k_pos_emb, self.qkv_format, fused=True)

        # ===========================
        # Core attention computation
        # ===========================

        context_layer = self.core_attention(
            query_layer,
            key_layer,
            value_layer,
            qkv_format=self.qkv_format,
            cu_seqlens_q=None,
            cu_seqlens_kv=None,
            attention_mask=attention_mask,
            attn_mask_type=attn_mask_type,
            window_size=window_size,
            checkpoint_core_attention=checkpoint_core_attention,
            core_attention_bias_type=core_attention_bias_type,
            core_attention_bias=core_attention_bias,
            alibi_slopes=alibi_slopes,
            fast_zero_fill=fast_zero_fill,
            inference_params=inference_params,
        )

        # ===================
        # Output. [sq, b, h]
        # ===================

        projection_output = self.proj(
            context_layer,
            is_first_microbatch=is_first_microbatch,
        )

        if self.return_bias:
            attention_output, attention_bias = projection_output
        else:
            attention_output, attention_bias = projection_output, None

        outputs = (attention_output,)
        if self.return_bias:
            outputs += (attention_bias,)
        if self.input_layernorm and self.return_layernorm_output:
            outputs += (layernorm_output,)
        return outputs if len(outputs) > 1 else outputs[0]<|MERGE_RESOLUTION|>--- conflicted
+++ resolved
@@ -4227,56 +4227,11 @@
                     use_fused_attention=True,
                 )
         else:
-<<<<<<< HEAD
-            with self.prepare_forward(
-                query_layer, is_first_microbatch, num_gemms=3, allow_non_contiguous=True
-            ) as query_layer:
-                with self.attention_dropout_ctx():
-                    forced_fp8_dpa = ""
-                    if self.fp8_meta["recipe"].fp8_mha:
-                        if not self.fp8_meta["recipe"].fp8_dpa:
-                            self.fp8_meta["recipe"].fp8_dpa = True
-                            forced_fp8_dpa = " (forced)"
-                    if fused_attention_backend == tex.NVTE_Fused_Attn_Backend.NVTE_FP8:
-                        self.logger.debug(
-                            "Running with fp8_recipe.fp8_mha=%s, "
-                            "fp8_recipe.fp8_dpa=%s%s, and NVTE_FP8_DPA_BWD=%s",
-                            self.fp8_meta["recipe"].fp8_mha,
-                            self.fp8_meta["recipe"].fp8_dpa,
-                            forced_fp8_dpa,
-                            int(os.getenv("NVTE_FP8_DPA_BWD", "1")),
-                        )
-                    output = FusedAttnFunc.apply(
-                        self.training,
-                        max_seqlen_q,
-                        max_seqlen_kv,
-                        cu_seqlens_q,
-                        cu_seqlens_kv,
-                        cu_seqlens_q_padded,
-                        cu_seqlens_kv_padded,
-                        query_layer,
-                        key_layer,
-                        value_layer,
-                        qkv_dtype,
-                        core_attention_bias,
-                        self.softmax_scale,
-                        self.attention_dropout if self.training else 0.0,
-                        fast_zero_fill,
-                        qkv_layout,
-                        core_attention_bias_type,
-                        attn_mask_type,
-                        None,  # rng_gen
-                        fused_attention_backend,
-                        use_FAv2_bwd,
-                        self.fp8 and self.fp8_meta["recipe"].fp8_dpa,
-                        self.fp8_meta,
-=======
             with self.attention_dropout_ctx():
                 if fp8:
                     assert fused_attention_backend == tex.NVTE_Fused_Attn_Backend.NVTE_FP8, (
                         f"cuDNN attention sub-backend {int(tex.NVTE_Fused_Attn_Backend.NVTE_FP8)}"
                         " is required for FP8 attention!"
->>>>>>> 4a4f05da
                     )
                     assert (
                         fp8_meta is not None
@@ -4287,10 +4242,8 @@
                     max_seqlen_kv,
                     cu_seqlens_q,
                     cu_seqlens_kv,
-                    seq_offsets_q,
-                    seq_offsets_k,
-                    seq_offsets_v,
-                    seq_offsets_o,
+                    cu_seqlens_q_padded,
+                    cu_seqlens_kv_padded,
                     query_layer,
                     key_layer,
                     value_layer,
@@ -4891,41 +4844,6 @@
                     ), """Sequence lengths indicated by cu_seqlens_kv must be no greater than
                         the sequence dimention in 'key_layer' and 'value_layer'!"""
 
-<<<<<<< HEAD
-        if (
-            isinstance(query_layer, Float8Tensor)
-            and isinstance(key_layer, Float8Tensor)
-            and isinstance(value_layer, Float8Tensor)
-        ):
-            qkv_layout, query_layer._data, key_layer._data, value_layer._data = _get_qkv_layout(
-                query_layer._data, key_layer._data, value_layer._data, qkv_format=qkv_format
-            )
-        else:
-            qkv_layout, query_layer, key_layer, value_layer = _get_qkv_layout(
-                query_layer, key_layer, value_layer, qkv_format=qkv_format
-            )
-
-        # The priority for attention backends (subject to availability and clearing the filters)
-        # is: FlashAttention > FusedAttention (cuDNN) > UnfusedDotProductAttention.
-        use_flash_attention = self.use_flash_attention
-        use_fused_attention = self.use_fused_attention
-        use_unfused_attention = True
-
-        # The following section filters out some backends based on
-        # certain asserts before executing the forward pass.
-
-        # Filter: QKV layout.
-        if use_unfused_attention and qkv_format == "thd":
-            self.logger.debug("Disabling UnusedDotProductAttention for qkv_format = thd")
-            use_unfused_attention = False
-            if (
-                cu_seqlens_q_padded is not None and torch.equal(cu_seqlens_q_padded, cu_seqlens_q)
-            ) or (
-                cu_seqlens_kv_padded is not None
-                and torch.equal(cu_seqlens_kv_padded, cu_seqlens_kv)
-            ):
-                use_flash_attention = False
-=======
             if (
                 isinstance(query_layer, Float8Tensor)
                 and isinstance(key_layer, Float8Tensor)
@@ -4938,7 +4856,6 @@
                 qkv_layout, query_layer, key_layer, value_layer = _get_qkv_layout(
                     query_layer, key_layer, value_layer, qkv_format=qkv_format
                 )
->>>>>>> 4a4f05da
 
             # The priority for attention backends (subject to availability and clearing the filters)
             # is: FlashAttention > FusedAttention (cuDNN) > UnfusedDotProductAttention.
@@ -4953,6 +4870,20 @@
             if use_unfused_attention and qkv_format == "thd":
                 self.logger.debug("Disabling UnusedDotProductAttention for qkv_format = thd")
                 use_unfused_attention = False
+            if (use_fused_attention
+                and qkv_format == "thd" 
+                and ((
+                  cu_seqlens_q_padded is not None
+                  and torch.equal(cu_seqlens_q_padded, cu_seqlens_q)
+                ) or (
+                  cu_seqlens_kv_padded is not None
+                  and torch.equal(cu_seqlens_kv_padded, cu_seqlens_kv)
+                ))):
+                self.logger.debug(
+                  "Disabling FlashAttention for qkv_format = thd "
+                  "when there is padding between sequences."
+                )
+                use_flash_attention = False
 
             # Filter: ONNX export.
             if is_in_onnx_export_mode():
@@ -5312,10 +5243,8 @@
                         qkv_layout=qkv_layout,
                         cu_seqlens_q=cu_seqlens_q,
                         cu_seqlens_kv=cu_seqlens_kv,
-                        seq_offsets_q=seq_offsets_q,
-                        seq_offsets_k=seq_offsets_k,
-                        seq_offsets_v=seq_offsets_v,
-                        seq_offsets_o=seq_offsets_o,
+                        cu_seqlens_q_padded=cu_seqlens_q_padded,
+                        cu_seqlens_kv_padded=cu_seqlens_kv_padded,
                         max_seqlen_q=max_seqlen_q,
                         max_seqlen_kv=max_seqlen_kv,
                         attn_mask_type=attn_mask_type,
@@ -5353,31 +5282,6 @@
                     fp8=self.fp8 and self.fp8_meta["recipe"].fp8_dpa,
                     fp8_meta=self.fp8_meta,
                 )
-<<<<<<< HEAD
-            return self.fused_attention(
-                query_layer,
-                key_layer,
-                value_layer,
-                qkv_layout=qkv_layout,
-                cu_seqlens_q=cu_seqlens_q,
-                cu_seqlens_kv=cu_seqlens_kv,
-                cu_seqlens_q_padded=cu_seqlens_q_padded,
-                cu_seqlens_kv_padded=cu_seqlens_kv_padded,
-                max_seqlen_q=max_seqlen_q,
-                max_seqlen_kv=max_seqlen_kv,
-                attn_mask_type=attn_mask_type,
-                attention_mask=attention_mask,
-                fused_attention_backend=fused_attention_backend,
-                core_attention_bias_type=fu_core_attention_bias_type,
-                core_attention_bias=fu_core_attention_bias,
-                fast_zero_fill=fast_zero_fill,
-                cp_group=self.cp_group,
-                cp_global_ranks=self.cp_global_ranks,
-                cp_stream=self.cp_stream,
-                is_first_microbatch=is_first_microbatch,
-            )
-=======
->>>>>>> 4a4f05da
 
             assert (
                 not context_parallel
