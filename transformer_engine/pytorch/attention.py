# Copyright (c) 2022-2024, NVIDIA CORPORATION & AFFILIATES. All rights reserved.
#
# See LICENSE for license information.

"""Attention."""
import collections
from contextlib import nullcontext
from importlib.metadata import version as get_pkg_version
import math
import os
from typing import Any, Callable, Dict, List, Optional, Tuple, Union
import warnings
import logging

import numpy as np
from packaging.version import Version as PkgVersion

import torch
import torch.nn.functional as F

import transformer_engine_torch as tex
import transformer_engine as te
from transformer_engine.pytorch.utils import get_cudnn_version
from transformer_engine.pytorch.cpp_extensions import (
    cast_to_fp8,
    cast_from_fp8,
)
from transformer_engine.pytorch.cpp_extensions.fused_attn import (
    fused_attn_fwd_qkvpacked,
    fused_attn_bwd_qkvpacked,
    fused_attn_fwd_kvpacked,
    fused_attn_bwd_kvpacked,
    fused_attn_fwd,
    fused_attn_bwd,
    QKVLayout,
    AttnBiasType,
    AttnMaskType,
    FusedAttnBackend,
)
from transformer_engine.pytorch.fp8 import get_fp8_te_dtype
from transformer_engine.pytorch.float8_tensor import Float8Tensor
from transformer_engine.pytorch.module import LayerNormLinear, Linear
from transformer_engine.pytorch.module.base import TransformerEngineBaseModule
from transformer_engine.pytorch.utils import (
    divide,
    attention_mask_func,
    split_tensor_along_dim,
    get_device_compute_capability,
    get_default_init_method,
)
from transformer_engine.pytorch.constants import (
    AttnMaskTypes,
    AttnTypes,
    AttnBiasTypes,
    QKVLayouts,
    dist_group_type,
    TE_DType,
)
from transformer_engine.pytorch.softmax import FusedScaleMaskSoftmax
from transformer_engine.pytorch.distributed import (
    get_distributed_world_size,
    get_distributed_rank,
    checkpoint,
    set_all_rng_states,
    CudaRNGStatesTracker,
    graph_safe_rng_available,
)
from transformer_engine.pytorch.export import is_in_onnx_export_mode
from transformer_engine.pytorch.jit import jit_fuser, no_torch_dynamo
from transformer_engine.pytorch.graph import is_graph_capturing


_flash_attn_version = PkgVersion(get_pkg_version("flash-attn"))
_flash_attn_version_required = PkgVersion("2.0.6")
_flash_attn_max_version = PkgVersion("2.5.8")
_flash_attn_2_1_plus = _flash_attn_version >= PkgVersion("2.1")
_flash_attn_2_3_plus = _flash_attn_version >= PkgVersion("2.3")
_flash_attn_2_4_plus = _flash_attn_version >= PkgVersion("2.4")
_flash_attn_2_4_1_plus = _flash_attn_version >= PkgVersion("2.4.1")

if _flash_attn_version >= _flash_attn_version_required:
    from flash_attn.flash_attn_interface import flash_attn_varlen_func as flash_attn_forward_func # pylint: disable=no-name-in-module
    from flash_attn_2_cuda import varlen_bwd as flash_attn_cuda_bwd # pylint: disable=no-name-in-module
    from flash_attn.flash_attn_interface import _flash_attn_varlen_forward as _flash_attn_forward # pylint: disable=no-name-in-module,ungrouped-imports
    from flash_attn.flash_attn_interface import _flash_attn_varlen_backward as _flash_attn_backward # pylint: disable=no-name-in-module

META_QKV  = tex.FP8FwdTensors.GEMM1_OUTPUT
META_DQKV = tex.FP8BwdTensors.GRAD_OUTPUT1
META_O    = tex.FP8FwdTensors.GEMM2_INPUT
META_DO   = tex.FP8BwdTensors.GRAD_INPUT2
META_S    = tex.FP8FwdTensors.GEMM3_OUTPUT
META_DP   = tex.FP8BwdTensors.GRAD_INPUT3

# NVTE_DEBUG = 0/1 # disables/enables debug mode, default = 0
_NVTE_DEBUG = int(os.getenv("NVTE_DEBUG", "0"))
# NVTE_DEBUG_LEVEL = 0/1/2 # enables more and more verbose debug mode, default = 0
_NVTE_DEBUG_LEVEL = int(os.getenv("NVTE_DEBUG_LEVEL", "0"))
log_level = _NVTE_DEBUG * _NVTE_DEBUG_LEVEL
log_levels = {0: logging.WARNING, 1: logging.INFO, 2: logging.DEBUG}
logging.basicConfig(
    format='[%(levelname)-8s | %(name)-19s]: %(message)s',
    level=log_levels[log_level if log_level in [0,1,2] else 2],
)

_alibi_cache = {
    "_num_heads": None,
    "_alibi_slopes": None,
    "_max_seqlen_q": None,
    "_max_seqlen_kv": None,
    "_alibi_bias": None,
    "_alibi_slopes_require_update": False,
    "_alibi_bias_require_update": False,
    }


__all__ = ["DotProductAttention", "InferenceParams", "MultiheadAttention"]

class InferenceParams: # pylint: disable=too-few-public-methods
    """
    Inference parameters that are passed to the main model in order
    to efficienly calculate and store the context during inference.

    Parameters
    ----------
    max_batch_size : int
                    maximum batch size during inference.
    max_sequence_length : int
                         maximum sequence length during inference.
    """

    def __init__(self, max_batch_size, max_sequence_length):
        self.max_sequence_length = max_sequence_length
        self.max_batch_size = max_batch_size
        self.sequence_len_offset = 0
        self.batch_size_offset = 0
        self.key_value_memory_dict = {}

    def swap_key_value_dict(self, batch_indices):
        """
        Reorders the KV cache using the specified batch indices.

        Parameters
        ----------
        batch_indices : List[int]
                       Sequence of indices to reorder along the batch dimensions of
                       the KV cache. Must have a length equal to the batch size.
        """
        if len(self.key_value_memory_dict) == 0:
            raise ValueError("should not swap when dict in empty")

        for layer_number, inference_memory in self.key_value_memory_dict.items():
            inference_key_memory, inference_value_memory = inference_memory
            assert (
                len(batch_indices) == inference_key_memory.shape[1]
            )  # make sure batch size is the same
            new_inference_key_memory = inference_key_memory[:, batch_indices]
            new_inference_value_memory = inference_value_memory[:, batch_indices]
            self.key_value_memory_dict[layer_number] = (
                new_inference_key_memory,
                new_inference_value_memory,
            )

@torch.no_grad()
def get_alibi(
    num_heads: int,
    max_seqlen_q: int,
    max_seqlen_kv: int,
    alibi_slopes: Optional[torch.Tensor] = None,
    bias_dtype: Optional[torch.dtype] = None,
) -> Tuple[torch.Tensor, torch.Tensor]:
    """
    Parameters
    ----------
    num_heads: int
        Number of heads.
    max_seqlen_q: int
        Maximum sequence length for queries.
    max_seqlen_kv: int
        Maximum sequence length for keys and values.
    alibi_slopes: Optional[torch.Tensor], default = `None`
        Custom ALiBi slopes, FP32, CUDA tensor, in shape [num_heads] or [batch_size, num_heads].
    bias_dtype: Optional[torch.dtype], default = `None`
        Dtype of the generated ALiBi bias. If None, use torch.float32.

    Returns
    ----------
    alibi_slopes: torch.Tensor
        ALiBi slopes in FP32 and shape [num_heads] or [batch_size, num_heads].
    alibi_bias: torch.Tensor
        ALiBi bias in FP32 or `bias_dtype`. If `alibi_slopes` is in [num_heads] shape,
        then `alibi_bias` is in [1, num_heads, max_seqlen_q, max_seqlen_kv], and if
        `alibi_slopes` is in [batch_size, num_heads], then the bias is in
        [batch_size, num_heads, max_seqlen_q, max_seqlen_kv].
    """
    global _alibi_cache
    if _alibi_cache["_alibi_slopes_require_update"]:
        if alibi_slopes is not None:
            _alibi_cache["_alibi_slopes"] = alibi_slopes
        else:
            n = 2 ** math.floor(math.log2(num_heads))
            m_0 = 2.0 ** (-8.0 / n)
            m = torch.pow(m_0, torch.arange(1, 1 + n))

            if n < num_heads:
                m_hat_0 = 2.0 ** (-4.0 / n)
                m_hat = torch.pow(m_hat_0, torch.arange(1, 1 + 2 * (num_heads - n), 2))
                m = torch.cat([m, m_hat])

            _alibi_cache["_alibi_slopes"] = m.to(dtype=torch.float32, device="cuda")
        _alibi_cache["_num_heads"] = num_heads
        _alibi_cache["_alibi_slopes_require_update"] = False

    if _alibi_cache["_alibi_bias_require_update"]:
        assert _alibi_cache["_alibi_slopes"] is not None, "ALiBi slopes can not be None!"
        if _alibi_cache["_alibi_slopes"].dim() == 1:
            slopes_shape = torch.Size([1, _alibi_cache["_alibi_slopes"].shape[0], 1, 1])
        if _alibi_cache["_alibi_slopes"].dim() == 2:
            slopes_shape = torch.Size([*_alibi_cache["_alibi_slopes"].shape[:], 1, 1])
        bias = torch.arange(
            1 - max_seqlen_kv, 1, dtype=torch.int32, device="cuda").view(1, 1, 1, max_seqlen_kv)
        bias = bias - torch.arange(
            1 - max_seqlen_q, 1, dtype=torch.int32, device="cuda").view(1, 1, max_seqlen_q, 1)
        bias = bias.abs().mul(-1)
        bias = bias * _alibi_cache["_alibi_slopes"].view(slopes_shape)
        _alibi_cache["_max_seqlen_q"], _alibi_cache["_max_seqlen_kv"] = max_seqlen_q, max_seqlen_kv
        bias_dtype = torch.float32 if bias_dtype is None else bias_dtype
        _alibi_cache["_alibi_bias"] = bias.contiguous().to(dtype=bias_dtype, device="cuda")
        _alibi_cache["_alibi_bias_require_update"] = False

    return _alibi_cache["_alibi_slopes"], _alibi_cache["_alibi_bias"]


def get_cu_seqlens(mask: torch.Tensor) -> torch.Tensor:
    """
    Given a padding mask of shape [batch_size, 1, 1, max_seqlen], returns an int32
    tensor of shape [batch_size + 1] containing the cumulative sequence lengths of
    the samples in a batch.
    """
    mask = mask.squeeze(1).squeeze(1)
    reduced_mask = mask.logical_not().sum(dim=1)
    cu_seqlens = reduced_mask.cumsum(dim=0).to(torch.int32)
    zero = torch.zeros(1, dtype=torch.int32, device="cuda")
    cu_seqlens = torch.cat((zero, cu_seqlens))

    return cu_seqlens


def get_cu_seqlens_and_indices(mask: torch.Tensor) -> Tuple[torch.Tensor, torch.Tensor]:
    """
    Given a padding mask of shape [batch_size, 1, 1, max_seqlen], returns an int32
    tensor of shape [batch_size + 1] containing the cumulative sequence lengths of
    the samples in a batch, and another int32 tensor of shape [batch_size * max_seqlen, 1, 1]
    containing the indices for the valid tokens.
    """
    mask = mask.squeeze(1).squeeze(1)
    bs, seqlen = mask.shape

    reduced_mask = mask.logical_not().sum(dim=1)
    cu_seqlens = reduced_mask.cumsum(dim=0).to(torch.int32)
    zero = torch.zeros(1, dtype=torch.int32, device="cuda")
    cu_seqlens = torch.cat((zero, cu_seqlens))

    mask = mask.reshape(-1)
    indices = mask.logical_not().nonzero()
    indices = indices.unsqueeze(-1)

    num_nonzeros = indices.shape[0]
    pad_amount = bs * seqlen - num_nonzeros
    indices = F.pad(input=indices, pad=(0, 0, 0, 0, 0, pad_amount),
                    mode="constant", value=float(bs * seqlen))

    return cu_seqlens, indices


def get_indices(max_seqlen: int, cu_seqlens: torch.Tensor) -> torch.Tensor:
    """
    Given max_seqlen and cu_seqlens of shape [batch_size + 1], returns an int32
    tensor of shape [batch_size * max_seqlen, 1, 1] containing the indices for
    the valid tokens in a batch.
    """
    bs = len(cu_seqlens) - 1
    seqlens = cu_seqlens[1:] - cu_seqlens[:-1]
    indices = [i*max_seqlen + ii for i,j in enumerate(seqlens) for ii in range(j)]
    indices = torch.Tensor(indices).unsqueeze(1).unsqueeze(1).to(
                    dtype=torch.int64, device="cuda")

    num_nonzeros = indices.shape[0]
    pad_amount = bs * max_seqlen - num_nonzeros
    indices = F.pad(input=indices, pad=(0, 0, 0, 0, 0, pad_amount),
                    mode="constant", value=float(bs * max_seqlen))

    return indices

_cu_seqlens_cache = {}
def _get_full_cu_seqlens(
    batch_size: int,
    max_seqlen: int,
    device: torch.device,
) -> torch.Tensor:
    """Cumulative sequence lengths in full data batch

    All sequences in batch have the maximum sequence length.

    """
    global _cu_seqlens_cache
    if (batch_size, max_seqlen) not in _cu_seqlens_cache:
        _cu_seqlens_cache[(batch_size, max_seqlen)] = torch.arange(
            0,
            (batch_size + 1) * max_seqlen,
            step=max_seqlen,
            dtype=torch.int32,
            device=device,
        )
    return _cu_seqlens_cache[(batch_size, max_seqlen)]


@jit_fuser
def pack_tensor(
    indices: torch.Tensor,
    tensor: torch.Tensor,
) -> torch.Tensor:
    """
    Packs the given tensor using the `indices`.
    """
    padding_indice = torch.zeros(
        1, tensor.shape[1], tensor.shape[2], dtype=tensor.dtype, device=tensor.device)
    tensor = torch.cat((tensor, padding_indice), dim=0)

    indices = indices.repeat(1, tensor.shape[1], tensor.shape[2])
    packed = torch.gather(tensor, 0, indices)
    return packed


@jit_fuser
def pack_2_tensors(
    indices: torch.Tensor,
    t1: torch.Tensor,
    t2: torch.Tensor,
) -> Tuple[torch.Tensor, torch.Tensor]:
    """
    Packs the given 2 tensors using the `indices`.
    """
    t1_packed = pack_tensor(indices, t1)
    t2_packed = pack_tensor(indices, t2)
    return t1_packed, t2_packed


@jit_fuser
def pack_3_tensors(
    indices: torch.Tensor,
    t1: torch.Tensor,
    t2: torch.Tensor,
    t3: torch.Tensor,
) -> Tuple[torch.Tensor, torch.Tensor, torch.Tensor]:
    """
    Packs the given 3 tensors using the `indices`.
    """
    t1_packed = pack_tensor(indices, t1)
    t2_packed = pack_tensor(indices, t2)
    t3_packed = pack_tensor(indices, t3)
    return t1_packed, t2_packed, t3_packed


@jit_fuser
def unpack_tensor(
    indices: torch.Tensor,
    dim0: int,
    tensor: torch.Tensor,
) -> torch.Tensor:
    """
    Inverse of `pack_tensor`.
    """
    indices = indices.repeat(1, tensor.shape[1], tensor.shape[2])
    unpacked = torch.zeros(
        dim0 + 1, tensor.shape[1], tensor.shape[2], dtype=tensor.dtype, device=tensor.device)
    unpacked.scatter_(0, indices, tensor)
    unpacked = unpacked[0:-1,:,:]
    return unpacked


@jit_fuser
def unpack_2_tensors(
    indices: torch.Tensor,
    dim0: int,
    t1: torch.Tensor,
    t2: torch.Tensor,
) -> Tuple[torch.Tensor, torch.Tensor]:
    """
    Inverse of `pack_2_tensors`.
    """
    t1_unpacked = unpack_tensor(indices, dim0, t1)
    t2_unpacked = unpack_tensor(indices, dim0, t2)
    return t1_unpacked, t2_unpacked


@jit_fuser
def unpack_3_tensors(
    indices: torch.Tensor,
    dim0: int,
    t1: torch.Tensor,
    t2: torch.Tensor,
    t3: torch.Tensor,
) -> Tuple[torch.Tensor, torch.Tensor, torch.Tensor]:
    """
    Inverse of `pack_3_tensors`.
    """
    t1_unpacked = unpack_tensor(indices, dim0, t1)
    t2_unpacked = unpack_tensor(indices, dim0, t2)
    t3_unpacked = unpack_tensor(indices, dim0, t3)
    return t1_unpacked, t2_unpacked, t3_unpacked


class PackTensors(torch.autograd.Function):
    """
    Autograd function to pack tensors.
    """
    @staticmethod
    def forward(
        ctx,
        indices: torch.Tensor,
        *tensors: Tuple[torch.Tensor, ...]
    ) -> Union[Tuple[torch.Tensor, ...], torch.Tensor]:
        assert 1 <= len(tensors) <= 3, f"Packing {len(tensors)} tensors not supported."
        ctx.save_for_backward(indices)
        ctx.dim0 = tensors[0].shape[0]
        if len(tensors) == 1:
            return pack_tensor(indices, *tensors)
        if len(tensors) == 2:
            return pack_2_tensors(indices, *tensors)
        return pack_3_tensors(indices, *tensors)

    @staticmethod
    def backward(ctx, *grad_outputs: Tuple[torch.Tensor, ...]):
        (indices,) = ctx.saved_tensors
        if len(grad_outputs) == 1:
            return None, unpack_tensor(indices, ctx.dim0, *grad_outputs)
        if len(grad_outputs) == 2:
            return None, *unpack_2_tensors(indices, ctx.dim0, *grad_outputs)
        return None, *unpack_3_tensors(indices, ctx.dim0, *grad_outputs)


class UnpackTensor(torch.autograd.Function):
    """
    Autograd function to unpack a tensor.
    """
    @staticmethod
    def forward(
        ctx,
        indices: torch.Tensor,
        dim0: int,
        tensor: torch.Tensor,
    ) -> torch.Tensor:
        ctx.save_for_backward(indices)
        return unpack_tensor(indices, dim0, tensor)

    @staticmethod
    def backward(ctx, grad_output):
        (indices,) = ctx.saved_tensors
        return None, None, pack_tensor(indices, grad_output)


def flash_attn_p2p_communicate(rank, send_tensor, send_dst,
                               recv_tensor, recv_src,
                               cp_group, batch_p2p_comm):
    """Point-to-point communications of KV and dKV in Attention with context parallelism"""
    send_recv_ops = []

    if batch_p2p_comm:
        if rank % 2 == 0:
            send_op = torch.distributed.P2POp(torch.distributed.isend,
                                              send_tensor,
                                              send_dst,
                                              cp_group)
            recv_op = torch.distributed.P2POp(torch.distributed.irecv,
                                              recv_tensor,
                                              recv_src,
                                              cp_group)
            send_recv_ops.append(send_op)
            send_recv_ops.append(recv_op)
        else:
            recv_op = torch.distributed.P2POp(torch.distributed.irecv,
                                              recv_tensor,
                                              recv_src,
                                              cp_group)
            send_op = torch.distributed.P2POp(torch.distributed.isend,
                                              send_tensor,
                                              send_dst,
                                              cp_group)
            send_recv_ops.append(recv_op)
            send_recv_ops.append(send_op)
        send_recv_reqs = torch.distributed.batch_isend_irecv(send_recv_ops)
    else:
        if rank % 2 == 0:
            send_op = torch.distributed.isend(send_tensor, send_dst, cp_group)
            recv_op = torch.distributed.irecv(recv_tensor, recv_src, cp_group)
            send_recv_ops.append(send_op)
            send_recv_ops.append(recv_op)
        else:
            recv_op = torch.distributed.irecv(recv_tensor, recv_src, cp_group)
            send_op = torch.distributed.isend(send_tensor, send_dst, cp_group)
            send_recv_ops.append(recv_op)
            send_recv_ops.append(send_op)
        send_recv_reqs = send_recv_ops

    return send_recv_reqs


@jit_fuser
def flash_attn_fwd_out_correction(out, out_per_step, seq_dim,
                                  softmax_lse, softmax_lse_per_step):
    """Merge partial outputs of each step in Attention with context parallelism"""
    softmax_lse_corrected_exp = torch.exp(softmax_lse_per_step - softmax_lse).movedim(2, seq_dim)
    softmax_lse_corrected_exp = softmax_lse_corrected_exp.unsqueeze(-1)
    out_corrected = out_per_step*softmax_lse_corrected_exp
    out.add_(out_corrected)


@jit_fuser
def flash_attn_fwd_softmax_lse_correction(softmax_lse, softmax_lse_per_step):
    """Merge softmax stats of each step in Attention with context parallelism"""
    max_scale = torch.max(softmax_lse, softmax_lse_per_step)
    min_scale = torch.min(softmax_lse, softmax_lse_per_step)
    new_scale = max_scale + torch.log(1 + torch.exp(min_scale - max_scale))
    softmax_lse.copy_(new_scale)


class AttnFuncWithCP(torch.autograd.Function):
    """
    Attention implementation with context parallelism.
    Split attention compute into multiple steps, and overlap current-step
    compute with next-step communication.
    """

    @staticmethod
    def forward(ctx, is_training, q, k, v, cu_seqlens_q, cu_seqlens_k, max_seqlen_q, max_seqlen_k,
                seq_offsets_q, seq_offsets_k, seq_offsets_v, seq_offsets_o, dropout_p,
                cp_group, cp_global_ranks, cp_stream, softmax_scale, qkv_format, attn_mask_type,
                attn_bias_type, attn_bias, deterministic, use_fused_attention):
        if softmax_scale is None:
            softmax_scale = q.shape[-1] ** (-0.5)

        cp_size = get_distributed_world_size(cp_group)
        rank = get_distributed_rank(cp_group)
        send_dst = cp_global_ranks[(rank + 1) % cp_size]
        recv_src = cp_global_ranks[(rank - 1) % cp_size]
        batch_p2p_comm = int(os.getenv("NVTE_BATCH_MHA_P2P_COMM", "0")) or (cp_size == 2)

        causal = ("causal" in attn_mask_type)
        padding = ("padding" in attn_mask_type)

        qkv_layout = qkv_format + "_" + qkv_format + "_" + qkv_format

        if causal:
            if qkv_format == "bshd":
                # [b, s, np, hn] -> [b, 2, s//2, np, hn]
                q, k, v = [x.view(x.shape[0], 2, x.shape[1]//2, *x.shape[2:]) for x in [q, k, v]]
            elif qkv_format == "sbhd":
                # [s, b, np, hn] -> [2, s//2, b, np, hn]
                q, k, v = [x.view(2, x.shape[0]//2, *x.shape[1:]) for x in [q, k, v]]
        if attn_bias is not None:
            assert (len(attn_bias.shape) == 4), (
                "Only support bias shape of [b, h, sq, sk] for forward, "
                "and [1, h, sq, sk] for backward!"
            )
            # [b, np, sq, sk] -> [b, np, 2, sq//2, 2*cp, sk//(2*cp)]
            attn_bias_ = attn_bias.view( \
                *attn_bias.shape[:-2], \
                2, attn_bias.shape[-2]//2, \
                2*cp_size, attn_bias.shape[-1]//(2*cp_size) \
            )
            # [b, np, sq, sk] -> [b, np, sq, 2*cp, sk//(2*cp)]
            attn_bias = attn_bias.view( \
                *attn_bias.shape[:-1], \
                2*cp_size, attn_bias.shape[-1]//(2*cp_size) \
            )
        assert(q.shape[-1] % 8 == 0), "hidden size per attention head should be multiple of 8"
        fa_optional_forward_kwargs = {}
        if _flash_attn_2_3_plus:
            fa_optional_forward_kwargs["window_size"] = [-1, 0] if causal else [-1, -1]
        if _flash_attn_2_4_plus:
            fa_optional_forward_kwargs["alibi_slopes"] = None

        # Flash Attn inputs
        q_inputs = [None, None]
        kv_inputs = [None, None]
        attn_bias_inputs = [None, None]
        # Flash Attn outputs
        out_per_step = [None for _ in range(cp_size)]
        softmax_lse_per_step = [None for _ in range(cp_size)]
        rng_states = [None for _ in range(cp_size)]
        attn_biases = [None for _ in range(cp_size)]

        # create two streams to resolve wave quantization issue of Flash Attn in each step
        flash_attn_streams = [torch.cuda.current_stream(), cp_stream]
        # synchronize fwd results correction across steps
        fwd_results_correction_done = torch.cuda.Event()

        p2p_comm_buffers = [None for _ in range(cp_size)]
        p2p_comm_buffers[0] = torch.cat((k.unsqueeze(0), v.unsqueeze(0)), dim=0)
        send_recv_reqs = [[], []]

        for i in range(cp_size+1):
            if i < cp_size:
                with torch.cuda.stream(flash_attn_streams[i%2]):
                    # wait until KV is received
                    for req in send_recv_reqs[(i+1)%2]:
                        req.wait()

                    if i < (cp_size-1):
                        p2p_comm_buffers[i+1] = torch.empty_like(p2p_comm_buffers[i])
                        send_recv_reqs[i%2] = flash_attn_p2p_communicate(rank,
                                                                         p2p_comm_buffers[i],
                                                                         send_dst,
                                                                         p2p_comm_buffers[i+1],
                                                                         recv_src,
                                                                         cp_group,
                                                                         batch_p2p_comm)

                    kv_inputs[i%2] = p2p_comm_buffers[i]
                    if causal:
                        if i == 0:
                            if use_fused_attention:
                                if qkv_format == "bshd":
                                    # [b, 2, sq//2, np, hn] -> [b, sq, np, hn]
                                    q_inputs[i%2] = q.view(q.shape[0], -1, *q.shape[-2:])
                                    # [2, b, 2, sk//2, np, hn] -> [2, b, sk, np, hn]
                                    kv_inputs[i%2] = kv_inputs[i%2].view(
                                        2, k.shape[0], -1, *k.shape[-2:])
                                elif qkv_format == "sbhd":
                                    # [2, sq//2, b, np, hn] -> [sq, b, np, hn]
                                    q_inputs[i%2] = q.view(-1, *q.shape[-3:])
                                    # [2, 2, sk//2, b, np, hn] -> [2, sk, b, np, hn]
                                    kv_inputs[i%2] = kv_inputs[i%2].view(
                                        2, -1, *k.shape[-3:])
                                elif qkv_format == "thd":
                                    q_inputs[i%2] = q
                                if attn_bias is not None:
                                    idx = (rank - i) % cp_size
                                    attn_bias_inputs[i%2] = torch.cat(
                                        (attn_bias[..., idx, :], \
                                         attn_bias[..., (2*cp_size-idx-1), :]),
                                        dim=-1
                                    ).contiguous()
                                out_per_step[i], [softmax_lse_per_step[i], rng_states[i], *rest] = \
                                fused_attn_fwd(
                                    is_training, max_seqlen_q, max_seqlen_k, cu_seqlens_q,
                                    cu_seqlens_k, q_inputs[i%2], kv_inputs[i%2][0],
                                    kv_inputs[i%2][1], TE_DType[q.dtype],
                                    tex.NVTE_Fused_Attn_Backend.NVTE_F16_arbitrary_seqlen,
                                    attn_scale=softmax_scale, dropout=dropout_p,
                                    qkv_layout=qkv_layout, attn_mask_type=attn_mask_type,
                                    attn_bias_type=attn_bias_type, attn_bias=attn_bias_inputs[i%2],
                                    seq_offsets_q=seq_offsets_q, seq_offsets_k=seq_offsets_k,
                                    seq_offsets_v=seq_offsets_v, seq_offsets_o=seq_offsets_o,
                                )
                                if len(rest) > 0:
                                    attn_biases[i] = rest[0]
                            else:
                                # [b, 2, sq//2, np, hn] -> [b*sq, np, hn]
                                q_inputs[i%2] = q.view(-1, *q.shape[-2:])
                                # [2, b, 2, sk//2, np, hn] -> [2, b*sk, np, hn]
                                kv_inputs[i%2] = kv_inputs[i%2].view(2, -1, *k.shape[-2:])
                                _, _, _, _, out_per_step[i], \
                                softmax_lse_per_step[i], _, rng_states[i] = _flash_attn_forward(
                                    q_inputs[i%2], kv_inputs[i%2][0], kv_inputs[i%2][1],
                                    cu_seqlens_q, cu_seqlens_k, max_seqlen_q, max_seqlen_k,
                                    dropout_p, softmax_scale, causal=True, return_softmax=False,
                                    **fa_optional_forward_kwargs
                                )
                        elif i <= rank:
                            if use_fused_attention:
                                if qkv_format == "bshd":
                                    # [b, 2, sq//2, np, hn] -> [b, sq, np, hn]
                                    q_inputs[i%2] = q.view(q.shape[0], -1, *q.shape[-2:])
                                    # [2, b, 2, sk//2, np, hn] -> [2, b, sk//2, np, hn]
                                    kv_inputs[i%2] = kv_inputs[i%2][:, :, 0, ...].contiguous()
                                elif qkv_format == "sbhd":
                                    # [2, sq//2, b, np, hn] -> [sq, b, np, hn]
                                    q_inputs[i%2] = q.view(-1, *q.shape[-3:])
                                    # [2, 2, sk//2, b, np, hn] -> [2, sk//2, b, np, hn]
                                    kv_inputs[i%2] = kv_inputs[i%2][:, 0, ...].contiguous()
                                elif qkv_format == "thd":
                                    q_inputs[i%2] = q
                                    # [2, t, np, hn] -> [2, t/2, np, hn]
                                    kv_inputs[i%2] = tex.thd_read_half_tensor(
                                        kv_inputs[i%2], cu_seqlens_k, 0)
                                if attn_bias is not None:
                                    idx = (rank - i) % cp_size
                                    attn_bias_inputs[i%2] = attn_bias[..., idx, :].contiguous()
                                out_per_step[i], [softmax_lse_per_step[i], rng_states[i], *rest] = \
                                fused_attn_fwd(
                                    is_training, max_seqlen_q, max_seqlen_k//2, cu_seqlens_q,
                                    cu_seqlens_k//2, q_inputs[i%2], kv_inputs[i%2][0],
                                    kv_inputs[i%2][1], TE_DType[q.dtype],
                                    tex.NVTE_Fused_Attn_Backend.NVTE_F16_arbitrary_seqlen,
                                    attn_scale=softmax_scale,
                                    dropout=dropout_p,
                                    qkv_layout=qkv_layout,
                                    attn_mask_type="padding" if padding else "no_mask",
                                    attn_bias_type=attn_bias_type,
                                    attn_bias=attn_bias_inputs[i%2],
                                    seq_offsets_q=seq_offsets_q,
                                    seq_offsets_k=None if seq_offsets_k is None \
                                        else seq_offsets_k//2,
                                    seq_offsets_v=None if seq_offsets_v is None \
                                        else seq_offsets_v//2,
                                    seq_offsets_o=seq_offsets_o,
                                )
                                if len(rest) > 0:
                                    attn_biases[i] = rest[0]
                            else:
                                # [b, 2, sq//2, np, hn] -> [b*sq, np, hn]
                                q_inputs[i%2] = q.view(-1, *q.shape[-2:])
                                if qkv_format == "thd":
                                    # [2, t, np, hn] -> [2, t/2, np, hn]
                                    kv_inputs[i%2] = tex.thd_read_half_tensor(
                                        kv_inputs[i%2], cu_seqlens_k, 0)
                                else:
                                    # [2, b, 2, sk//2, np, hn] -> [2, b, sk//2, np, hn]
                                    kv_inputs[i%2] = kv_inputs[i%2][:, :, 0, ...].contiguous()
                                # [2, b, sk//2, np, hn] -> [2, b*sk//2, np, hn]
                                kv_inputs[i%2] = kv_inputs[i%2].view(2, -1, *k.shape[-2:])
                                if _flash_attn_2_3_plus:
                                    fa_optional_forward_kwargs["window_size"] = [-1, -1]
                                _, _, _, _, out_per_step[i], \
                                softmax_lse_per_step[i], _, rng_states[i] = _flash_attn_forward(
                                    q_inputs[i%2], kv_inputs[i%2][0], kv_inputs[i%2][1],
                                    cu_seqlens_q, cu_seqlens_k//2, max_seqlen_q, max_seqlen_k//2,
                                    dropout_p, softmax_scale, causal=False, return_softmax=False,
                                    **fa_optional_forward_kwargs
                                )
                        else:
                            if use_fused_attention:
                                if qkv_format == "bshd":
                                    # [b, 2, sq//2, np, hn] -> [b, sq//2, np, hn]
                                    q_inputs[i%2] = q[:, 1, ...].contiguous()
                                    # [2, b, 2, sk//2, np, hn] -> [2, b, sk, np, hn]
                                    kv_inputs[i%2] = kv_inputs[i%2].view(
                                        2, k.shape[0], -1, *k.shape[-2:])
                                elif qkv_format == "sbhd":
                                    # [2, sq//2, b, np, hn] -> [sq//2, b, np, hn]
                                    q_inputs[i%2] = q[1].contiguous()
                                    # [2, 2, sk//2, b, np, hn] -> [2, sk, b, np, hn]
                                    kv_inputs[i%2] = kv_inputs[i%2].view(
                                        2, -1, *k.shape[-3:])
                                elif qkv_format == "thd":
                                    # [t, np, hn] -> [t/2, np, hn]
                                    q_inputs[i%2] = tex.thd_read_half_tensor(q, cu_seqlens_q, 1)
                                if attn_bias is not None:
                                    idx = (rank - i) % cp_size
                                    attn_bias_inputs[i%2] = torch.cat(
                                        (attn_bias_[..., 1, :, idx, :], \
                                         attn_bias_[..., 1, :, (2*cp_size-idx-1), :]),
                                        dim=-1
                                    ).contiguous()
                                out_per_step[i], [softmax_lse_per_step[i], rng_states[i], *rest] = \
                                fused_attn_fwd(
                                    is_training, max_seqlen_q//2, max_seqlen_k, cu_seqlens_q//2,
                                    cu_seqlens_k, q_inputs[i%2], kv_inputs[i%2][0],
                                    kv_inputs[i%2][1], TE_DType[q.dtype],
                                    tex.NVTE_Fused_Attn_Backend.NVTE_F16_arbitrary_seqlen,
                                    attn_scale=softmax_scale,
                                    dropout=dropout_p,
                                    qkv_layout=qkv_layout,
                                    attn_mask_type="padding" if padding else "no_mask",
                                    attn_bias_type=attn_bias_type,
                                    attn_bias=attn_bias_inputs[i%2],
                                    seq_offsets_q=None if seq_offsets_q is None \
                                        else seq_offsets_q//2,
                                    seq_offsets_k=seq_offsets_k,
                                    seq_offsets_v=seq_offsets_v,
                                    seq_offsets_o=None if seq_offsets_o is None \
                                        else seq_offsets_o//2,
                                )
                                if len(rest) > 0:
                                    attn_biases[i] = rest[0]
                            else:
                                if qkv_format == "thd":
                                    # [t, np, hn] -> [t/2, np, hn]
                                    q_inputs[i%2] = tex.thd_read_half_tensor(q, cu_seqlens_q, 1)
                                else:
                                    # [b, 2, sq//2, np, hn]->[b, sq//2, np, hn]->[b*sq//2, np, hn]
                                    q_inputs[i%2] = \
                                        q[:, 1, ...].contiguous().view(-1, *q.shape[-2:])
                                # [2, b, 2, sk//2, np, hn] -> [2, b*sk, np, hn]
                                kv_inputs[i%2] = kv_inputs[i%2].view(2, -1, *k.shape[-2:])
                                if _flash_attn_2_3_plus:
                                    fa_optional_forward_kwargs["window_size"] = [-1, -1]
                                _, _, _, _, out_per_step[i], \
                                softmax_lse_per_step[i], _, rng_states[i] = _flash_attn_forward(
                                    q_inputs[i%2], kv_inputs[i%2][0], kv_inputs[i%2][1],
                                    cu_seqlens_q//2, cu_seqlens_k, max_seqlen_q//2, max_seqlen_k,
                                    dropout_p, softmax_scale, causal=False, return_softmax=False,
                                    **fa_optional_forward_kwargs
                                )
                    else:
                        if use_fused_attention:
                            if attn_bias is not None:
                                idx = (rank - i) % cp_size
                                attn_bias_inputs[i%2] = torch.cat(
                                    (attn_bias[..., idx, :], attn_bias[..., (2*cp_size-idx-1), :]),
                                    dim=-1
                                ).contiguous()
                            out_per_step[i], [softmax_lse_per_step[i], rng_states[i], *rest] = \
                            fused_attn_fwd(
                                is_training, max_seqlen_q, max_seqlen_k, cu_seqlens_q,
                                cu_seqlens_k, q, kv_inputs[i%2][0],
                                kv_inputs[i%2][1], TE_DType[q.dtype],
                                tex.NVTE_Fused_Attn_Backend.NVTE_F16_arbitrary_seqlen,
                                attn_scale=softmax_scale, dropout=dropout_p,
                                qkv_layout=qkv_layout, attn_mask_type=attn_mask_type,
                                attn_bias_type=attn_bias_type, attn_bias=attn_bias_inputs[i%2],
                                seq_offsets_q=seq_offsets_q, seq_offsets_k=seq_offsets_k,
                                seq_offsets_v=seq_offsets_v, seq_offsets_o=seq_offsets_o,
                            )
                            if len(rest) > 0:
                                attn_biases[i] = rest[0]
                        else:
                            # [b, sq, np, hn] -> [b*sq, np, hn]
                            q_inputs[i%2] = q.view(-1, *q.shape[-2:])
                            # [2, b, sk, np, hn] -> [2, b*sk, np, hn]
                            kv_inputs[i%2] = kv_inputs[i%2].view(2, -1, *k.shape[-2:])
                            _, _, _, _, out_per_step[i], \
                            softmax_lse_per_step[i], _, rng_states[i] = _flash_attn_forward(
                                q_inputs[i%2], kv_inputs[i%2][0], kv_inputs[i%2][1],
                                cu_seqlens_q, cu_seqlens_k, max_seqlen_q, max_seqlen_k,
                                dropout_p, softmax_scale, causal=False, return_softmax=False,
                                **fa_optional_forward_kwargs
                            )

            if i > 0:
                # wait until fwd restuls correction of last step is done
                if i > 1:
                    flash_attn_streams[(i-1)%2].wait_event(fwd_results_correction_done)

                if use_fused_attention:
                    # [b, np, sq, 1] -> [b, np, sq]
                    softmax_lse_per_step[i-1].squeeze_(-1)

                with torch.cuda.stream(flash_attn_streams[(i-1)%2]):
                    if i == 1:
                        out = torch.empty_like(q).zero_()
                        softmax_lse = torch.clone(softmax_lse_per_step[0]).to(torch.double)
                        if causal and qkv_format != "thd":
                            # [b, np, sq] -> [b, np, 2, sq//2]
                            softmax_lse_ = softmax_lse.view(
                                *softmax_lse.shape[:-1], 2, softmax_lse.shape[-1]//2
                            )
                    elif (i-1) <= rank or not causal:
                        flash_attn_fwd_softmax_lse_correction(softmax_lse,
                                                              softmax_lse_per_step[i-1])
                    else:
                        if qkv_format == "thd":
                            tex.thd_second_half_lse_correction(softmax_lse,
                                                               softmax_lse_per_step[i-1],
                                                               cu_seqlens_q,
                                                               q.size(0))
                        else:
                            flash_attn_fwd_softmax_lse_correction(softmax_lse_[..., 1, :],
                                                                  softmax_lse_per_step[i-1])

                if i < cp_size:
                    flash_attn_streams[(i-1)%2].record_event(fwd_results_correction_done)

        torch.cuda.current_stream().wait_stream(flash_attn_streams[1])

        softmax_lse = softmax_lse.to(torch.float)
        if qkv_format in ["bshd", "sbhd"]:
            seq_dim = qkv_format.index("s")
        for i in range(cp_size):
            if qkv_format == "bshd":
                out_per_step[i] = out_per_step[i].view(out.shape[0], -1, *out.shape[-2:])
                out_ = out[:, 1, ...]
            elif qkv_format == "sbhd":
                out_per_step[i] = out_per_step[i].view(-1, *out.shape[-3:])
                out_ = out[1]

            if i <= rank or not causal:
                if qkv_format in ["bshd", "sbhd"]:
                    flash_attn_fwd_out_correction(out.view(*out_per_step[i].shape),
                                                  out_per_step[i],
                                                  seq_dim,
                                                  softmax_lse,
                                                  softmax_lse_per_step[i])
                elif qkv_format == "thd":
                    tex.thd_out_correction(out,
                                           out_per_step[i],
                                           softmax_lse,
                                           softmax_lse_per_step[i],
                                           cu_seqlens_q,
                                           False)
                else:
                    assert False, f"{qkv_format} is an unsupported qkv_format!"
            else:
                if qkv_format in ["bshd", "sbhd"]:
                    flash_attn_fwd_out_correction(out_,
                                                  out_per_step[i],
                                                  seq_dim,
                                                  softmax_lse_[..., 1, :],
                                                  softmax_lse_per_step[i])
                elif qkv_format == "thd":
                    tex.thd_out_correction(out,
                                           out_per_step[i],
                                           softmax_lse,
                                           softmax_lse_per_step[i],
                                           cu_seqlens_q,
                                           True)
                else:
                    assert False, f"{qkv_format} is an unsupported qkv_format!"

        kv = p2p_comm_buffers[-1]
        if use_fused_attention:
            if qkv_format == "bshd":
                out = out.view(out.shape[0], -1, *out.shape[-2:])
            elif qkv_format == "sbhd":
                out = out.view(-1, *out.shape[-3:])
        else:
            out = out.view(-1, *out.shape[-2:])

        ctx.save_for_backward(
            q, kv, out, softmax_lse, cu_seqlens_q, cu_seqlens_k,
            seq_offsets_q, seq_offsets_k, seq_offsets_v, seq_offsets_o,
            *rng_states, *attn_biases
        )
        ctx.cp_group = cp_group
        ctx.cp_global_ranks = cp_global_ranks
        ctx.dropout_p = dropout_p
        ctx.max_seqlen_q = max_seqlen_q
        ctx.max_seqlen_k = max_seqlen_k
        ctx.softmax_scale = softmax_scale
        ctx.qkv_format = qkv_format
        ctx.attn_mask_type = attn_mask_type
        ctx.attn_bias_type = attn_bias_type
        ctx.attn_bias_shape = None if attn_bias is None else attn_bias.shape
        ctx.deterministic = deterministic
        ctx.use_fused_attention = use_fused_attention
        return out

    @staticmethod
    def backward(ctx, dout):
        (q, kv, out, softmax_lse, cu_seqlens_q, cu_seqlens_k) = ctx.saved_tensors[:6]
        (seq_offsets_q, seq_offsets_k, seq_offsets_v, seq_offsets_o) = ctx.saved_tensors[6:10]
        cp_size = get_distributed_world_size(ctx.cp_group)
        rng_states = ctx.saved_tensors[10:10+cp_size]
        attn_biases = ctx.saved_tensors[10+cp_size:10+cp_size*2]

        rank = get_distributed_rank(ctx.cp_group)
        send_dst = ctx.cp_global_ranks[(rank - 1) % cp_size]
        recv_src = ctx.cp_global_ranks[(rank + 1) % cp_size]
        batch_p2p_comm = int(os.getenv("NVTE_BATCH_MHA_P2P_COMM", "0")) or (cp_size == 2)

        causal = ("causal" in ctx.attn_mask_type)
        padding = ("padding" in ctx.attn_mask_type)
        qkv_layout = ctx.qkv_format + "_" + ctx.qkv_format + "_" + ctx.qkv_format

        if attn_biases[0] is not None:
            # [b, np, sq, 2*cp, sk//(2*cp)]
            attn_dbias = torch.zeros(
                *ctx.attn_bias_shape,
                dtype=attn_biases[0].dtype,
                device=attn_biases[0].device
            )
            # [b, np, sq, 2*cp, sk//(2*cp)] -> [b, np, 2, sq//2, 2*cp, sk//(2*cp)]
            attn_dbias_ = attn_dbias.view(
                *attn_dbias.shape[:-3], 2, attn_dbias.shape[-3]//2, *attn_dbias.shape[-2:]
            )
        else:
            attn_dbias = None

        if causal:
            if ctx.qkv_format == "thd":
                softmax_lse_ = tex.thd_read_second_half_lse(softmax_lse, cu_seqlens_q, q.size(0))
            else:
                # [b, np, sq] -> [b, np, 2, sq//2]
                softmax_lse_ = \
                    softmax_lse.view(*softmax_lse.shape[:-1], 2, softmax_lse.shape[-1]//2)
                softmax_lse_ = softmax_lse_[..., 1, :].contiguous()
                if ctx.use_fused_attention:
                    # [b, np, sq//2] -> [b, np, sq//2, 1]
                    softmax_lse_.unsqueeze_(-1)

        if ctx.use_fused_attention:
            # [b, np, sq] -> [b, np, sq, 1]
            softmax_lse.unsqueeze_(-1)
        out = out.view(*q.shape)
        dout = dout.view(*q.shape)
        # Flash Attn outputs
        dq = torch.empty_like(q)

        p2p_comm_buffers = [torch.empty((2, *kv.shape), dtype=kv.dtype, device=kv.device), \
                            torch.empty((2, *kv.shape), dtype=kv.dtype, device=kv.device)]
        p2p_comm_buffers[0][0].copy_(kv)
        send_recv_reqs = []

        fa_optional_backward_kwargs = {}
        if _flash_attn_2_4_plus:
            fa_optional_backward_kwargs["alibi_slopes"] = None
        if _flash_attn_2_4_1_plus:
            fa_optional_backward_kwargs["deterministic"] = ctx.deterministic

        for i in range(cp_size):
            # wait until KV is received
            for req in send_recv_reqs:
                req.wait()

            send_tensor = p2p_comm_buffers[i%2]
            recv_tensor = p2p_comm_buffers[(i+1)%2]
            if i == 0:
                send_tensor = send_tensor[0]
                recv_tensor = recv_tensor[0]
            if i == (cp_size-1):
                send_tensor = send_tensor[1]
                recv_tensor = recv_tensor[1]

            send_recv_reqs = flash_attn_p2p_communicate(rank,
                                                        send_tensor,
                                                        send_dst,
                                                        recv_tensor,
                                                        recv_src,
                                                        ctx.cp_group,
                                                        batch_p2p_comm)

            kv = p2p_comm_buffers[i%2][0]
            # In reversed order of fwd
            if causal:
                if i == (cp_size-1):
                    if ctx.use_fused_attention:
                        if ctx.qkv_format == "bshd":
                            # [b, 2, sq//2, np, hn] -> [b, sq, np, hn]
                            q_ = q.view(q.shape[0], -1, *q.shape[-2:])
                            # [2, b, 2, sk//2, np, hn] -> [2, b, sk, np, hn]
                            kv_ = kv.view(*kv.shape[0:2], -1, *kv.shape[-2:])
                            # [b, 2, sq//2, np, hn] -> [b, sq, np, hn]
                            out_ = out.view(out.shape[0], -1, *out.shape[-2:])
                            dout_ = dout.view(dout.shape[0], -1, *dout.shape[-2:])
                        elif ctx.qkv_format == "sbhd":
                            # [2, sq//2, b, np, hn] -> [sq, b, np, hn]
                            q_ = q.view(-1, *q.shape[-3:])
                            # [2, 2, sk//2, b, np, hn] -> [2, sk, b, np, hn]
                            kv_ = kv.view(kv.shape[0], -1, *kv.shape[-3:])
                            # [2, sq//2, b, np, hn] -> [sq, b, np, hn]
                            out_ = out.view(-1, *out.shape[-3:])
                            dout_ = dout.view(-1, *dout.shape[-3:])
                        elif ctx.qkv_format == "thd":
                            q_, kv_, out_, dout_ = q, kv, out, dout
                        aux_ctx_tensors = [softmax_lse, rng_states[cp_size-i-1]]
                        if attn_dbias is not None:
                            aux_ctx_tensors += [attn_biases[cp_size-i-1]]
                        dq_, dk_, dv_, dbias_ = fused_attn_bwd(
                            ctx.max_seqlen_q, ctx.max_seqlen_k,
                            cu_seqlens_q, cu_seqlens_k,
                            q_, kv_[0], kv_[1], out_, dout_,
                            TE_DType[q.dtype], TE_DType[kv.dtype], aux_ctx_tensors,
                            tex.NVTE_Fused_Attn_Backend.NVTE_F16_arbitrary_seqlen,
                            seq_offsets_q, seq_offsets_k, seq_offsets_v, seq_offsets_o,
                            attn_scale=ctx.softmax_scale,
                            dropout=ctx.dropout_p,
                            qkv_layout=qkv_layout,
                            attn_mask_type=ctx.attn_mask_type,
                            attn_bias_type=ctx.attn_bias_type,
                        )
                    else:
                        # [b, 2, sq//2, np, hn] -> [b*sq, np, hn]
                        q_ = q.view(-1, *q.shape[-2:])
                        dq_ = torch.empty_like(q_)
                        # [2, b, 2, sk//2, np, hn] -> [2, b*sk, np, hn]
                        kv_ = kv.view(2, -1, *kv.shape[-2:])
                        dkv_ = torch.empty_like(kv_)
                        # [b, 2, sq//2, np, hn] -> [b*sq, np, hn]
                        out_ = out.view(-1, *out.shape[-2:])
                        dout_ = dout.view(-1, *dout.shape[-2:])
                        if _flash_attn_2_3_plus:
                            fa_optional_backward_kwargs["window_size"] = [-1, 0]
                        _flash_attn_backward(
                            dout_, q_, kv_[0], kv_[1], out_, softmax_lse,
                            dq_, dkv_[0], dkv_[1], cu_seqlens_q, cu_seqlens_k,
                            ctx.max_seqlen_q, ctx.max_seqlen_k,
                            ctx.dropout_p, ctx.softmax_scale, True,
                            rng_state=rng_states[cp_size-i-1],
                            **fa_optional_backward_kwargs
                        )
                elif i >= (cp_size-rank-1):
                    if ctx.use_fused_attention:
                        if ctx.qkv_format == "bshd":
                            # [b, 2, sq//2, np, hn] -> [b, sq, np, hn]
                            q_ = q.view(q.shape[0], -1, *q.shape[-2:])
                            # [2, b, 2, sk//2, np, hn] -> [2, b, sk//2, np, hn]
                            kv_ = kv[:, :, 0, ...].contiguous()
                            # [b, 2, sq//2, np, hn] -> [b, sq, np, hn]
                            out_ = out.view(out.shape[0], -1, *out.shape[-2:])
                            dout_ = dout.view(dout.shape[0], -1, *dout.shape[-2:])
                        elif ctx.qkv_format == "sbhd":
                            # [2, sq//2, b, np, hn] -> [sq, b, np, hn]
                            q_ = q.view(-1, *q.shape[-3:])
                            # [2, 2, sk//2, b, np, hn] -> [2, sk//2, b, np, hn]
                            kv_ = kv[:, 0, ...].contiguous()
                            # [2, sq//2, b, np, hn] -> [sq, b, np, hn]
                            out_ = out.view(-1, *out.shape[-3:])
                            dout_ = dout.view(-1, *dout.shape[-3:])
                        elif ctx.qkv_format == "thd":
                            q_, out_, dout_ = q, out, dout
                            # [2, t, np, hn] -> [2, t/2, np, hn]
                            kv_ = tex.thd_read_half_tensor(kv, cu_seqlens_k, 0)
                        aux_ctx_tensors = [softmax_lse, rng_states[cp_size-i-1]]
                        if attn_dbias is not None:
                            aux_ctx_tensors += [attn_biases[cp_size-i-1]]
                        dq_, dk_, dv_, dbias_ = fused_attn_bwd(
                            ctx.max_seqlen_q, ctx.max_seqlen_k//2,
                            cu_seqlens_q, cu_seqlens_k//2,
                            q_, kv_[0], kv_[1], out_, dout_,
                            TE_DType[q.dtype], TE_DType[kv.dtype], aux_ctx_tensors,
                            tex.NVTE_Fused_Attn_Backend.NVTE_F16_arbitrary_seqlen,
                            seq_offsets_q, None if seq_offsets_k is None else seq_offsets_k//2,
                            None if seq_offsets_v is None else seq_offsets_v//2, seq_offsets_o,
                            attn_scale=ctx.softmax_scale,
                            dropout=ctx.dropout_p,
                            qkv_layout=qkv_layout,
                            attn_mask_type="padding" if padding else "no_mask",
                            attn_bias_type=ctx.attn_bias_type,
                        )
                    else:
                        # [b, 2, sq//2, np, hn] -> [b*sq, np, hn]
                        q_ = q.view(-1, *q.shape[-2:])
                        dq_ = torch.empty_like(q_)
                        if ctx.qkv_format == "thd":
                            # [2, t, np, hn] -> [2, t/2, np, hn]
                            kv_ = tex.thd_read_half_tensor(kv, cu_seqlens_k, 0)
                        else:
                            # [2, b, 2, sk//2, np, hn]->[2, b, sk//2, np, hn]->[2, b*sk//2, np, hn]
                            kv_ = kv[:, :, 0, ...].contiguous().view(2, -1, *kv.shape[-2:])
                        dkv_ = torch.empty_like(kv_)
                        # [b, 2, sq//2, np, hn] -> [b*sq, np, hn]
                        out_ = out.view(-1, *out.shape[-2:])
                        dout_ = dout.view(-1, *dout.shape[-2:])
                        if _flash_attn_2_3_plus:
                            fa_optional_backward_kwargs["window_size"] = [-1, -1]
                        _flash_attn_backward(
                            dout_, q_, kv_[0], kv_[1], out_, softmax_lse,
                            dq_, dkv_[0], dkv_[1], cu_seqlens_q, cu_seqlens_k//2,
                            ctx.max_seqlen_q, ctx.max_seqlen_k//2,
                            ctx.dropout_p, ctx.softmax_scale, False,
                            rng_state=rng_states[cp_size-i-1],
                            **fa_optional_backward_kwargs
                        )
                else:
                    if ctx.use_fused_attention:
                        if ctx.qkv_format == "bshd":
                            # [b, 2, sq//2, np, hn] -> [b, sq//2, np, hn]
                            q_ = q[:, 1, ...].contiguous()
                            # [2, b, 2, sk//2, np, hn] -> [2, b, sk, np, hn]
                            kv_ = kv.view(*kv.shape[0:2], -1, *kv.shape[-2:])
                            # [b, 2, sq//2, np, hn] -> [b, sq//2, np, hn]
                            out_ = out[:, 1, ...].contiguous()
                            dout_ = dout[:, 1, ...].contiguous()
                        elif ctx.qkv_format == "sbhd":
                            # [2, sq//2, b, np, hn] -> [sq//2, b, np, hn]
                            q_ = q[1].contiguous()
                            # [2, 2, sk//2, b, np, hn] -> [2, sk, b, np, hn]
                            kv_ = kv.view(kv.shape[0], -1, *kv.shape[-3:])
                            # [2, sq//2, b, np, hn] -> [sq//2, b, np, hn]
                            out_ = out[1].contiguous()
                            dout_ = dout[1].contiguous()
                        elif ctx.qkv_format == "thd":
                            # [t, np, hn] -> [t/2, np, hn]
                            q_ = tex.thd_read_half_tensor(q, cu_seqlens_q, 1)
                            out_ = tex.thd_read_half_tensor(out, cu_seqlens_q, 1)
                            dout_ = tex.thd_read_half_tensor(dout, cu_seqlens_q, 1)
                            kv_ = kv
                        aux_ctx_tensors = [softmax_lse_, rng_states[cp_size-i-1]]
                        if attn_dbias is not None:
                            aux_ctx_tensors += [attn_biases[cp_size-i-1]]
                        dq_, dk_, dv_, dbias_ = fused_attn_bwd(
                            ctx.max_seqlen_q//2, ctx.max_seqlen_k,
                            cu_seqlens_q//2, cu_seqlens_k,
                            q_, kv_[0], kv_[1], out_, dout_,
                            TE_DType[q.dtype], TE_DType[kv.dtype], aux_ctx_tensors,
                            tex.NVTE_Fused_Attn_Backend.NVTE_F16_arbitrary_seqlen,
                            None if seq_offsets_q is None else seq_offsets_q//2, seq_offsets_k,
                            seq_offsets_v, None if seq_offsets_o is None else seq_offsets_o//2,
                            attn_scale=ctx.softmax_scale,
                            dropout=ctx.dropout_p,
                            qkv_layout=qkv_layout,
                            attn_mask_type="padding" if padding else "no_mask",
                            attn_bias_type=ctx.attn_bias_type,
                        )
                    else:
                        if ctx.qkv_format == "thd":
                            # [t, np, hn] -> [t/2, np, hn]
                            q_ = tex.thd_read_half_tensor(q, cu_seqlens_q, 1)
                        else:
                            # [b, 2, sq//2, np, hn] -> [b, sq//2, np, hn] -> [b*sq//2, np, hn]
                            q_ = q[:, 1, ...].contiguous().view(-1, *q.shape[-2:])
                        dq_ = torch.empty_like(q_)
                        # [2, b, 2, sk//2, np, hn] -> [2, b*sk, np, hn]
                        kv_ = kv.view(2, -1, *kv.shape[-2:])
                        dkv_ = torch.empty_like(kv_)
                        if ctx.qkv_format == "thd":
                            out_ = tex.thd_read_half_tensor(out, cu_seqlens_q, 1)
                            dout_ = tex.thd_read_half_tensor(dout, cu_seqlens_q, 1)
                        else:
                            # [b, 2, sq//2, np, hn] -> [b, sq//2, np, hn] -> [b*sq//2, np, hn]
                            out_ = out[:, 1, ...].contiguous().view(-1, *out.shape[-2:])
                            dout_ = dout[:, 1, ...].contiguous().view(-1, *dout.shape[-2:])
                        if _flash_attn_2_3_plus:
                            fa_optional_backward_kwargs["window_size"] = [-1, -1]
                        _flash_attn_backward(
                            dout_, q_, kv_[0], kv_[1], out_, softmax_lse_,
                            dq_, dkv_[0], dkv_[1], cu_seqlens_q//2, cu_seqlens_k,
                            ctx.max_seqlen_q//2, ctx.max_seqlen_k,
                            ctx.dropout_p, ctx.softmax_scale, False,
                            rng_state=rng_states[cp_size-i-1],
                            **fa_optional_backward_kwargs
                        )
            else:
                if ctx.use_fused_attention:
                    aux_ctx_tensors = [softmax_lse, rng_states[cp_size-i-1]]
                    if attn_dbias is not None:
                        aux_ctx_tensors += [attn_biases[cp_size-i-1]]
                    dq_, dk_, dv_, dbias_ = fused_attn_bwd(
                        ctx.max_seqlen_q, ctx.max_seqlen_k,
                        cu_seqlens_q, cu_seqlens_k,
                        q, kv[0], kv[1], out, dout,
                        TE_DType[q.dtype], TE_DType[kv.dtype], aux_ctx_tensors,
                        tex.NVTE_Fused_Attn_Backend.NVTE_F16_arbitrary_seqlen,
                        seq_offsets_q, seq_offsets_k, seq_offsets_v, seq_offsets_o,
                        attn_scale=ctx.softmax_scale,
                        dropout=ctx.dropout_p,
                        qkv_layout=qkv_layout,
                        attn_mask_type=ctx.attn_mask_type,
                        attn_bias_type=ctx.attn_bias_type,
                    )
                else:
                    # [b, sq, np, hn] -> [b*sq, np, hn]
                    q_ = q.view(-1, *q.shape[-2:])
                    dq_ = torch.empty_like(q_)
                    # [2, b, sk, np, hn] -> [2, b*sk, np, hn]
                    kv_ = kv.view(2, -1, *kv.shape[-2:])
                    dkv_ = torch.empty_like(kv_)
                    # [b, sq, np, hn] -> [b*sq, np, hn]
                    out_ = out.view(-1, *out.shape[-2:])
                    dout_ = dout.view(-1, *dout.shape[-2:])
                    if _flash_attn_2_3_plus:
                        fa_optional_backward_kwargs["window_size"] = [-1, -1]
                    _flash_attn_backward(
                        dout_, q_, kv_[0], kv_[1], out_, softmax_lse,
                        dq_, dkv_[0], dkv_[1], cu_seqlens_q, cu_seqlens_k,
                        ctx.max_seqlen_q, ctx.max_seqlen_k,
                        ctx.dropout_p, ctx.softmax_scale, False,
                        **fa_optional_backward_kwargs
                    )

            if i >= (cp_size-rank-1) or not causal:
                # [b*sq, np, hn] -> [b, 2, sq//2, np, hn] if causal
                # [b*sq, np, hn] -> [b, sq, np, hn] if not causal
                dq_ = dq_.view(*dq.shape)
            else:
                if ctx.qkv_format == "bshd":
                    # [b*sq//2, np, hn] -> [b, sq//2, np, hn]
                    dq_ = dq_.view(dq.shape[0], *dq.shape[2:])
                elif ctx.qkv_format == "sbhd":
                    # [b*sq//2, np, hn] -> [sq//2, b, np, hn]
                    dq_ = dq_.view(-1, *dq.shape[-3:])

            if causal:
                if i > (cp_size-rank-1):
                    dq.add_(dq_)
                elif i == (cp_size-rank-1):
                    if rank == (cp_size-1):
                        dq.copy_(dq_)
                    else:
                        if ctx.qkv_format == "bshd":
                            dq[:, 0, ...].copy_(dq_[:, 0, ...])
                            dq[:, 1, ...].add_(dq_[:, 1, ...])
                        elif ctx.qkv_format == "sbhd":
                            dq[0].copy_(dq_[0])
                            dq[1].add_(dq_[1])
                        elif ctx.qkv_format == "thd":
                            tex.thd_grad_correction(dq, dq_, cu_seqlens_q, "copy", "add")
                elif i > 0:
                    if ctx.qkv_format == "bshd":
                        dq[:, 1, ...].add_(dq_)
                    elif ctx.qkv_format == "sbhd":
                        dq[1].add_(dq_)
                    elif ctx.qkv_format == "thd":
                        tex.thd_grad_correction(dq, dq_, cu_seqlens_q, "none", "add")
                else:
                    if ctx.qkv_format == "bshd":
                        dq[:, 1, ...].copy_(dq_)
                    elif ctx.qkv_format == "sbhd":
                        dq[1].copy_(dq_)
                    elif ctx.qkv_format == "thd":
                        tex.thd_grad_correction(dq, dq_, cu_seqlens_q, "none", "copy")
            else:
                if i == 0:
                    dq.copy_(dq_)
                else:
                    dq.add_(dq_)

            if attn_dbias is not None:
                idx = (rank+i+1)%cp_size
                if i == (cp_size - 1) or not causal:
                    # [b, np, sq, sk//cp] -> [b, np, sq, 2, sk//(2*cp)]
                    dbias_ = dbias_.view(*dbias_.shape[:-1], 2, dbias_.shape[-1]//2)
                    attn_dbias[..., idx, :].copy_(dbias_[..., 0, :])
                    attn_dbias[..., (2*cp_size-idx-1), :].copy_(dbias_[..., 1, :])
                elif i >= (cp_size-rank-1):
                    # [b, np, sq, sk//(2*cp)]
                    attn_dbias[..., idx, :].copy_(dbias_)
                else:
                    # [b, np, sq//2, sk//cp] -> [b, np, sq//2, 2, sk//(2*cp)]
                    dbias_ = dbias_.view(*dbias_.shape[:-1], 2, dbias_.shape[-1]//2)
                    attn_dbias_[..., 1, :, idx, :].copy_(dbias_[..., 0, :])
                    attn_dbias_[..., 1, :, (2*cp_size-idx-1), :].copy_(dbias_[..., 1, :])

            # wait until dKV is received
            for req in send_recv_reqs:
                req.wait()

            dkv = p2p_comm_buffers[(i+1)%2][1]
            if ctx.use_fused_attention:
                dkv_ = torch.cat((dk_.unsqueeze(0), dv_.unsqueeze(0)), dim=0)
            if causal and i >= (cp_size-rank-1) and i != (cp_size-1):
                if ctx.qkv_format == "bshd":
                    # [2, b*sk//2, np, hn] -> [2, b, sk//2, np, hn]
                    dkv_ = dkv_.view(*dkv.shape[0:2], *dkv.shape[3:])
                elif ctx.qkv_format == "sbhd":
                    # [2, b*sk//2, np, hn] -> [2, sk//2, b, np, hn]
                    dkv_ = dkv_.view(dkv.shape[0], -1, *dkv.shape[-3:])
            else:
                # [2, b*sk, np, hn] -> [2, b, 2, sk//2, np, hn] if causal
                # [2, b*sk, np, hn] -> [2, b, sk, np, hn] if not causal
                dkv_ = dkv_.view(*dkv.shape)

            if causal:
                if i == (cp_size-1):
                    if rank == 0:
                        if ctx.qkv_format == "bshd":
                            dkv[:, :, 0, ...].add_(dkv_[:, :, 0, ...])
                            dkv[:, :, 1, ...].copy_(dkv_[:, :, 1, ...])
                        elif ctx.qkv_format == "sbhd":
                            dkv[:, 0, ...].add_(dkv_[:, 0, ...])
                            dkv[:, 1, ...].copy_(dkv_[:, 1, ...])
                        elif ctx.qkv_format == "thd":
                            tex.thd_grad_correction(dkv, dkv_, cu_seqlens_k, "add", "copy")
                    else:
                        dkv.add_(dkv_)
                elif i >= (cp_size-rank-1):
                    if i == 0 and rank == (cp_size-1):
                        if ctx.qkv_format == "bshd":
                            dkv[:, :, 0, ...].copy_(dkv_)
                        elif ctx.qkv_format == "sbhd":
                            dkv[:, 0, ...].copy_(dkv_)
                        elif ctx.qkv_format == "thd":
                            tex.thd_grad_correction(dkv, dkv_, cu_seqlens_k, "copy", "none")
                    else:
                        if ctx.qkv_format == "bshd":
                            dkv[:, :, 0, ...].add_(dkv_)
                        elif ctx.qkv_format == "sbhd":
                            dkv[:, 0, ...].add_(dkv_)
                        elif ctx.qkv_format == "thd":
                            tex.thd_grad_correction(dkv, dkv_, cu_seqlens_k, "add", "none")
                elif i > 0:
                    dkv.add_(dkv_)
                else:
                    dkv.copy_(dkv_)
            else:
                if i == 0:
                    dkv.copy_(dkv_)
                else:
                    dkv.add_(dkv_)

        if causal:
            if ctx.qkv_format == "bshd":
                # [b, 2, sq//2, np, hn] -> [b, sq, np, hn]
                dq = dq.view(q.shape[0], -1, *q.shape[-2:])
                # [2, b, 2, sk//2, np, hn] -> [2, b, sk, np, hn]
                dkv = dkv.view(*kv.shape[0:2], -1, *kv.shape[-2:])
            elif ctx.qkv_format == "sbhd":
                # [2, sq//2, b, np, hn] -> [sq, b, np, hn]
                dq = dq.view(-1, *q.shape[-3:])
                # [2, 2, sk//2, b, np, hn] -> [2, sk, b, np, hn]
                dkv = dkv.view(kv.shape[0], -1, *kv.shape[-3:])

        if attn_dbias is not None:
            # [b, np, sq, 2*cp, sk//(2*cp)] -> [b, np, sq, sk]
            attn_dbias = attn_dbias.view(*attn_dbias.shape[:-2], -1)

        return None, dq, dkv[0], dkv[1], None, None, None, None, None, None, None, None, \
                None, None, None, None, None, None, None, None, attn_dbias, None, None


def attn_forward_func_with_cp(
    is_training, q, k, v, cu_seqlens_q, cu_seqlens_k, max_seqlen_q, max_seqlen_k,
    seq_offsets_q, seq_offsets_k, seq_offsets_v, seq_offsets_o, dropout_p,
    cp_group, cp_global_ranks, cp_stream, softmax_scale=None, qkv_format="bshd",
    attn_mask_type="causal", attn_bias_type="no_bias", attn_bias=None, deterministic=False,
    use_fused_attention=False
) -> torch.Tensor:
    """Attention implementation with context parallelism"""
    assert(qkv_format in ["bshd", "sbhd", "thd"]
        ), f"QKV format of {qkv_format} is not supported with context parallelism!"
    assert(qkv_format != "sbhd" or use_fused_attention
        ), "FlashAttention does not support sbhd format!"
    assert (qkv_format != 'thd' or \
            not use_fused_attention or \
            attn_mask_type in ["padding", "padding_causal"]
        ), f"""Context parallelism is not supported for {attn_mask_type} mask type and """ \
    f"""{qkv_format} format with {"FusedAttention" if use_fused_attention else "FlashAttention"}!"""
    assert (attn_bias is None or (use_fused_attention and "padding" not in attn_mask_type)
        ), """Attention bias is only supported with FusedAttention and "causal" """ \
           """or "no_mask" mask types!"""
    out = AttnFuncWithCP.apply(
        is_training, q, k, v, cu_seqlens_q, cu_seqlens_k, max_seqlen_q, max_seqlen_k,
        seq_offsets_q, seq_offsets_k, seq_offsets_v, seq_offsets_o, dropout_p,
        cp_group, cp_global_ranks, cp_stream, softmax_scale, qkv_format, attn_mask_type,
        attn_bias_type, attn_bias, deterministic, use_fused_attention
    )
    return out


class RotaryPositionEmbedding(torch.nn.Module):
    """
    Implements Rotary Position Embedding from https://arxiv.org/abs/2104.09864.
    """
    def __init__(
        self,
        dim: int,
        rotary_percent: float = 1.0,
        seq_len_interpolation_factor: Optional[int] = None,
        pretrained_max_position_embeddings: Optional[int] = None,
    ):
        """
        Parameters
        ----------
        dim: int
            rotary embedding dimension
        rotary_percent: float
            Percent of rotary dimension to use for rotary position embeddings.
        seq_len_interpolation_factor: int
            if not None, discrete positions will be interpolated by this factor via the trick in
            https://arxiv.org/abs/2306.15595
        pretrained_max_position_embeddings: int
            pre-trained max_position_embeddings before position interpolation
        """
        super().__init__()
        if rotary_percent < 1.0:
            dim = int(dim * rotary_percent)
        self.seq_len_interpolation_factor = seq_len_interpolation_factor
        inv_freq = 1.0 / (
            10000
            ** (
                torch.arange(0, dim, 2, dtype=torch.float32, device=torch.cuda.current_device())
                / dim
            )
        )
        self.register_buffer('inv_freq', inv_freq)
        self.pretrained_max_position_embeddings = pretrained_max_position_embeddings

    def forward(self, max_seq_len: int, offset: int = 0):
        """
        Create rotary position embedding frequencies

        Parameters
        ----------
        max_seq_len: int
            sequence length of a sample
        offset: int, default = 0
            fixed offset for freqencies
        """
        seq = (
            torch.arange(max_seq_len, device=self.inv_freq.device, dtype=self.inv_freq.dtype)
            + offset
        )

        if (self.pretrained_max_position_embeddings is not None
            and self.seq_len_interpolation_factor is not None):
            if (max_seq_len >
                self.pretrained_max_position_embeddings * self.seq_len_interpolation_factor):
                # dynamic linear scaling (length > position we have learned)
                seq *= 1 / (max_seq_len / self.pretrained_max_position_embeddings)
            else:
                # fixed linear scaling
                seq *= 1 / self.seq_len_interpolation_factor

        freqs = torch.einsum('i , j -> i j', seq, self.inv_freq)
        # first part even vector components, second part odd vector components,
        #  2 * dim in dimension size
        emb = torch.cat((freqs, freqs), dim=-1)
        # emb [seq_length, .., dim]
        return emb.reshape(emb.size(0), 1, 1, emb.size(1))


class FusedRoPEFunc(torch.autograd.Function):
    """
    Function for FusedRoPE

    This implementation assumes the input tensor to be in `sbhd`, `bshd` or `thd` format and
    the RoPE tensor to be of shape (s, 1, 1, d). It accepts arbitrary memory layouts to avoid
    the expensive `.contiguous()` calls, thus it may not achieve the best memory access pattern.
    """

    @staticmethod
    def forward(
        ctx,
        t: torch.Tensor,
        freqs: torch.Tensor,
        tensor_format: str = "sbhd",
        cu_seqlens: Union[torch.Tensor, None] = None,
    ) -> torch.Tensor:
        if freqs.dtype != torch.float32:
            freqs = freqs.float()
        if tensor_format == "sbhd":
            output = tex.fused_rope_forward(t, freqs, False)
        elif tensor_format == "bshd":
            output = tex.fused_rope_forward(
                t.transpose(0, 1), freqs, True
            ).transpose(0, 1)
        elif tensor_format == "thd":
            output = tex.fused_rope_thd_forward(t, cu_seqlens, freqs)
        else:
            raise ValueError(f"Unsupported tensor_format: {tensor_format}.")
        ctx.save_for_backward(freqs, cu_seqlens)
        ctx.tensor_format = tensor_format

        return output

    @staticmethod
    def backward(
        ctx, grad_output: torch.Tensor
    ) -> Tuple[Union[torch.Tensor, None], ...]:
        freqs, cu_seqlens = ctx.saved_tensors
        if ctx.tensor_format == "sbhd":
            grad_input = tex.fused_rope_backward(grad_output, freqs, False)
        elif ctx.tensor_format == "bshd":
            grad_input = tex.fused_rope_backward(
                grad_output.transpose(0, 1), freqs, True
            ).transpose(0, 1)
        elif ctx.tensor_format == "thd":
            grad_input = tex.fused_rope_thd_backward(grad_output, cu_seqlens, freqs)
        else:
            raise ValueError(f"Unsupported tensor_format: {ctx.tensor_format}.")

        return grad_input, None, None, None, None


def _rotate_half(x: torch.Tensor) -> torch.Tensor:
    """
    change sign so the last dimension becomes [-odd, +even]
    """
    x = x.view(x.shape[:-1] + torch.Size((2, x.shape[-1] // 2)))
    x1, x2 = x.unbind(dim=-2)
    return torch.cat((-x2, x1), dim=-1)


def apply_rotary_pos_emb(
    t: torch.Tensor,
    freqs: torch.Tensor,
    tensor_format: str = "sbhd",
    fused: bool = False,
    cu_seqlens: Union[torch.Tensor, None] = None,
) -> torch.Tensor:
    """
    Apply rotary positional embedding tensor to the input tensor.

    Parameters
    ----------
    t: torch.Tensor
        Input tensor of shape `[s, b, h, d]`, `[b, s, h, d]` or `[t, h, d]`, on which
        rotary positional embedding will be applied.
    freqs: torch.Tensor
        Rotary positional embedding tensor of shape `[s2, 1, 1, d2]` and dtype 'float',
        with `s2 >= s` and `d2 <= d`.
    fused: bool, default = False
        Whether to use a fused applying RoPE implementation.
    tensor_format: {'sbhd', 'bshd', 'thd'}, default = 'sbhd'
        is `bshd` if `t` is of shape `[bs, seq, ...]`, or `sbhd` if `t` is
        of shape `[seq, bs, ...]`. 'thd' is only supported when `fused` is True.
    cu_seqlens: torch.Tensor, default = None.
        Cumulative sum of sequence lengths in a batch for `t`, with shape [b + 1] and
        dtype torch.int32. Only valid when `tensor_format` is 'thd'.
    """
    if fused:
        assert (
            tensor_format != "thd" or cu_seqlens is not None
        ), "cu_seqlens must not be None when tensor_format is 'thd'."
        return FusedRoPEFunc.apply(t, freqs, tensor_format, cu_seqlens)

    assert tensor_format in ("sbhd", "bshd"), (
        "Only formats `sbhd` or `bshd` are supported for input tensor `t` "
        f"when fused is False, got {tensor_format}."
    )

    max_seq_len = freqs.shape[0]
    cur_seq_len = t.shape[1] if tensor_format == "bshd" else t.shape[0]

    # Only apply the rotary embeddings up to the sequence length of the running
    # input.
    assert cur_seq_len <= max_seq_len, (
        f"Rotary Embeddings only supported up to {max_seq_len} sequence length!"
    )
    freqs = freqs[:cur_seq_len]
    if tensor_format == "bshd":
        freqs = freqs.transpose(0, 1)  # [seq, 1, 1, dim] -> [1, seq, 1, dim]
    # cos/sin first then dtype conversion for better precision
    cos_ = torch.cos(freqs).to(t.dtype)
    sin_ = torch.sin(freqs).to(t.dtype)

    rot_dim = freqs.shape[-1]
    # ideally t_pass is empty so rotary pos embedding is applied to all tensor t
    t, t_pass = t[..., :rot_dim], t[..., rot_dim:]

    # first part is cosine component
    # second part is sine component, need to change signs with _rotate_half method
    t = (t * cos_) + (_rotate_half(t) * sin_)
    return torch.cat((t, t_pass), dim=-1)


class _SplitAlongDim(torch.autograd.Function):
    """"""

    @staticmethod
    def forward(ctx,
                mixed_x_layer: torch.Tensor,
                split_dim: int,
                split_size_or_sections: Union[int, List[int], Tuple[int]],
    ) -> Tuple[torch.Tensor, ...]:
        ctx.split_dim = split_dim
        ctx.split_size_or_sections = split_size_or_sections
        if isinstance(mixed_x_layer, Float8Tensor):
            return tuple(Float8Tensor.make_like(
                mixed_x_layer,
                data=x,
                ) for x in torch.split(
                    mixed_x_layer._data,
                    split_size_or_sections=split_size_or_sections,
                    dim=split_dim))
        return torch.split(mixed_x_layer, split_size_or_sections, dim = split_dim)

    @staticmethod
    def backward(ctx,
                 *grad_outputs):
        assert len(grad_outputs) > 0, "No gradients received for backprop!"

        if isinstance(ctx.split_size_or_sections, (list, tuple)):
            split_sizes = ctx.split_size_or_sections
            assert (len(grad_outputs) == len(split_sizes)
                ), "Unequal number of gradients vs split sections for backprop!"
        if isinstance(ctx.split_size_or_sections, int):
            split_sizes = [ctx.split_size_or_sections] * len(grad_outputs)
        dims = len(grad_outputs[0].shape)
        split_dim = (ctx.split_dim + dims) % dims

        if isinstance(grad_outputs[0], Float8Tensor):
            noop_ok = True
            strides = grad_outputs[0].stride()
            data_ptr = grad_outputs[0]._data.untyped_storage().data_ptr()
            shape = list(grad_outputs[0].shape)
            for i, tensor in enumerate(grad_outputs):
                shape_i = shape
                shape_i[split_dim] = split_sizes[i]
                offset_size = sum(split_sizes[:i]) * np.prod(shape[split_dim+1:])
                if (tensor.stride() != strides or
                    list(tensor.shape) != shape_i or
                    tensor._data.untyped_storage().data_ptr() != data_ptr or
                    tensor.storage_offset() != offset_size):
                    noop_ok = False
                    break
            if noop_ok:
                ret = torch.Tensor().to(device=grad_outputs[0].device,
                                        dtype=grad_outputs[0]._data.dtype)
                new_shape = list(shape)
                new_shape[split_dim] = sum(split_sizes)
                ret.set_(grad_outputs[0]._data.untyped_storage(),
                         grad_outputs[0]._data.storage_offset(),
                         new_shape,
                         strides
                )
                return Float8Tensor.make_like(grad_outputs[0], data=ret), None, None

            grad_outputs_data = [x._data for x in grad_outputs]
            return Float8Tensor.make_like(
                grad_outputs[0],
                data=torch.cat(grad_outputs_data, dim = split_dim)), None, None
        noop_ok = True
        strides = grad_outputs[0].stride()
        data_ptr = grad_outputs[0].untyped_storage().data_ptr()
        shape = list(grad_outputs[0].shape)
        for i, tensor in enumerate(grad_outputs):
            shape_i = shape
            shape_i[split_dim] = split_sizes[i]
            offset_size = sum(split_sizes[:i]) * np.prod(shape[split_dim+1:])
            if (tensor.stride() != strides or
                list(tensor.shape) != shape_i or
                tensor.untyped_storage().data_ptr() != data_ptr or
                tensor.storage_offset() != offset_size):
                noop_ok = False
                break
        if noop_ok:
            ret = torch.Tensor().to(device=grad_outputs[0].device,
                                    dtype=grad_outputs[0].dtype)
            new_shape = list(shape)
            new_shape[split_dim] = sum(split_sizes)
            ret.set_(grad_outputs[0].untyped_storage(),
                     grad_outputs[0].storage_offset(),
                     new_shape,
                     strides
            )
            return ret, None, None

        return torch.cat(grad_outputs, dim = split_dim), None, None


class UnfusedDotProductAttention(torch.nn.Module):
    """Parallel attention w/o QKV and Proj Gemms
    BMM1 -> softmax + dropout -> BMM2
    """

    def __init__(
        self,
        softmax_scale: float,
        attention_dropout: float = 0.0,
        attention_dropout_ctx: Optional[Callable] = nullcontext,
        layer_number: Optional[int] = None,
    ) -> None:
        super().__init__()

        self.softmax_scale = softmax_scale
        self.attention_dropout_ctx = attention_dropout_ctx
        self.layer_number = layer_number

        self.scale_mask_softmax = FusedScaleMaskSoftmax(attention_mask_func)

        # Dropout. Note that for a single iteration, this layer will generate
        # different outputs on different number of parallel partitions but
        # on average it should not be partition dependent.
        self.attention_dropout = torch.nn.Dropout(attention_dropout)

        # An FP16 training trick required for certain GPT-like models.
        self.apply_qk_layer_scaling = (
            bool(int(os.getenv("NVTE_APPLY_QK_LAYER_SCALING", "0"))) and layer_number is not None)

    def forward(
        self,
        query_layer: torch.Tensor,
        key_layer: torch.Tensor,
        value_layer: torch.Tensor,
        qkv_layout: str = "sbh3d",
        cu_seqlens_q: Optional[torch.Tensor] = None, # pylint: disable=unused-argument
        cu_seqlens_kv: Optional[torch.Tensor] = None, # pylint: disable=unused-argument
        attn_mask_type: str = "causal",
        attention_mask: Optional[Union[torch.Tensor, Tuple[torch.Tensor, torch.Tensor]]] = None,
        core_attention_bias_type: str = "no_bias",
        core_attention_bias: Optional[torch.Tensor] = None,
        alibi_slopes: Optional[torch.Tensor] = None,
    ) -> torch.Tensor:
        """Unfused attention fprop"""

        assert (qkv_layout in QKVLayouts
            ), f"UnfusedDotProductAttention does not support qkv_layout = {qkv_layout}!"
        qkv_format = ''.join([i for i in qkv_layout.split('_')[0] if i.isalpha()])
        if qkv_format == 'bshd':
            # convert to sbhd and use sbhd implementation for now
            query_layer, key_layer, value_layer = [x.transpose(0, 1)
                for x in [query_layer, key_layer, value_layer]]

        batch_size, seqlen = query_layer.shape[1], query_layer.shape[0]
        apply_qk_layer_scaling = self.apply_qk_layer_scaling and key_layer.dtype == torch.float16

        # [b, np, sq, sk]
        output_size = (
            query_layer.size(1),
            query_layer.size(2),
            query_layer.size(0),
            key_layer.size(0),
        )

        if key_layer.shape[2] != query_layer.shape[2]:
            assert (query_layer.shape[2]%key_layer.shape[2]==0
                ),"The number of attention heads must be divisible by the number of GQA groups!"
            key_layer = key_layer.repeat_interleave(
                    int(query_layer.shape[2]/key_layer.shape[2]), dim = 2)
            value_layer = value_layer.repeat_interleave(
                    int(query_layer.shape[2]/value_layer.shape[2]), dim = 2)

        # [sq, b, np, hn] -> [sq, b * np, hn]
        query_layer = query_layer.reshape(
            output_size[2], output_size[0] * output_size[1], -1
        )
        # [sk, b, np, hn] -> [sk, b * np, hn]
        key_layer = key_layer.reshape(output_size[3], output_size[0] * output_size[1], -1)

        # preallocting result tensor: [b * np, sq, sk]
        # WAR to set dtype to FP32 as ONNX lacks BF16 support for ConstantOfShape operator
        is_bf16 = query_layer.dtype == torch.bfloat16
        matmul_result = torch.empty(
            output_size[0] * output_size[1],
            output_size[2],
            output_size[3],
            dtype=torch.float32 if is_in_onnx_export_mode() and is_bf16 else query_layer.dtype,
            device=torch.cuda.current_device(),
        )

        if is_in_onnx_export_mode() and is_bf16:
            matmul_result = matmul_result.bfloat16()

        scale = self.softmax_scale
        if apply_qk_layer_scaling:
            scale /= self.layer_number

        # Raw attention scores. [b * np, sq, sk]
        if core_attention_bias_type == "no_bias":
            matmul_result = torch.baddbmm(
                matmul_result,
                query_layer.transpose(0, 1),  # [b * np, sq, hn]
                key_layer.transpose(0, 1).transpose(1, 2),  # [b * np, hn, sk]
                beta=0.0,
                alpha=scale,
            )

        elif core_attention_bias_type == "pre_scale_bias":
            assert core_attention_bias is not None, "core_attention_bias should not be None!"
            matmul_result = torch.bmm(
                query_layer.transpose(0, 1),  # [b * np, sq, hn]
                key_layer.transpose(0, 1).transpose(1, 2),  # [b * np, hn, sk]
            )
            matmul_result = (matmul_result.view(
                output_size[0], output_size[1], output_size[2], output_size[3])
                + core_attention_bias).view(-1, output_size[2], output_size[3])
            matmul_result *= scale

        elif core_attention_bias_type in ["post_scale_bias", "alibi"]:
            if core_attention_bias_type == "post_scale_bias":
                assert core_attention_bias is not None, "core_attention_bias should not be None!"
            if core_attention_bias_type == "alibi":
                _, core_attention_bias = get_alibi(
                    output_size[1], output_size[2], output_size[3], alibi_slopes=alibi_slopes)
            matmul_result = torch.baddbmm(
                matmul_result,
                query_layer.transpose(0, 1),  # [b * np, sq, hn]
                key_layer.transpose(0, 1).transpose(1, 2),  # [b * np, hn, sk]
                beta=0.0,
                alpha=scale,
            )
            matmul_result = (matmul_result.view(
                output_size[0], output_size[1], output_size[2], output_size[3])
                + core_attention_bias).view(-1, output_size[2], output_size[3]).to(
                dtype=query_layer.dtype)

        # change view to [b, np, sq, sk]
        attention_scores = matmul_result.view(*output_size)

        # attention scores and attention mask [b, np, sq, sk]
        softmax_scale = self.layer_number if apply_qk_layer_scaling else None
        attention_probs = self.scale_mask_softmax(
            attention_scores, attention_mask, attn_mask_type, softmax_scale)

        # This is actually dropping out entire tokens to attend to, which might
        # seem a bit unusual, but is taken from the original Transformer paper.
        with self.attention_dropout_ctx():
            attention_probs = self.attention_dropout(attention_probs)

        # value_layer -> context layer.
        # [sk, b, np, hn] --> [b, np, sq, hn]
        output_size = (
            value_layer.size(1),
            value_layer.size(2),
            query_layer.size(0),
            value_layer.size(3),
        )

        # change view [sk, b * np, hn]
        value_layer = value_layer.reshape(
            value_layer.size(0), output_size[0] * output_size[1], -1
        )

        # change view [b * np, sq, sk]
        attention_probs = attention_probs.view(
            output_size[0] * output_size[1], output_size[2], -1
        )

        # matmul: [b * np, sq, hn]
        context_layer = torch.bmm(attention_probs, value_layer.transpose(0, 1))

        # change view [b, np, sq, hn]
        context_layer = context_layer.view(*output_size)

        if qkv_format == 'sbhd':
            # [b, np, sq, hn] --> [sq, b, np, hn]
            context_layer = context_layer.permute(2, 0, 1, 3).contiguous()

            # [sq, b, np, hn] --> [sq, b, hp]
            context_layer = context_layer.view(seqlen, batch_size, -1)

        if qkv_format == 'bshd':
            # [b, np, sq, hn] --> [b, sq, np, hn]
            context_layer = context_layer.permute(0, 2, 1, 3).contiguous()

            # [b, sq, np, hn] --> [b, sq, hp]
            context_layer = context_layer.view(batch_size, seqlen, -1)

        return context_layer


class _PrepareQKVForFA(torch.autograd.Function):
    """This class converts QKV from interleaved (s, b, ...) layout
       to separate contiguous q, k, v tensors in (b, s, ...) layout."""

    @staticmethod
    def forward(
        _ctx: torch.autograd.function.FunctionCtx,  # unused
        query_layer: torch.Tensor,
        key_layer: torch.Tensor,
        value_layer: torch.Tensor
    ) -> Tuple[torch.Tensor, torch.Tensor, torch.Tensor]:
        # All inputs received are non-contiguous tensors.
        # The `query_layer` tensor is used to access the
        # full memory region of the QKV tensor.
        qkv = tex.fa_prepare_fwd(query_layer)
        q, k, v = split_tensor_along_dim(qkv, 0, 3)
        query_layer = torch.squeeze(q, 0)
        key_layer = torch.squeeze(k, 0)
        value_layer = torch.squeeze(v, 0)
        return query_layer, key_layer, value_layer

    @staticmethod
    def backward(
        _ctx: torch.autograd.function.FunctionCtx,  # unused
        dq: torch.Tensor,
        dk: torch.Tensor,
        dv: torch.Tensor
    ) -> Tuple[Union[torch.Tensor, None], ...]:
        dqkv = tex.fa_prepare_bwd(dq, dk, dv)
        dq, dk, dv = split_tensor_along_dim(dqkv, -1, 3)
        return dq, dk, dv


def _get_qkv_layout(
        q: torch.Tensor,
        k: torch.Tensor,
        v: torch.Tensor,
        qkv_format: str = 'sbhd',
    ) -> str:
    """Get qkv layout.

    Parameters
    ----------
    q: torch.Tensor
        Query tensor.
    k: torch.Tensor
        Key tensor.
    v: torch.Tensor
        Value tensor.
    qkv_format: str, default = `sbhd`
        Dimension format for `q`, `k` and `v`, {`sbhd`, `bshd`, `thd`}. `s` stands for
        the sequence length dimension, `b` batch size, `h` the number of attention heads,
        `d` head size, and `t` the total number of sequences in a batch, i.e.
        `t = sum(s_i) for i = 0...b-1`.

    Returns
    ----------
    qkv_layout: str
       Memory layout of `q`, `k` and `v`. Each `qkv_format` can be mapped to one of five
       memory layouts. For example, `sb3hd` means `q`, `k`, `v` are created as one chunk
       of memory and that they are interleaved in the `2`nd dimension. `sbhd_sbh2d` means
       `q` and `kv` are created in two chunks and that `q` itself is contiguous and `k`, `v`
       are interleaved with each other in the `3`rd dimension, `k = kv[:,:,:,0,:]` and
       `v = kv[:,:,:,1,:]`.
       Mapping:
       `sbhd`: {`sb3hd`, `sbh3d`, `sbhd_sb2hd`, `sbhd_sbh2d`, `sbhd_sbhd_sbhd`}
       `bshd`: {`bs3hd`, `bsh3d`, `bshd_bs2hd`, `bshd_bsh2d`, `bshd_bshd_bshd`}
       `thd` : {`t3hd`, `th3d`, `thd_t2hd`, `thd_th2d`, `thd_thd_thd`}
    """

    check_last_dim_contiguous = all(x.stride(-1) == 1 for x in [q, k, v])
    assert check_last_dim_contiguous, "q, k and v must have stride 1 in their last dimension!"

    def run_iteratively(q, k, v):
        data_ptr = q.untyped_storage().data_ptr()
        check_ptrs_qkv = all(x.untyped_storage().data_ptr() == data_ptr for x in [q, k, v])
        data_ptr = k.untyped_storage().data_ptr()
        check_ptrs_kv = all(x.untyped_storage().data_ptr() == data_ptr for x in [k, v])

        stride = q.stride()
        check_strides_qkv = all(stride == x.stride() for x in [q, k, v])
        stride = k.stride()
        check_strides_kv = all(stride == x.stride() for x in [k, v])

        shape = q.shape
        check_shapes_qkv = all(shape == x.shape for x in [q, k, v])
        shape = k.shape
        check_shapes_kv = all(shape == x.shape for x in [k, v])

        last_dim_size = q.shape[-1]
        check_last_dim_offsets_qkv = all(i * last_dim_size == x.storage_offset()
                            for i, x in enumerate([q, k, v]))
        last_dim_size = k.shape[-1]
        check_last_dim_offsets_kv = all(i * last_dim_size == x.storage_offset()
                            for i, x in enumerate([k, v]))

        last_two_dims_size = q.shape[-1] * q.shape[-2]
        check_last_two_dims_offsets_qkv = all(i * last_two_dims_size == x.storage_offset()
                            for i, x in enumerate([q, k, v]))
        last_two_dims_size = k.shape[-1] * k.shape[-2]
        check_last_two_dims_offsets_kv = all(i * last_two_dims_size == x.storage_offset()
                            for i, x in enumerate([k, v]))

        if (check_ptrs_qkv and check_strides_qkv and check_shapes_qkv
            and check_last_two_dims_offsets_qkv
            and not check_last_dim_offsets_qkv):
            # sb3hd, bs3hd, t3hd
            qkv_layout = qkv_format[:-2] + '3' + qkv_format[-2:]
        elif (check_ptrs_qkv and check_strides_qkv and check_shapes_qkv
            and check_last_dim_offsets_qkv):
            # sbh3d, bsh3d, th3d
            qkv_layout = qkv_format[:-1] + '3' + qkv_format[-1:]
        elif (check_ptrs_kv and check_strides_kv and check_shapes_kv
            and check_last_two_dims_offsets_kv
            and not check_last_dim_offsets_kv):
            # sbhd_sb2hd, bshd_bs2hd, thd_t2hd
            qkv_layout = qkv_format + '_' + qkv_format[:-2] + '2' + qkv_format[-2:]
        elif (check_ptrs_kv and check_strides_kv and check_shapes_kv
            and check_last_dim_offsets_kv):
            # sbhd_sbh2d, bshd_bsh2d, thd_th2d
            qkv_layout = qkv_format + '_' + qkv_format[:-1] + '2' + qkv_format[-1:]
        elif check_strides_kv and check_shapes_kv:
            # sbhd_sbhd_sbhd, bshd_bshd_bshd, thd_thd_thd
            qkv_layout = '_'.join(list([qkv_format])*3)
        else:
            qkv_layout = 'not_supported'

        return qkv_layout

    qkv_layout = run_iteratively(q, k, v)
    if qkv_layout == 'not_supported':
        # force q,k,v to be contiguous and run get_layout again
        q, k, v = [x.contiguous() for x in [q, k, v]]
        qkv_layout = run_iteratively(q, k, v)
    if qkv_layout == 'not_supported':
        raise Exception("The provided qkv memory layout is not supported!")

    return qkv_layout, q, k, v


def check_set_window_size(
        attn_mask_type: str,
        window_size: Tuple[int, int] = None,
    ):
    """Check if sliding window size is compliant with mask type and if not,
    assert or set it to the appropriate size
    """
    if "causal" in attn_mask_type:
        if window_size is None:
            window_size = (-1, 0)
        else:
            assert (
                window_size[1] == 0
            ), "window_size[1] should be 0 when self_attn_mask_type includes 'causal'!"
    else:
        if window_size is None:
            window_size = (-1, -1)
    return window_size


class FlashAttention(torch.nn.Module):
    """Dot product attention, using HazyResearch flash-attn package:
    https://github.com/Dao-AILab/flash-attention
    """

    def __init__(
        self,
        softmax_scale: float,
        attention_dropout: float = 0.0,
        attention_dropout_ctx: Optional[Callable] = nullcontext,
        attention_type: str = "self",
        layer_number: Optional[int] = None,
        deterministic: bool = False,
    ) -> None:
        super().__init__()

        assert (
            _flash_attn_version >= _flash_attn_version_required
        ), f"FlashAttention minimum version {_flash_attn_version_required} is required."
        assert (
            _flash_attn_version <= _flash_attn_max_version
        ), f"FlashAttention maximum version {_flash_attn_max_version} is supported."

        self.softmax_scale = softmax_scale
        self.attention_dropout_ctx = attention_dropout_ctx
        self.attention_dropout = attention_dropout
        self.attention_type = attention_type
        self.layer_number = 1 if layer_number is None else layer_number
        self.deterministic = deterministic

    def forward(
        self,
        query_layer: torch.Tensor,
        key_layer: torch.Tensor,
        value_layer: torch.Tensor,
        attention_mask: Optional[Union[torch.Tensor, Tuple[torch.Tensor, torch.Tensor]]] = None,
        qkv_layout: str = "sbh3d",
        cu_seqlens_q: Optional[torch.Tensor] = None,
        cu_seqlens_kv: Optional[torch.Tensor] = None,
        max_seqlen_q: Optional[int] = None,
        max_seqlen_kv: Optional[int] = None,
        attn_mask_type: str = "causal",
        window_size: Optional[Tuple[int, int]] = None,
        alibi_slopes: Optional[torch.Tensor] = None,
        cp_group: Optional[dist_group_type] = None,
        cp_global_ranks: List[int] = None,
        cp_stream: torch.cuda.Stream = None,
    ) -> torch.Tensor:
        """flash-attn fprop"""

        window_size = check_set_window_size(attn_mask_type, window_size)

        assert (
            query_layer.dtype in [torch.float16, torch.bfloat16]
            and key_layer.dtype in [torch.float16, torch.bfloat16]
            and value_layer.dtype in [torch.float16, torch.bfloat16]
            ), "FlashAttention currently only supports FP16 and BF16."
        assert (
            query_layer.is_cuda and key_layer.is_cuda and value_layer.is_cuda
            ), "FlashAttention currently only supports CUDA tensors."
        assert (
            qkv_layout in QKVLayouts
            ), f"FlashAttention does not support qkv_layout = {qkv_layout}!"

        context_parallel = (cp_group is not None) and (get_distributed_world_size(cp_group) != 1)

        qkv_format = ''.join([i for i in qkv_layout.split('_')[0] if i.isalpha()])

        if qkv_format == 'sbhd':
            # For now just 128, will make it more general in the future
            if (query_layer.shape[-1] == 128 and
                query_layer.shape[0] * query_layer.shape[1] >= 512 and
                qkv_layout == "sbh3d"):
                query_layer, key_layer, value_layer = _PrepareQKVForFA.apply(query_layer,
                                                                             key_layer,
                                                                             value_layer)
            else:
                query_layer, key_layer, value_layer = [x.transpose(0,1).contiguous()
                    for x in (query_layer, key_layer, value_layer)]
        elif qkv_format in ['bshd', 'thd']:
            query_layer, key_layer, value_layer = [x.contiguous()
                for x in (query_layer, key_layer, value_layer)]

        batch_size = query_layer.shape[0]

        if qkv_format in ['sbhd', 'bshd']:
            max_seqlen_q, max_seqlen_kv = query_layer.shape[1], key_layer.shape[1]
            if not context_parallel:
                # [b * s, h, d]
                query_layer, key_layer, value_layer = [
                    x.view(x.shape[0] * x.shape[1], *x.shape[2:])
                    for x in [query_layer, key_layer, value_layer]
                ]

            if 'padding' in attn_mask_type:
                assert not context_parallel, "Padding mask not supported with context parallelism!"

                if self.attention_type == "self":
                    assert (
                        max_seqlen_q == max_seqlen_kv
                    ), "Maximum sequence length for Q and KV should be the same."
                    if cu_seqlens_q is None:
                        assert (attention_mask is not None
                                ), "Please provide attention_mask for padding!"
                        cu_seqlens_q, indices_q = get_cu_seqlens_and_indices(attention_mask)
                    else:
                        indices_q = get_indices(max_seqlen_q, cu_seqlens_q)
                    cu_seqlens_kv = cu_seqlens_q
                    query_layer, key_layer, value_layer = PackTensors.apply(
                        indices_q, query_layer, key_layer, value_layer
                    )
                else:
                    if cu_seqlens_q is None or cu_seqlens_kv is None:
                        assert (attention_mask is not None
                            ), "Please provide attention_mask for padding!"
                        cu_seqlens_q, indices_q = get_cu_seqlens_and_indices(
                            attention_mask[0])
                        cu_seqlens_kv, indices_kv = get_cu_seqlens_and_indices(
                            attention_mask[1])
                    else:
                        indices_q = get_indices(max_seqlen_q, cu_seqlens_q)
                        indices_kv = get_indices(max_seqlen_kv, cu_seqlens_kv)
                    query_layer = PackTensors.apply(indices_q, query_layer)
                    key_layer, value_layer = PackTensors.apply(
                        indices_kv, key_layer, value_layer
                    )
            else:
                # Cumulative sequence lengths for unpadded data
                if cu_seqlens_q is None:
                    cu_seqlens_q = _get_full_cu_seqlens(
                        batch_size,
                        max_seqlen_q,
                        query_layer.device,
                    )
                if cu_seqlens_kv is None:
                    cu_seqlens_kv = _get_full_cu_seqlens(
                        batch_size,
                        max_seqlen_kv,
                        key_layer.device,
                    )
        elif qkv_format == 'thd':
            assert (cu_seqlens_q is not None and cu_seqlens_kv is not None
                ), "cu_seqlens_q and cu_seqlens_kv can not be None when qkv_format = thd!"
            if max_seqlen_q is None:
                seqlens_q = cu_seqlens_q[1:] - cu_seqlens_q[:-1]
                max_seqlen_q = seqlens_q.max().item()
            if max_seqlen_kv is None:
                seqlens_kv = cu_seqlens_kv[1:] - cu_seqlens_kv[:-1]
                max_seqlen_kv = seqlens_kv.max().item()

        if context_parallel:
            assert (
                window_size in ((-1, -1), (-1, 0))
                ), "Sliding window attention is not supported with context parallelism."
            assert (
                alibi_slopes is None
            ), "Alibi slope bias addition is not supported with context parallelism."
            with self.attention_dropout_ctx():
                output = attn_forward_func_with_cp(
                    self.training, query_layer, key_layer, value_layer,
                    cu_seqlens_q, cu_seqlens_kv, max_seqlen_q, max_seqlen_kv,
                    None, None, None, None,
                    self.attention_dropout if self.training else 0.0,
                    cp_group, cp_global_ranks, cp_stream,
                    softmax_scale=self.softmax_scale,
                    qkv_format="bshd" if qkv_format=="sbhd" else qkv_format,
                    attn_mask_type=attn_mask_type,
                    deterministic=self.deterministic
                )
        else:

            from .cpu_offload import CPUOffloadEnabled
            if CPUOffloadEnabled:
                tensor_list = [query_layer, key_layer, value_layer, cu_seqlens_q, cu_seqlens_kv]
                for tensor in tensor_list:
                    if tensor is not None:
                        tensor.activation_offloading = True

            with self.attention_dropout_ctx():
                fa_optional_forward_kwargs = {}
                if _flash_attn_2_3_plus:
                    fa_optional_forward_kwargs["window_size"] = window_size
                if _flash_attn_2_4_plus:
                    fa_optional_forward_kwargs["alibi_slopes"] = alibi_slopes
                if _flash_attn_2_4_1_plus:
                    fa_optional_forward_kwargs["deterministic"] = self.deterministic
                output = flash_attn_forward_func(
                    query_layer, key_layer, value_layer,
                    cu_seqlens_q, cu_seqlens_kv, max_seqlen_q, max_seqlen_kv,
                    self.attention_dropout if self.training else 0.0,
                    softmax_scale=self.softmax_scale, causal="causal" in attn_mask_type,
                    **fa_optional_forward_kwargs,
                )

        if qkv_format in ['sbhd', 'bshd'] and 'padding' in attn_mask_type:
            output = UnpackTensor.apply(indices_q, batch_size * max_seqlen_q, output)

        if qkv_format == 'sbhd':
            # (bs)hd -> bs(hd) -> sb(hd)
            output = output.view(batch_size, max_seqlen_q, -1).transpose(0, 1).contiguous()
        elif qkv_format == 'bshd':
            # (bs)hd -> bs(hd)
            output = output.view(batch_size, max_seqlen_q, -1).contiguous()
        elif qkv_format == 'thd':
            # thd -> t(hd)
            output = output.view(output.shape[0], -1).contiguous()

        return output

def _combine_tensors(
        tensors: List[torch.Tensor],
        dim: int,
    ) -> torch.Tensor:
    """Combine tensors along a particular dimension"""

    num_tensors = len(tensors)
    new_shape = list(tensors[0].shape)
    new_shape.insert(dim, num_tensors)
    new_stride = list(tensors[0].stride())
    new_stride.insert(dim, int(new_stride[dim-1]/num_tensors))
    if isinstance(tensors[0], Float8Tensor):
        combined_tensor = torch.Tensor().to(
            device=tensors[0].device, dtype=tensors[0]._data.dtype)
        combined_tensor.set_(
            tensors[0]._data.untyped_storage(),
            tensors[0]._data.storage_offset(),
            new_shape, new_stride)
        combined_tensor = Float8Tensor.make_like(
            tensors[0], data=combined_tensor)
    else:
        combined_tensor = torch.Tensor().to(
            device=tensors[0].device, dtype=tensors[0].dtype)
        combined_tensor.set_(
            tensors[0].untyped_storage(),
            tensors[0].storage_offset(),
            new_shape, new_stride)

    return combined_tensor

class FusedAttnFunc_qkvpacked(torch.autograd.Function):
    """Function for FusedAttention with packed QKV input"""

    @staticmethod
    def forward(ctx, is_training, max_seqlen, cu_seqlens,
                seq_offsets_q, seq_offsets_k, seq_offsets_v, seq_offsets_o,
                qkv, qkv_dtype, attn_bias, attn_scale,
                dropout_p, fast_zero_fill, qkv_layout, attn_bias_type, attn_mask_type,
                rng_gen, fused_attention_backend, use_FAv2_bwd,
                fp8, fp8_meta):
        logger = logging.getLogger("FusedAttnFunc_qkvpacked")
        if fp8:
            logger.debug("Running forward in FP8")
            if fp8_meta["recipe"].fp8_mha:
                assert (isinstance(qkv, Float8Tensor)), "qkv must be Float8Tensors for FP8 MHA."
                fp8_meta["scaling_fwd"].scale_inv[META_QKV] = qkv._scale_inv
            fused_attention_backend = FusedAttnBackend["FP8"]
            fp8_dtype_forward = get_fp8_te_dtype(fp8_meta["recipe"], fprop_tensor=True)
            # 1: qkv packed, 2: kv packed, 3: qkv separate
            qkv_group = len(qkv_layout.split('_'))
            assert (qkv_group == 1
                ), f"qkv layout should conform to 3hd or h3d, e.g. sb3hd, \
                but found {qkv_layout}."
            if fp8_meta["recipe"].fp8_mha:
                qkv_fp8 = qkv._data
            else:
                qkv_c = qkv.view(-1, qkv.shape[-3] * qkv.shape[-2] * qkv.shape[-1])
                qkv_fp8 = cast_to_fp8(qkv_c,
                    fp8_meta["scaling_fwd"],
                    META_QKV, fp8_dtype_forward).view(qkv.shape)
            out_fp8, aux_ctx_tensors = fused_attn_fwd_qkvpacked(
                is_training, max_seqlen, cu_seqlens,
                qkv_fp8, fp8_dtype_forward, fused_attention_backend, attn_bias,
                seq_offsets_q, seq_offsets_k, seq_offsets_v, seq_offsets_o,
                fp8_meta["scaling_fwd"].scale_inv[META_QKV],
                fp8_meta["scaling_fwd"].scale_inv[META_S],
                fp8_meta["scaling_fwd"].scale[META_S],
                fp8_meta["scaling_fwd"].scale[META_O],
                fp8_meta["scaling_fwd"].amax_history[0][META_S],
                fp8_meta["scaling_fwd"].amax_history[0][META_O],
                attn_scale, dropout_p, fast_zero_fill, qkv_layout,
                attn_bias_type, attn_mask_type, rng_gen)
            if fp8_meta["recipe"].fp8_mha:
                out_ret = Float8Tensor(data=out_fp8,
                    fp8_meta=fp8_meta,
                    fp8_meta_forward=True,
                    fp8_meta_index=META_O,
                    fp8_dtype=fp8_dtype_forward,
                    dtype=qkv.dtype,
                )
            else:
                out_ret = cast_from_fp8(
                    out_fp8.view(-1, out_fp8.shape[-2] * out_fp8.shape[-1]),
                    fp8_meta["scaling_fwd"], META_O,
                    fp8_dtype_forward, qkv_dtype).view(out_fp8.shape)
            out_save = out_ret
            if fp8_meta["recipe"].fp8_mha and not int(os.getenv("NVTE_FP8_DPA_BWD", "1")):
                qkv_c = qkv.view(-1, qkv.shape[-3] * qkv.shape[-2] * qkv.shape[-1])
                qkv = cast_from_fp8(qkv_c._data,
                    fp8_meta["scaling_fwd"],
                    META_QKV, fp8_dtype_forward, TE_DType[qkv.dtype]).view(qkv.shape)
                out_save = cast_from_fp8(
                    out_fp8.view(-1, out_fp8.shape[-2] * out_fp8.shape[-1]),
                    fp8_meta["scaling_fwd"], META_O,
                    fp8_dtype_forward, qkv_dtype).view(out_fp8.shape)
            fp8_tensors = (qkv_fp8, out_fp8,
                fp8_meta["scaling_fwd"].scale.clone(),
                fp8_meta["scaling_fwd"].scale_inv.clone())
        else:
            logger.debug("Running forward in %s",qkv.dtype)
            out_ret, aux_ctx_tensors = fused_attn_fwd_qkvpacked(
                is_training, max_seqlen, cu_seqlens, qkv, qkv_dtype,
                fused_attention_backend, attn_bias,
                seq_offsets_q, seq_offsets_k, seq_offsets_v, seq_offsets_o,
                None, None, None, None, None, None,
                attn_scale, dropout_p, fast_zero_fill, qkv_layout, attn_bias_type, attn_mask_type,
                rng_gen)
            fp8_tensors = (None, None, None, None)
            out_save = out_ret

        ctx.fp8 = fp8 and int(os.getenv("NVTE_FP8_DPA_BWD", "1"))
        qkvo_tensors = (qkv, out_save) if not ctx.fp8 else (None, None)
        ctx.save_for_backward(*qkvo_tensors, cu_seqlens,
            seq_offsets_q, seq_offsets_k, seq_offsets_v, seq_offsets_o,
            *fp8_tensors, *aux_ctx_tensors)
        ctx.fp8_meta = fp8_meta
        ctx.max_seqlen = max_seqlen
        ctx.qkv_dtype = qkv_dtype
        ctx.attn_scale = attn_scale
        ctx.dropout_p = dropout_p
        ctx.fast_zero_fill = fast_zero_fill
        ctx.qkv_layout = qkv_layout
        ctx.attn_bias_type = attn_bias_type
        ctx.attn_mask_type = attn_mask_type
        ctx.fused_attention_backend = \
            fused_attention_backend if ctx.fp8 else FusedAttnBackend["F16_arbitrary_seqlen"]
        ctx.use_FAv2_bwd = use_FAv2_bwd

        return out_ret

    @staticmethod
    def backward(ctx, d_out):
        logger = logging.getLogger("FusedAttnFunc_qkvpacked")
        if ctx.fp8_meta["recipe"].fp8_mha:
            assert (isinstance(d_out, Float8Tensor)
                ), "Gradient of the DPA output must be in Float8Tensor type for FP8 MHA."
            d_out_f8tensor = d_out
            d_out = d_out._data

        d_out = d_out.contiguous()
        (qkv, out, cu_seqlens,
            seq_offsets_q, seq_offsets_k, seq_offsets_v, seq_offsets_o,
            qkv_fp8, out_fp8,
            fwd_scales, fwd_scale_invs, *aux_ctx_tensors) = ctx.saved_tensors
        if not aux_ctx_tensors[0].is_contiguous():
            aux_ctx_tensors[0] = aux_ctx_tensors[0].contiguous()
        if ctx.use_FAv2_bwd:
            softmax_lse, rng_state = aux_ctx_tensors
            dqkv = torch.empty_like(qkv)
            maybe_contiguous = lambda x: x.contiguous() if x.stride(-1) != 1 else x
            d_out, q, k, v, out = [maybe_contiguous(x)
                for x in (d_out, qkv[:,0], qkv[:,1], qkv[:,2], out)]
            flash_attn_cuda_bwd(
                d_out, q, k, v, out, softmax_lse, dqkv[:,0], dqkv[:,1], dqkv[:,2],
                cu_seqlens, cu_seqlens, ctx.max_seqlen, ctx.max_seqlen,
                ctx.dropout_p, ctx.attn_scale, False,
                "causal" in ctx.attn_mask_type, None, rng_state
            )
            dqkv = dqkv[..., :d_out.shape[-1]]
        else:
            with torch.cuda.nvtx.range("_FusedAttn_qkvpacked"):
                if ctx.fp8:
                    logger.debug("Running backward in FP8")
                    fp8_dtype_forward = get_fp8_te_dtype(
                        ctx.fp8_meta["recipe"], fprop_tensor=True)
                    fp8_dtype_backward = get_fp8_te_dtype(
                        ctx.fp8_meta["recipe"], fprop_tensor=False)
                    if ctx.fp8_meta["recipe"].fp8_mha:
                        d_out_fp8 = d_out
                        ctx.fp8_meta['scaling_bwd'].scale_inv[META_DO] = d_out_f8tensor._scale_inv
                    else:
                        d_out_fp8 = cast_to_fp8(
                            d_out.view(-1, d_out.shape[-2] * d_out.shape[-1]),
                            ctx.fp8_meta["scaling_bwd"], META_DO, fp8_dtype_backward
                            ).view(d_out.shape)
                    dqkv_fp8, *rest = fused_attn_bwd_qkvpacked(
                        ctx.max_seqlen, cu_seqlens,
                        qkv_fp8, out_fp8, d_out_fp8,
                        fp8_dtype_forward, fp8_dtype_backward, aux_ctx_tensors,
                        ctx.fused_attention_backend,
                        seq_offsets_q, seq_offsets_k, seq_offsets_v, seq_offsets_o,
                        fwd_scale_invs[META_QKV], # d_scale_qkv,
                        fwd_scale_invs[META_S], # d_scale_s,
                        fwd_scale_invs[META_O], # d_scale_o,
                        ctx.fp8_meta['scaling_bwd'].scale_inv[META_DO], # d_scale_do
                        ctx.fp8_meta['scaling_bwd'].scale_inv[META_DP], # d_scale_dp
                        fwd_scales[META_S], # q_scale_s
                        ctx.fp8_meta['scaling_bwd'].scale[META_DP], # q_scale_dp
                        ctx.fp8_meta['scaling_bwd'].scale[META_DQKV], # q_scale_dqkv
                        ctx.fp8_meta['scaling_bwd'].amax_history[0][META_DP], # amax_dp
                        ctx.fp8_meta['scaling_bwd'].amax_history[0][META_DQKV], # amax_dqkv
                        ctx.attn_scale, ctx.dropout_p, ctx.fast_zero_fill,
                        ctx.qkv_layout, ctx.attn_bias_type, ctx.attn_mask_type)
                    if ctx.fp8_meta["recipe"].fp8_mha:
                        dqkv = Float8Tensor(data=dqkv_fp8,
                            fp8_meta=ctx.fp8_meta,
                            fp8_meta_forward=False,
                            fp8_meta_index=META_DQKV,
                            fp8_dtype=fp8_dtype_backward,
                            dtype=d_out_f8tensor.dtype,
                            )
                    else:
                        dqkv_c_fp8 = dqkv_fp8.view(-1,
                            dqkv_fp8.shape[-3] * dqkv_fp8.shape[-2] * dqkv_fp8.shape[-1])
                        dqkv = cast_from_fp8(dqkv_c_fp8,
                            ctx.fp8_meta["scaling_bwd"], META_DQKV,
                            fp8_dtype_backward, ctx.qkv_dtype).view(dqkv_fp8.shape)
                else:
                    logger.debug("Running backward in %s",qkv.dtype)
                    if d_out.dtype == torch.uint8:
                        d_out = d_out_f8tensor.from_float8(qkv.dtype)
                    dqkv, *rest = fused_attn_bwd_qkvpacked(
                        ctx.max_seqlen, cu_seqlens, qkv, out, d_out,
                        ctx.qkv_dtype, ctx.qkv_dtype, aux_ctx_tensors,
                        ctx.fused_attention_backend,
                        seq_offsets_q, seq_offsets_k, seq_offsets_v, seq_offsets_o,
                        None, None, None, None, None, None, None, None, None, None,
                        ctx.attn_scale, ctx.dropout_p, ctx.fast_zero_fill,
                        ctx.qkv_layout, ctx.attn_bias_type, ctx.attn_mask_type)

        # if no_bias or alibi, return dqkv
        if ctx.attn_bias_type in ["no_bias", "alibi"]:
            return (None, None, None, None, None, None, None, dqkv, None, None, None,
                    None, None, None, None, None, None,
                    None, None, None, None, None, None)
        # else, return (dqkv, dbias)
        return (None, None, None, None, None, None, None, dqkv, None, rest[0], None,
                None, None, None, None, None, None,
                None, None, None, None, None, None)


class FusedAttnFunc_kvpacked(torch.autograd.Function):
    """Function for FusedAttention with packed KV input"""

    @staticmethod
    def forward(ctx, is_training, max_seqlen_q, max_seqlen_kv, cu_seqlens_q, cu_seqlens_kv,
                seq_offsets_q, seq_offsets_k, seq_offsets_v, seq_offsets_o,
                q, kv, qkv_dtype, attn_bias, attn_scale, dropout_p, fast_zero_fill,
                qkv_layout, attn_bias_type, attn_mask_type, rng_gen, fused_attention_backend,
                use_FAv2_bwd, fp8, fp8_meta):
        logger = logging.getLogger("FusedAttnFunc_kvpacked")
        if fp8:
            logger.debug("Running forward in FP8")
            if fp8_meta["recipe"].fp8_mha:
                assert (isinstance(q, Float8Tensor)
                    and isinstance(kv, Float8Tensor)), "q/kv must be Float8Tensors for FP8 MHA."
                fp8_meta["scaling_fwd"].scale_inv[META_QKV] = q._scale_inv
            fused_attention_backend = FusedAttnBackend["FP8"]
            fp8_dtype_forward = get_fp8_te_dtype(fp8_meta["recipe"], fprop_tensor=True)
            if fp8_meta["recipe"].fp8_mha:
                q_fp8, kv_fp8 = q._data, kv._data
            else:
                # 1: qkv packed, 2: kv packed, 3: qkv separate
                qkv_group = len(qkv_layout.split('_'))
                assert (qkv_group == 2
                    ), f"qkv layout should conform to hd_2hd or hd_h2d, e.g. sbhd_sb2hd, \
                    but found {qkv_layout}."
                q_fp8 = cast_to_fp8(q,
                    fp8_meta["scaling_fwd"],
                    META_QKV, fp8_dtype_forward).view(q.shape)
                kv_c = kv.view(-1, kv.shape[-3] * kv.shape[-2] * kv.shape[-1])
                kv_fp8 = cast_to_fp8(kv_c,
                    fp8_meta["scaling_fwd"],
                    META_QKV, fp8_dtype_forward).view(kv.shape)
            out_fp8, aux_ctx_tensors = fused_attn_fwd_kvpacked(
                is_training, max_seqlen_q, max_seqlen_kv, cu_seqlens_q, cu_seqlens_kv,
                q_fp8, kv_fp8, fp8_dtype_forward, fused_attention_backend, attn_bias,
                seq_offsets_q, seq_offsets_k, seq_offsets_v, seq_offsets_o,
                fp8_meta["scaling_fwd"].scale_inv[META_QKV],
                fp8_meta["scaling_fwd"].scale_inv[META_S],
                fp8_meta["scaling_fwd"].scale[META_S],
                fp8_meta["scaling_fwd"].scale[META_O],
                fp8_meta["scaling_fwd"].amax_history[0][META_S],
                fp8_meta["scaling_fwd"].amax_history[0][META_O],
                attn_scale, dropout_p, fast_zero_fill, qkv_layout,
                attn_bias_type, attn_mask_type, rng_gen)
            if fp8_meta["recipe"].fp8_mha:
                out_ret = Float8Tensor(data=out_fp8,
                    fp8_meta=fp8_meta,
                    fp8_meta_forward=True,
                    fp8_meta_index=META_O,
                    fp8_dtype=fp8_dtype_forward,
                    dtype=q.dtype,
                )
            else:
                out_ret = cast_from_fp8(
                    out_fp8.view(-1, out_fp8.shape[-2] * out_fp8.shape[-1]),
                    fp8_meta["scaling_fwd"], META_O,
                    fp8_dtype_forward, qkv_dtype).view(out_fp8.shape)
            out_save = out_ret
            if fp8_meta["recipe"].fp8_mha and not int(os.getenv("NVTE_FP8_DPA_BWD", "1")):
                q = cast_from_fp8(q._data,
                    fp8_meta["scaling_fwd"],
                    META_QKV, fp8_dtype_forward, TE_DType[q.dtype]).view(q.shape)
                kv_c = kv.view(-1, kv.shape[-3] * kv.shape[-2] * kv.shape[-1])
                kv = cast_from_fp8(kv_c._data,
                    fp8_meta["scaling_fwd"],
                    META_QKV, fp8_dtype_forward, TE_DType[kv.dtype]).view(kv.shape)
                out_save = cast_from_fp8(
                    out_fp8.view(-1, out_fp8.shape[-2] * out_fp8.shape[-1]),
                    fp8_meta["scaling_fwd"], META_O,
                    fp8_dtype_forward, qkv_dtype).view(out_fp8.shape)
            fp8_tensors = (q_fp8, kv_fp8, out_fp8,
                fp8_meta["scaling_fwd"].scale.clone(),
                fp8_meta["scaling_fwd"].scale_inv.clone())
        else:
            logger.debug("Running forward in %s",q.dtype)
            out_ret, aux_ctx_tensors = fused_attn_fwd_kvpacked(
                is_training, max_seqlen_q, max_seqlen_kv, cu_seqlens_q, cu_seqlens_kv,
                q, kv, qkv_dtype, fused_attention_backend, attn_bias,
                seq_offsets_q, seq_offsets_k, seq_offsets_v, seq_offsets_o,
                None, None, None, None, None, None,
                attn_scale, dropout_p, fast_zero_fill, qkv_layout, attn_bias_type, attn_mask_type,
                rng_gen)
            out_save = out_ret
            fp8_tensors = (None, None, None, None, None)

        ctx.fp8 = fp8 and int(os.getenv("NVTE_FP8_DPA_BWD", "1"))
        qkvo_tensors = (q, kv, out_save) if not ctx.fp8 else (None, None, None)
        ctx.save_for_backward(*qkvo_tensors, cu_seqlens_q, cu_seqlens_kv,
            seq_offsets_q, seq_offsets_k, seq_offsets_v, seq_offsets_o,
            *fp8_tensors, *aux_ctx_tensors)
        ctx.fp8_meta = fp8_meta
        ctx.max_seqlen_q = max_seqlen_q
        ctx.max_seqlen_kv = max_seqlen_kv
        ctx.qkv_dtype = qkv_dtype
        ctx.attn_scale = attn_scale
        ctx.dropout_p = dropout_p
        ctx.fast_zero_fill = fast_zero_fill
        ctx.qkv_layout = qkv_layout
        ctx.attn_bias_type = attn_bias_type
        ctx.attn_mask_type = attn_mask_type
        ctx.fused_attention_backend = \
            fused_attention_backend if ctx.fp8 else FusedAttnBackend["F16_arbitrary_seqlen"]
        ctx.use_FAv2_bwd = use_FAv2_bwd

        return out_ret

    @staticmethod
    def backward(ctx, d_out):
        logger = logging.getLogger("FusedAttnFunc_kvpacked")
        if ctx.fp8_meta["recipe"].fp8_mha:
            assert (isinstance(d_out, Float8Tensor)
                ), "Gradient of the DPA output must be in Float8Tensor type for FP8 MHA."
            d_out_f8tensor = d_out
            d_out = d_out._data

        d_out = d_out.contiguous()
        (q, kv, out, cu_seqlens_q, cu_seqlens_kv,
            seq_offsets_q, seq_offsets_k, seq_offsets_v, seq_offsets_o,
            q_fp8, kv_fp8, out_fp8,
            fwd_scales, fwd_scale_invs, *aux_ctx_tensors) = ctx.saved_tensors
        if not aux_ctx_tensors[0].is_contiguous():
            aux_ctx_tensors[0] = aux_ctx_tensors[0].contiguous()
        if ctx.use_FAv2_bwd:
            softmax_lse, rng_state = aux_ctx_tensors
            dq = torch.empty_like(q)
            dkv = torch.empty_like(kv)
            maybe_contiguous = lambda x: x.contiguous() if x.stride(-1) != 1 else x
            d_out, q, k, v, out = [maybe_contiguous(x)
                for x in (d_out, q, kv[:,0], kv[:,1], out)]
            flash_attn_cuda_bwd(
                d_out, q, k, v, out, softmax_lse, dq, dkv[:,0], dkv[:,1],
                cu_seqlens_q, cu_seqlens_kv, ctx.max_seqlen_q, ctx.max_seqlen_kv,
                ctx.dropout_p, ctx.attn_scale, False,
                "causal" in ctx.attn_mask_type, None, rng_state
            )
            dq = dq[..., :d_out.shape[-1]]
            dkv = dkv[..., :d_out.shape[-1]]
        else:
            with torch.cuda.nvtx.range("_FusedAttn_kvpacked"):
                if ctx.fp8:
                    logger.debug("Running backward in FP8")
                    fp8_dtype_forward = get_fp8_te_dtype(
                        ctx.fp8_meta["recipe"], fprop_tensor=True)
                    fp8_dtype_backward = get_fp8_te_dtype(
                        ctx.fp8_meta["recipe"], fprop_tensor=False)
                    if ctx.fp8_meta["recipe"].fp8_mha:
                        d_out_fp8 = d_out
                        ctx.fp8_meta['scaling_bwd'].scale_inv[META_DO] = d_out_f8tensor._scale_inv
                    else:
                        d_out_fp8 = cast_to_fp8(
                            d_out.view(-1, d_out.shape[-2] * d_out.shape[-1]),
                            ctx.fp8_meta["scaling_bwd"], META_DO, fp8_dtype_backward
                            ).view(d_out.shape)
                    dq_fp8, dkv_fp8, *rest = fused_attn_bwd_kvpacked(
                        ctx.max_seqlen_q, ctx.max_seqlen_kv, cu_seqlens_q, cu_seqlens_kv,
                        q_fp8, kv_fp8, out_fp8, d_out_fp8,
                        fp8_dtype_forward, fp8_dtype_backward, aux_ctx_tensors,
                        ctx.fused_attention_backend,
                        seq_offsets_q, seq_offsets_k, seq_offsets_v, seq_offsets_o,
                        fwd_scale_invs[META_QKV], # d_scale_qkv,
                        fwd_scale_invs[META_S], # d_scale_s,
                        fwd_scale_invs[META_O], # d_scale_o,
                        ctx.fp8_meta['scaling_bwd'].scale_inv[META_DO], # d_scale_do
                        ctx.fp8_meta['scaling_bwd'].scale_inv[META_DP], # d_scale_dp
                        fwd_scales[META_S], # q_scale_s
                        ctx.fp8_meta['scaling_bwd'].scale[META_DP], # q_scale_dp
                        ctx.fp8_meta['scaling_bwd'].scale[META_DQKV], # q_scale_dqkv
                        ctx.fp8_meta['scaling_bwd'].amax_history[0][META_DP], # amax_dp
                        ctx.fp8_meta['scaling_bwd'].amax_history[0][META_DQKV], # amax_dqkv
                        ctx.attn_scale, ctx.dropout_p, ctx.fast_zero_fill,
                        ctx.qkv_layout, ctx.attn_bias_type, ctx.attn_mask_type)
                    if ctx.fp8_meta["recipe"].fp8_mha:
                        dq = Float8Tensor(data=dq_fp8,
                            fp8_meta=ctx.fp8_meta,
                            fp8_meta_forward=False,
                            fp8_meta_index=META_DQKV,
                            fp8_dtype=fp8_dtype_backward,
                            dtype=d_out_f8tensor.dtype,
                            )
                        dkv = Float8Tensor(data=dkv_fp8,
                            fp8_meta=ctx.fp8_meta,
                            fp8_meta_forward=False,
                            fp8_meta_index=META_DQKV,
                            fp8_dtype=fp8_dtype_backward,
                            dtype=d_out_f8tensor.dtype,
                            )
                    else:
                        dq = cast_from_fp8(
                            dq_fp8.view(-1, dq_fp8.shape[-2] * dq_fp8.shape[-1]),
                            ctx.fp8_meta["scaling_bwd"], META_DQKV,
                            fp8_dtype_backward, ctx.qkv_dtype).view(dq_fp8.shape)
                        dkv_c_fp8 = dkv_fp8.view(-1,
                            dkv_fp8.shape[-3] * dkv_fp8.shape[-2] * dkv_fp8.shape[-1])
                        dkv = cast_from_fp8(dkv_c_fp8,
                            ctx.fp8_meta["scaling_bwd"], META_DQKV,
                            fp8_dtype_backward, ctx.qkv_dtype).view(dkv_fp8.shape)
                else:
                    logger.debug("Running backward in %s",q.dtype)
                    if d_out.dtype == torch.uint8:
                        d_out = d_out_f8tensor.from_float8(q.dtype)
                    dq, dkv, *rest = fused_attn_bwd_kvpacked(
                        ctx.max_seqlen_q, ctx.max_seqlen_kv, cu_seqlens_q, cu_seqlens_kv,
                        q, kv, out, d_out,
                        ctx.qkv_dtype, ctx.qkv_dtype, aux_ctx_tensors,
                        ctx.fused_attention_backend,
                        seq_offsets_q, seq_offsets_k, seq_offsets_v, seq_offsets_o,
                        None, None, None, None, None, None, None, None, None, None,
                        ctx.attn_scale, ctx.dropout_p, ctx.fast_zero_fill,
                        ctx.qkv_layout, ctx.attn_bias_type, ctx.attn_mask_type)

        # if no_bias or alibi, return dqkv
        if ctx.attn_bias_type in ["no_bias", "alibi"]:
            return (None, None, None, None, None, None, None, None, None, dq, dkv, None, None, None,
                    None, None, None, None, None, None,
                    None, None, None, None, None, None)
        # else, return (dqkv, dbias)
        return (None, None, None, None, None, None, None, None, None, dq, dkv, None, rest[0], None,
                None, None, None, None, None, None,
                None, None, None, None, None, None)

class FusedAttnFunc(torch.autograd.Function):
    """Function for FusedAttention with separate Q, K, V tensors"""

    @staticmethod
    def forward(ctx, is_training, max_seqlen_q, max_seqlen_kv, cu_seqlens_q, cu_seqlens_kv,
                seq_offsets_q, seq_offsets_k, seq_offsets_v, seq_offsets_o,
                q, k, v, qkv_dtype, attn_bias, attn_scale, dropout_p, fast_zero_fill,
                qkv_layout, attn_bias_type, attn_mask_type, rng_gen, fused_attention_backend,
                use_FAv2_bwd, fp8, fp8_meta):
        logger = logging.getLogger("FusedAttnFunc")
        if fp8:
            logger.debug("Running forward in FP8")
            fused_attention_backend = FusedAttnBackend["FP8"]
            fp8_dtype_forward = get_fp8_te_dtype(fp8_meta["recipe"], fprop_tensor=True)
            if fp8_meta["recipe"].fp8_mha:
                assert (isinstance(q, Float8Tensor)
                    and isinstance(k, Float8Tensor)
                    and isinstance(v, Float8Tensor)), "q/k/v must be Float8Tensors for FP8 MHA."
                fp8_meta["scaling_fwd"].scale_inv[META_QKV] = q._scale_inv
                q_fp8, k_fp8, v_fp8 = q._data, k._data, v._data
            else:
                # 1: qkv packed, 2: kv packed, 3: qkv separate
                qkv_group = len(qkv_layout.split('_'))
                if qkv_group == 1:
                    dim = qkv_layout.find('3')
                    qkv = _combine_tensors([q,k,v], dim)
                    qkv_c = qkv.view(-1, qkv.shape[-3] * qkv.shape[-2] * qkv.shape[-1])
                    qkv_fp8 = cast_to_fp8(qkv_c,
                        fp8_meta["scaling_fwd"],
                        META_QKV, fp8_dtype_forward).view(qkv.shape)
                    q_fp8, k_fp8, v_fp8 = _SplitAlongDim.apply(qkv_fp8, dim, [1,1,1])
                    q_fp8, k_fp8, v_fp8 = [x.squeeze(dim) for x in [q_fp8, k_fp8, v_fp8]]
                if qkv_group == 2:
                    q_fp8 = cast_to_fp8(q,
                        fp8_meta["scaling_fwd"],
                        META_QKV, fp8_dtype_forward).view(q.shape)
                    dim = qkv_layout.split('_')[1].find('2')
                    kv = _combine_tensors([k,v], dim)
                    kv_c = kv.view(-1, kv.shape[-3] * kv.shape[-2] * kv.shape[-1])
                    kv_fp8 = cast_to_fp8(kv_c,
                        fp8_meta["scaling_fwd"],
                        META_QKV, fp8_dtype_forward).view(kv.shape)
                    k_fp8, v_fp8 = _SplitAlongDim.apply(kv_fp8, dim, [1,1])
                    k_fp8, v_fp8 = [x.squeeze(dim) for x in [k_fp8, v_fp8]]
                if qkv_group == 3:
                    q_fp8 = cast_to_fp8(q,
                        fp8_meta["scaling_fwd"],
                        META_QKV, fp8_dtype_forward).view(q.shape)
                    k_fp8 = cast_to_fp8(k,
                        fp8_meta["scaling_fwd"],
                        META_QKV, fp8_dtype_forward).view(k.shape)
                    v_fp8 = cast_to_fp8(v,
                        fp8_meta["scaling_fwd"],
                        META_QKV, fp8_dtype_forward).view(v.shape)
            out_fp8, aux_ctx_tensors = fused_attn_fwd(
                is_training, max_seqlen_q, max_seqlen_kv, cu_seqlens_q, cu_seqlens_kv,
                q_fp8, k_fp8, v_fp8, fp8_dtype_forward, fused_attention_backend, attn_bias,
                seq_offsets_q, seq_offsets_k, seq_offsets_v, seq_offsets_o,
                fp8_meta["scaling_fwd"].scale_inv[META_QKV],
                fp8_meta["scaling_fwd"].scale_inv[META_S],
                fp8_meta["scaling_fwd"].scale[META_S],
                fp8_meta["scaling_fwd"].scale[META_O],
                fp8_meta["scaling_fwd"].amax_history[0][META_S],
                fp8_meta["scaling_fwd"].amax_history[0][META_O],
                attn_scale, dropout_p, fast_zero_fill, qkv_layout,
                attn_bias_type, attn_mask_type, rng_gen)
            if fp8_meta["recipe"].fp8_mha:
                out_ret = Float8Tensor(data=out_fp8,
                    fp8_meta=fp8_meta,
                    fp8_meta_forward=True,
                    fp8_meta_index=META_O,
                    fp8_dtype=fp8_dtype_forward,
                    dtype=q.dtype,
                )
            else:
                out_ret = cast_from_fp8(
                    out_fp8.view(-1, out_fp8.shape[-2] * out_fp8.shape[-1]),
                    fp8_meta["scaling_fwd"], META_O,
                    fp8_dtype_forward, qkv_dtype).view(out_fp8.shape)
            out_save = out_ret

            if fp8_meta["recipe"].fp8_mha and not int(os.getenv("NVTE_FP8_DPA_BWD", "1")):
                # 1: qkv packed, 2: kv packed, 3: qkv separate
                qkv_group = len(qkv_layout.split('_'))
                if qkv_group == 1:
                    dim = qkv_layout.find('3')
                    qkv = _combine_tensors([q,k,v], dim)
                    qkv_c = qkv.view(-1, qkv.shape[-3] * qkv.shape[-2] * qkv.shape[-1])
                    qkv_no_fp8 = cast_from_fp8(qkv_c._data,
                        fp8_meta["scaling_fwd"],
                        META_QKV, fp8_dtype_forward, TE_DType[qkv.dtype]).view(qkv.shape)
                    q, k, v = _SplitAlongDim.apply(qkv_no_fp8, dim, [1,1,1])
                    q, k, v = [x.squeeze(dim) for x in [q, k, v]]
                if qkv_group == 2:
                    q = cast_from_fp8(q._data,
                        fp8_meta["scaling_fwd"],
                        META_QKV, fp8_dtype_forward, TE_DType[q.dtype]).view(q.shape)
                    dim = qkv_layout.split('_')[1].find('2')
                    kv = _combine_tensors([k,v], dim)
                    kv_c = kv.view(-1, kv.shape[-3] * kv.shape[-2] * kv.shape[-1])
                    kv_no_fp8 = cast_from_fp8(kv_c._data,
                        fp8_meta["scaling_fwd"],
                        META_QKV, fp8_dtype_forward, TE_DType[kv.dtype]).view(kv.shape)
                    k, v = _SplitAlongDim.apply(kv_no_fp8, dim, [1,1])
                    k, v = [x.squeeze(dim) for x in [k, v]]
                if qkv_group == 3:
                    q = cast_from_fp8(q._data,
                        fp8_meta["scaling_fwd"],
                        META_QKV, fp8_dtype_forward, TE_DType[q.dtype]).view(q.shape)
                    k = cast_from_fp8(k._data,
                        fp8_meta["scaling_fwd"],
                        META_QKV, fp8_dtype_forward, TE_DType[k.dtype]).view(k.shape)
                    v = cast_from_fp8(v._data,
                        fp8_meta["scaling_fwd"],
                        META_QKV, fp8_dtype_forward, TE_DType[v.dtype]).view(v.shape)
                out_save = cast_from_fp8(
                    out_fp8.view(-1, out_fp8.shape[-2] * out_fp8.shape[-1]),
                    fp8_meta["scaling_fwd"], META_O,
                    fp8_dtype_forward, qkv_dtype).view(out_fp8.shape)

            fp8_tensors = (q_fp8, k_fp8, v_fp8, out_fp8,
                fp8_meta["scaling_fwd"].scale.clone(),
                fp8_meta["scaling_fwd"].scale_inv.clone())
        else:
            logger.debug("Running forward in %s",q.dtype)
            out_ret, aux_ctx_tensors = fused_attn_fwd(
                is_training, max_seqlen_q, max_seqlen_kv, cu_seqlens_q, cu_seqlens_kv,
                q, k, v, qkv_dtype, fused_attention_backend, attn_bias,
                seq_offsets_q, seq_offsets_k, seq_offsets_v, seq_offsets_o,
                None, None, None, None, None, None,
                attn_scale, dropout_p, fast_zero_fill, qkv_layout, attn_bias_type, attn_mask_type,
                rng_gen)
            out_save = out_ret
            fp8_tensors = (None, None, None, None, None, None)

        from .cpu_offload import CPUOffloadEnabled
        if CPUOffloadEnabled:
            tensor_list = [q, k, v, out_save, cu_seqlens_q, cu_seqlens_kv]
            qkv_layout = 'sbhd_sbhd_sbhd'
            for tensor in tensor_list:
                if tensor is not None:
                    tensor.activation_offloading = True

        ctx.fp8 = fp8 and int(os.getenv("NVTE_FP8_DPA_BWD", "1"))
        qkvo_tensors = (q, k, v, out_save) if not ctx.fp8 else (None, None, None, None)
        ctx.save_for_backward(*qkvo_tensors, cu_seqlens_q, cu_seqlens_kv,
            seq_offsets_q, seq_offsets_k, seq_offsets_v, seq_offsets_o,
            *fp8_tensors, *aux_ctx_tensors)
        ctx.fp8_meta = fp8_meta
        ctx.max_seqlen_q = max_seqlen_q
        ctx.max_seqlen_kv = max_seqlen_kv
        ctx.qkv_dtype = qkv_dtype
        ctx.attn_scale = attn_scale
        ctx.dropout_p = dropout_p
        ctx.fast_zero_fill = fast_zero_fill
        ctx.qkv_layout = qkv_layout
        ctx.attn_bias_type = attn_bias_type
        ctx.attn_mask_type = attn_mask_type
        ctx.fused_attention_backend = \
            fused_attention_backend if ctx.fp8 else FusedAttnBackend["F16_arbitrary_seqlen"]
        ctx.use_FAv2_bwd = use_FAv2_bwd

        return out_ret

    @staticmethod
    def backward(ctx, d_out):
        logger = logging.getLogger("FusedAttnFunc")
        if ctx.fp8_meta["recipe"].fp8_mha:
            assert (isinstance(d_out, Float8Tensor)
                ), "Gradient of the DPA output must be in Float8Tensor type for FP8 MHA."
            d_out_f8tensor = d_out
            d_out = d_out._data

        d_out = d_out.contiguous()
        (q, k, v, out, cu_seqlens_q, cu_seqlens_kv,
            seq_offsets_q, seq_offsets_k, seq_offsets_v, seq_offsets_o,
            q_fp8, k_fp8, v_fp8, out_fp8,
            fwd_scales, fwd_scale_invs, *aux_ctx_tensors) = ctx.saved_tensors
        if not aux_ctx_tensors[0].is_contiguous():
            aux_ctx_tensors[0] = aux_ctx_tensors[0].contiguous()
        if ctx.use_FAv2_bwd:
            softmax_lse, rng_state = aux_ctx_tensors
            dq = torch.empty_like(q)
            dk = torch.empty_like(k)
            dv = torch.empty_like(v)
            maybe_contiguous = lambda x: x.contiguous() if x.stride(-1) != 1 else x
            d_out, q, k, v, out = [maybe_contiguous(x)
                for x in (d_out, q, k, v, out)]
            flash_attn_cuda_bwd(
                d_out, q, k, v, out, softmax_lse, dq, dk, dv,
                cu_seqlens_q, cu_seqlens_kv, ctx.max_seqlen_q, ctx.max_seqlen_kv,
                ctx.dropout_p, ctx.attn_scale, False,
                "causal" in ctx.attn_mask_type, None, rng_state
            )
            dq = dq[..., :d_out.shape[-1]]
            dk = dk[..., :d_out.shape[-1]]
            dv = dv[..., :d_out.shape[-1]]
        else:
            with torch.cuda.nvtx.range("_FusedAttn"):
                if ctx.fp8:
                    logger.debug("Running backward in FP8")
                    fp8_dtype_forward = get_fp8_te_dtype(ctx.fp8_meta["recipe"], fprop_tensor=True)
                    fp8_dtype_backward = get_fp8_te_dtype(
                        ctx.fp8_meta["recipe"], fprop_tensor=False)
                    if ctx.fp8_meta["recipe"].fp8_mha:
                        d_out_fp8 = d_out
                        ctx.fp8_meta['scaling_bwd'].scale_inv[META_DO] = d_out_f8tensor._scale_inv
                    else:
                        d_out_fp8 = cast_to_fp8(
                            d_out.view(-1, d_out.shape[-2] * d_out.shape[-1]),
                            ctx.fp8_meta["scaling_bwd"], META_DO, fp8_dtype_backward
                            ).view(d_out.shape)
                    dq_fp8, dk_fp8, dv_fp8, *rest = fused_attn_bwd(
                        ctx.max_seqlen_q, ctx.max_seqlen_kv, cu_seqlens_q, cu_seqlens_kv,
                        q_fp8, k_fp8, v_fp8, out_fp8, d_out_fp8,
                        fp8_dtype_forward, fp8_dtype_backward, aux_ctx_tensors,
                        ctx.fused_attention_backend,
                        seq_offsets_q, seq_offsets_k, seq_offsets_v, seq_offsets_o,
                        fwd_scale_invs[META_QKV], # d_scale_qkv,
                        fwd_scale_invs[META_S], # d_scale_s,
                        fwd_scale_invs[META_O], # d_scale_o,
                        ctx.fp8_meta['scaling_bwd'].scale_inv[META_DO], # d_scale_do
                        ctx.fp8_meta['scaling_bwd'].scale_inv[META_DP], # d_scale_dp
                        fwd_scales[META_S], # q_scale_s
                        ctx.fp8_meta['scaling_bwd'].scale[META_DP], # q_scale_dp
                        ctx.fp8_meta['scaling_bwd'].scale[META_DQKV], # q_scale_dqkv
                        ctx.fp8_meta['scaling_bwd'].amax_history[0][META_DP], # amax_dp
                        ctx.fp8_meta['scaling_bwd'].amax_history[0][META_DQKV], # amax_dqkv
                        ctx.attn_scale, ctx.dropout_p, ctx.fast_zero_fill,
                        ctx.qkv_layout, ctx.attn_bias_type, ctx.attn_mask_type)
                    if ctx.fp8_meta["recipe"].fp8_mha:
                        dq = Float8Tensor(data=dq_fp8,
                            fp8_meta=ctx.fp8_meta,
                            fp8_meta_forward=False,
                            fp8_meta_index=META_DQKV,
                            fp8_dtype=fp8_dtype_backward,
                            dtype=d_out_f8tensor.dtype,
                            )
                        dk = Float8Tensor(data=dk_fp8,
                            fp8_meta=ctx.fp8_meta,
                            fp8_meta_forward=False,
                            fp8_meta_index=META_DQKV,
                            fp8_dtype=fp8_dtype_backward,
                            dtype=d_out_f8tensor.dtype,
                            )
                        dv = Float8Tensor(data=dv_fp8,
                            fp8_meta=ctx.fp8_meta,
                            fp8_meta_forward=False,
                            fp8_meta_index=META_DQKV,
                            fp8_dtype=fp8_dtype_backward,
                            dtype=d_out_f8tensor.dtype,
                            )
                    else:
                        qkv_group = len(ctx.qkv_layout.split('_'))
                        if qkv_group == 1:
                            dim = ctx.qkv_layout.find('3')
                            dqkv_fp8 = _combine_tensors([dq_fp8,dk_fp8,dv_fp8], dim)
                            dqkv_c_fp8 = dqkv_fp8.view(-1,
                                dqkv_fp8.shape[-3] * dqkv_fp8.shape[-2] * dqkv_fp8.shape[-1])
                            dqkv = cast_from_fp8(dqkv_c_fp8,
                                ctx.fp8_meta["scaling_bwd"], META_DQKV,
                                fp8_dtype_backward, ctx.qkv_dtype).view(dqkv_fp8.shape)
                            dq, dk, dv = _SplitAlongDim.apply(dqkv, dim, [1,1,1])
                            dq, dk, dv = [x.squeeze(dim) for x in [dq, dk, dv]]
                        if qkv_group == 2:
                            dq = cast_from_fp8(
                                dq_fp8.view(-1, dq_fp8.shape[-2] * dq_fp8.shape[-1]),
                                ctx.fp8_meta["scaling_bwd"], META_DQKV,
                                fp8_dtype_backward, ctx.qkv_dtype).view(dq_fp8.shape)
                            dim = ctx.qkv_layout.split('_')[1].find('2')
                            dkv_fp8 = _combine_tensors([dk_fp8,dv_fp8], dim)
                            dkv_c_fp8 = dkv_fp8.view(-1,
                                dkv_fp8.shape[-3] * dkv_fp8.shape[-2] * dkv_fp8.shape[-1])
                            dkv = cast_from_fp8(dkv_c_fp8,
                                ctx.fp8_meta["scaling_bwd"], META_DQKV,
                                fp8_dtype_backward, ctx.qkv_dtype).view(dkv_fp8.shape)
                            dk, dv = _SplitAlongDim.apply(dkv, dim, [1,1])
                            dk, dv = [x.squeeze(dim) for x in [dk, dv]]
                        if qkv_group == 3:
                            dq = cast_from_fp8(
                                dq_fp8.view(-1, dq_fp8.shape[-2] * dq_fp8.shape[-1]),
                                ctx.fp8_meta["scaling_bwd"], META_DQKV,
                                fp8_dtype_backward, ctx.qkv_dtype).view(dq_fp8.shape)
                            dk = cast_from_fp8(
                                dk_fp8.view(-1, dk_fp8.shape[-2] * dk_fp8.shape[-1]),
                                ctx.fp8_meta["scaling_bwd"], META_DQKV,
                                fp8_dtype_backward, ctx.qkv_dtype).view(dk_fp8.shape)
                            dv = cast_from_fp8(
                                dv_fp8.view(-1, dv_fp8.shape[-2] * dv_fp8.shape[-1]),
                                ctx.fp8_meta["scaling_bwd"], META_DQKV,
                                fp8_dtype_backward, ctx.qkv_dtype).view(dv_fp8.shape)
                else:
                    logger.debug("Running backward in %s",q.dtype)
                    if d_out.dtype == torch.uint8:
                        d_out = d_out_f8tensor.from_float8(q.dtype)
                    dq, dk, dv, *rest = fused_attn_bwd(
                        ctx.max_seqlen_q, ctx.max_seqlen_kv, cu_seqlens_q, cu_seqlens_kv,
                        q, k, v, out, d_out,
                        ctx.qkv_dtype, ctx.qkv_dtype, aux_ctx_tensors,
                        ctx.fused_attention_backend,
                        seq_offsets_q, seq_offsets_k, seq_offsets_v, seq_offsets_o,
                        None, None, None, None, None, None, None, None, None, None,
                        ctx.attn_scale, ctx.dropout_p, ctx.fast_zero_fill,
                        ctx.qkv_layout, ctx.attn_bias_type, ctx.attn_mask_type)

        # if no_bias or alibi, return dqkv
        if ctx.attn_bias_type in ["no_bias", "alibi"]:
            return (None, None, None, None, None, None,
                    None, None, None, dq, dk, dv, None, None, None,
                    None, None, None, None, None, None,
                    None, None, None, None, None, None)
        # else, return (dqkv, dbias)
        return (None, None, None, None, None, None,
                None, None, None, dq, dk, dv, None, rest[0], None,
                None, None, None, None, None, None,
                None, None, None, None, None, None)


class FusedAttention(TransformerEngineBaseModule):
    """Dot product attention, with multiple backends:

    1. FusedAttnBackend["F16_max512_seqlen"]
       cuDNN based fused attention for FP16/BF16 and <=512 sequence length.
    2. FusedAttnBackend["F16_arbitrary_seqlen"]
       cuDNN based fused attention for FP16/BF16 and any sequence length.

    Support matrix:

    | backend       | 1                       | 2                              |
    | flash based   | no                      | yes                            |
    | cuDNN based   | yes                     | yes                            |
    | qkv dtype     | fp16/bf16               | fp16/bf16                      |
    | attn_type     | self/cross              | self/cross                     |
    | qkv_layout    |                         |                                |
    |  - (q,k,v)    | sb3hd, bs3hd            | sb3hd, bs3hd, sbh3d, bsh3d     |
    |               | sbhd_sb2hd, bshd_bs2hd  | sbhd_sb2hd, bshd_bs2hd         |
    |               | bshd_bshd_bshd          | sbhd_sbh2d, bshd_bsh2d         |
    |               |                         | sbhd_sbhd_sbhd, bshd_bshd_bshd |
    | mask_type     | causal/padding/no_mask  | causal/padding/no_mask         |
    | bias_type     | post_scale_bias/no_bias | post_scale_bias/alibi/no_bias  |
    | dropout       | yes                     | yes                            |
    | max_seqlen    | <=512, multiple of 64   | any, multiple of 64            |
    | head_dim      | 64                      | <=128, multiple of 8           |
    | output dtype  | fp16/bf16               | fp16/bf16                      |
    """

    def __init__(
        self,
        softmax_scale: float,
        attention_dropout: float = 0.0,
        attention_dropout_ctx: Optional[Callable] = nullcontext,
        attention_type: str = "self",
        layer_number: Optional[int] = None,
        deterministic: bool = False,
    ) -> None:
        super().__init__()

<<<<<<< HEAD
        self.logger = logging.getLogger("FusedAttention")
        self.norm_factor = norm_factor
=======
        self.softmax_scale = softmax_scale
>>>>>>> e706e5fa
        self.attention_dropout = attention_dropout
        self.attention_dropout_ctx = attention_dropout_ctx
        self.attention_type = attention_type
        self.use_FAv2_bwd = (os.getenv("NVTE_FUSED_ATTN_USE_FAv2_BWD", "0") == "1"
                        and get_device_compute_capability() == (9, 0))
        self.layer_number = 1 if layer_number is None else layer_number
        if deterministic:
            # workspace optimization path is deterministic
            os.environ["CUDNN_FRONTEND_ATTN_DP_WORKSPACE_LIMIT"] = "-1"

        # CUDNN_FRONTEND_ATTN_DP_WORKSPACE_LIMIT
        # - unset:       enables workspace optimization when required workspace is <= 256MB
        #                or when bias gradient needs to be computed
        # - n:           enables workspace optimization when required workspace is <= n bytes
        # - -1:          enables workspace optimization always
        # - 0:           disables workspace optimization always
        if "NVTE_FUSED_ATTN_FORCE_WORKSPACE_OPT" in os.environ:
            if os.environ["NVTE_FUSED_ATTN_FORCE_WORKSPACE_OPT"] == "0":
                os.environ["CUDNN_FRONTEND_ATTN_DP_WORKSPACE_LIMIT"] = "0"
            if os.environ["NVTE_FUSED_ATTN_FORCE_WORKSPACE_OPT"] == "1":
                os.environ["CUDNN_FRONTEND_ATTN_DP_WORKSPACE_LIMIT"] = "-1"

        def remove_extra_states_check(self, incompatible_keys): # pylint: disable=unused-argument
            """
            Temporarily remove fused_attention._extra_state as a missing key
            when loading older TransformerEngine checkpoints. Will phase out
            this hook in TransformerEngine 2.0.
            """
            for key in incompatible_keys.missing_keys:
                if 'fused_attention._extra_state' in key:
                    incompatible_keys.missing_keys.remove(key)
        self.register_load_state_dict_post_hook(remove_extra_states_check)

    def get_fp8_weights_scratchpad(
        self,
        is_first_microbatch: Union[bool, None],
    ) -> List[Float8Tensor]:
        """Needs override."""

    @no_torch_dynamo()
    def forward(
        self,
        query_layer: torch.Tensor,
        key_layer: torch.Tensor,
        value_layer: torch.Tensor,
        qkv_layout: str = "sbh3d",
        cu_seqlens_q: Optional[torch.Tensor] = None,
        cu_seqlens_kv: Optional[torch.Tensor] = None,
        seq_offsets_q: Optional[torch.Tensor] = None,
        seq_offsets_k: Optional[torch.Tensor] = None,
        seq_offsets_v: Optional[torch.Tensor] = None,
        seq_offsets_o: Optional[torch.Tensor] = None,
        max_seqlen_q: Optional[int] = None,
        max_seqlen_kv: Optional[int] = None,
        attn_mask_type: str = "causal",
        attention_mask: Optional[Union[torch.Tensor, Tuple[torch.Tensor, torch.Tensor]]] = None,
        fused_attention_backend:
            tex.NVTE_Fused_Attn_Backend = tex.NVTE_Fused_Attn_Backend.NVTE_No_Backend,
        core_attention_bias_type: str = "no_bias",
        core_attention_bias: Optional[torch.Tensor] = None,
        fast_zero_fill: bool = True,
        cp_group: Optional[dist_group_type] = None,
        cp_global_ranks: List[int] = None,
        cp_stream: torch.cuda.Stream = None,
        is_first_microbatch: Optional[bool] = None,
    ) -> torch.Tensor:
        """fused attention fprop"""
        assert (fused_attention_backend
            != tex.NVTE_Fused_Attn_Backend.NVTE_No_Backend
            ), 'No fused attention backend supports this input combination!'
        assert (
            (query_layer.dtype in [torch.float16, torch.bfloat16, torch.uint8])
            and (key_layer.dtype in [torch.float16, torch.bfloat16, torch.uint8])
            and (value_layer.dtype in [torch.float16, torch.bfloat16, torch.uint8])
            ), 'FusedAttention only supports FP16 and BF16 data types.'
        assert (
            query_layer.is_cuda and key_layer.is_cuda and value_layer.is_cuda
            ), 'FusedAttention only supports CUDA tensors.'
        assert (
            qkv_layout in QKVLayouts
            ), f"FusedAttention does not support qkv_layout = {qkv_layout}!"

        context_parallel = (cp_group is not None) and (get_distributed_world_size(cp_group) != 1)

        qkv_format = ''.join([i for i in qkv_layout.split('_')[0] if i.isalpha()])

        if qkv_format in ['sbhd', 'bshd']:
            if qkv_format == 'sbhd':
                batch_size, max_seqlen_q, max_seqlen_kv = (
                    query_layer.shape[1], query_layer.shape[0], key_layer.shape[0])
            if qkv_format == 'bshd':
                batch_size, max_seqlen_q, max_seqlen_kv = (
                    query_layer.shape[0], query_layer.shape[1], key_layer.shape[1])
            if 'padding' in attn_mask_type:
                assert not context_parallel, "Padding mask not supported with context parallelism!"

                if cu_seqlens_q is None or cu_seqlens_kv is None:
                    if attention_mask is None:
                        raise RuntimeError(
                            "Please provide attention_mask or cu_seqlens for padding!"
                        )
                    if self.attention_type == "self":
                        cu_seqlens_q = get_cu_seqlens(attention_mask)
                        cu_seqlens_kv = cu_seqlens_q
                    else:
                        cu_seqlens_q = get_cu_seqlens(attention_mask[0])
                        cu_seqlens_kv = get_cu_seqlens(attention_mask[1])
            else:
                if cu_seqlens_q is None:
                    cu_seqlens_q = _get_full_cu_seqlens(
                        batch_size,
                        max_seqlen_q,
                        query_layer.device,
                    )
                if cu_seqlens_kv is None:
                    cu_seqlens_kv = _get_full_cu_seqlens(
                        batch_size,
                        max_seqlen_kv,
                        key_layer.device,
                    )
        if qkv_format == 'thd':
            assert (max_seqlen_q is not None
                and max_seqlen_kv is not None
                and cu_seqlens_q is not None
                and cu_seqlens_kv is not None
                ), "max_seqlen_q/kv and cu_seqlens_q/kv can not be None when qkv_format is thd!"
            if (seq_offsets_q is None
                or seq_offsets_k is None
                or seq_offsets_v is None
                or seq_offsets_o is None
                or context_parallel):
                qkv_group = ''.join([x for x in qkv_layout if x not in 'bst'])
                qkv_group = 'hd_hd_hd' if context_parallel else qkv_group
                num_heads = query_layer.shape[-2]
                num_gqa_groups = key_layer.shape[-2]
                head_dim = query_layer.shape[-1]
                seq_offsets_o = num_heads * head_dim * cu_seqlens_q
                if qkv_group == 'hd_hd_hd':
                    seq_offsets_q = num_heads * head_dim * cu_seqlens_q
                    seq_offsets_k = num_gqa_groups * head_dim * cu_seqlens_kv
                    seq_offsets_v = num_gqa_groups * head_dim * cu_seqlens_kv
                if qkv_group in ['3hd', 'h3d']:
                    seq_offsets_q = num_heads * head_dim * 3 * cu_seqlens_q
                    seq_offsets_k = num_heads * head_dim * 3 * cu_seqlens_q
                    seq_offsets_v = num_heads * head_dim * 3 * cu_seqlens_q
                if qkv_group in ['hd_2hd', 'hd_h2d']:
                    seq_offsets_q = num_heads * head_dim * cu_seqlens_q
                    seq_offsets_k = num_gqa_groups * head_dim * 2 * cu_seqlens_kv
                    seq_offsets_v = num_gqa_groups * head_dim * 2 * cu_seqlens_kv

        qkv_dtype = TE_DType[query_layer.dtype]

        use_FAv2_bwd = (self.use_FAv2_bwd
                and (core_attention_bias_type == "no_bias")
                and (fused_attention_backend
                    == tex.NVTE_Fused_Attn_Backend.NVTE_F16_arbitrary_seqlen))

        if context_parallel:
            assert (fused_attention_backend
                == tex.NVTE_Fused_Attn_Backend.NVTE_F16_arbitrary_seqlen
                ), f"{fused_attention_backend} does not work with context parallelism!"
            assert (
                core_attention_bias_type not in ["alibi"]
            ), f"{core_attention_bias_type} is not supported with context parallelism!"
            query_layer, key_layer, value_layer = [x.contiguous()
                for x in (query_layer, key_layer, value_layer)]
            with self.attention_dropout_ctx():
                output = attn_forward_func_with_cp(
                    self.training,
                    query_layer, key_layer, value_layer,
                    cu_seqlens_q, cu_seqlens_kv,
                    max_seqlen_q, max_seqlen_kv,
                    seq_offsets_q, seq_offsets_k, seq_offsets_v, seq_offsets_o,
                    self.attention_dropout if self.training else 0.0,
                    cp_group, cp_global_ranks, cp_stream,
                    softmax_scale=self.softmax_scale,
                    qkv_format=qkv_format,
                    attn_mask_type=attn_mask_type,
                    attn_bias_type=core_attention_bias_type,
                    attn_bias=core_attention_bias,
                    use_fused_attention=True,
                )
        else:
            with self.prepare_forward(query_layer,
                is_first_microbatch,
                num_gemms=3,
                allow_non_contiguous=True) as query_layer:
                with self.attention_dropout_ctx():
                    forced_fp8_dpa = ""
                    if self.fp8_meta["recipe"].fp8_mha:
                        if not self.fp8_meta["recipe"].fp8_dpa:
                            self.fp8_meta["recipe"].fp8_dpa = True
                            forced_fp8_dpa = " (forced)"
                    if fused_attention_backend == tex.NVTE_Fused_Attn_Backend.NVTE_FP8:
                        self.logger.debug(
                            "Running with fp8_recipe.fp8_mha=%s, "
                            "fp8_recipe.fp8_dpa=%s%s, and NVTE_FP8_DPA_BWD=%s",
                            self.fp8_meta["recipe"].fp8_mha,
                            self.fp8_meta["recipe"].fp8_dpa,
                            forced_fp8_dpa,
                            int(os.getenv("NVTE_FP8_DPA_BWD", "1")))
                    output = FusedAttnFunc.apply(
                        self.training,
                        max_seqlen_q, max_seqlen_kv,
                        cu_seqlens_q, cu_seqlens_kv,
                        seq_offsets_q, seq_offsets_k, seq_offsets_v, seq_offsets_o,
                        query_layer, key_layer, value_layer,
                        qkv_dtype,
                        core_attention_bias,
                        self.softmax_scale,
                        self.attention_dropout if self.training else 0.0,
                        fast_zero_fill,
                        qkv_layout,
                        core_attention_bias_type,
                        attn_mask_type,
                        None, # rng_gen
                        fused_attention_backend,
                        use_FAv2_bwd,
                        self.fp8 and self.fp8_meta["recipe"].fp8_dpa,
                        self.fp8_meta,
                    )

        # ...hd -> ...(hd)
        return output.view(*output.shape[:-2], -1)


class DotProductAttention(torch.nn.Module):
    """Allows the model to jointly attend to information from different
    representation subspaces as described in the paper:
    `Attention Is All You Need <https://arxiv.org/abs/1706.03762>`_.

    .. note::

        Argument :attr:`attention_mask` in the `forward` call is only used when
        :attr:`attn_mask_type` includes '"padding"' or `"arbitrary"`.

    .. warning::

        FlashAttention uses a non-deterministic algorithm for optimal performance. To observe
        deterministic behavior at the cost of performance, use FlashAttention version >= `2.4.1`
        and set the environment variable :attr:`NVTE_ALLOW_NONDETERMINISTIC_ALGO=0`. In order
        to disable`flash-attn` entirely, set :attr:`NVTE_FLASH_ATTN=0`.

    Parameters
    ----------
    num_attention_heads : int
                         number of attention heads in the transformer layer.
    kv_channels : int
                number of key-query-value channels per attention head.
    num_gqa_groups : Optional[int] = None
                    number of GQA groups in the transformer layer.
                    Grouped Query Attention is described in
                    `this paper <https://arxiv.org/pdf/2305.13245.pdf>`_.
                    This only affects the keys and values, not the queries.
                    GQA-1 is equivalent to Multi-Query Attention
                    (`MQA <https://arxiv.org/pdf/1911.02150.pdf>`_), while GQA-H
                    is equivalent to MHA, i.e. `num_gqa_groups = num_attention_heads`.
    attention_dropout: float, default = 0.0
                      dropout probability for the dropout op during multi-head attention.
    attn_mask_type: str, default = `causal`
                   type of attention mask passed into softmax operation, options are "`no_mask`",
                   "`padding`", "`causal`", "`padding,causal`", "`causal,padding`", and
                   "`arbitrary`", where "`padding,causal`" and "`causal,padding`" are equivalent.
                   This arg can be overridden by :attr:`attn_mask_type` in the `forward` method.
                   It is useful for cases involving compilation/tracing, e.g. ONNX export, and the
                   forward arg is useful for dynamically changing mask types, e.g. a different mask
                   for training and inference. For "`no_mask`", no attention mask is applied. For
                   "`causal`" or the causal mask in "`padding,causal`", TransformerEngine calculates
                   and applies an upper triangular mask to the softmax input. No user input is
                   needed. For "`padding`" or the padding mask in "`padding,causal`", users need to
                   provide the locations of padded tokens either via :attr:`cu_seqlens_q` and
                   :attr:`cu_seqlens_kv` in the shape of [batch_size + 1] or :attr:`attention_mask`
                   in the shape [batch_size, 1, 1, max_seq_len]. For the "`arbitrary`" mask, users
                   need to provide a mask that is broadcastable to the shape of softmax input.
    window_size: Optional[Tuple[int, int]], default = `None`
                sliding window size for local attention, where query at position i attends to keys
                in [i + seqlen_k - seqlen_q - window_size[0], i + seqlen_k - seqlen_q
                + window_size[1]] inclusive. Special cases (-1, -1) and (-1, 0) mean no sliding
                window and causal mask specifically. Similar to :attr:`attn_mask_type`, it can
                be overridden by :attr:`window_size` in `forward` as well.
    attention_type: str, default = `self`
                   type of attention, either "`self`" and "`cross`".
    layer_number: int, default = `None`
                 layer number of the current `DotProductAttention` when multiple such modules
                 are concatenated, for instance in consecutive transformer blocks.
    qkv_format: str, default = `sbhd`
               dimension format for `query_layer`, `key_layer` and `value_layer`,
               {`sbhd`, `bshd`, `thd`}. `s` stands for the sequence length, `b` batch size,
               `h` the number of heads, `d` head size, and `t` the total number of sequences
               in a batch, with `t = sum(s_i), for i = 0...b-1`. `sbhd` and `bshd` formats
               are used for when sequences in a batch are of equal length or padded to
               equal length, and the `thd` format is used for when sequences in a batch
               have different lengths. Please note that these formats do not reflect how
               tensors `query_layer`, `key_layer`, `value_layer` are laid out in memory.
               For that, please use `_get_qkv_layout` to gain the layout information.
    softmax_scale: Optional[float], default = `None`
                softmax scale for the attention scores. If `None`, defaults to
                `1.0 / math.sqrt(kv_channels)`.

    Parallelism parameters
    ----------------------
    sequence_parallel : bool, default = `False`
                       if set to `True`, uses sequence parallelism.
    tp_size : int, default = 1
             tensor parallel world size.
    tp_group : ProcessGroup, default = `None`
              tensor parallel process group.
    cp_group : ProcessGroup, default = `None`
              context parallel process group.
    cp_global_ranks : list of global rank IDs, default = `None`
                     global rank IDs of GPUs that are in cp_group.
    cp_stream : CUDA stream, default = `None`
               context parallelism splits flash attention into multiple steps for
               compute and communication overlapping. To address the wave quantization
               issue of each split step, we add an additional CUDA stream so that we
               can overlap two flash attention kernels.
    """

    def __init__(
        self,
        num_attention_heads: int,
        kv_channels: int,
        num_gqa_groups: Optional[int] = None,
        attention_dropout: float = 0.0,
        qkv_format: str = "sbhd",
        attn_mask_type: str = "causal",
        window_size: Optional[Tuple[int, int]] = None,
        sequence_parallel: bool = False,
        tp_size: int = 1,
        get_rng_state_tracker: Optional[Callable] = None,
        tp_group: Optional[dist_group_type] = None,
        layer_number: Optional[int] = None,
        attention_type: str = "self",
        cp_group: Optional[dist_group_type] = None,
        cp_global_ranks: List[int] = None,
        cp_stream: torch.cuda.Stream = None,
        softmax_scale: Optional[float] = None,
    ) -> None:
        super().__init__()

        self.logger = logging.getLogger("DotProductAttention")
        self.qkv_format = qkv_format
        attn_mask_type = attn_mask_type.replace(",","_")
        if attn_mask_type == "causal_padding":
            attn_mask_type = "padding_causal"
        self.attn_mask_type = attn_mask_type
        self.window_size = window_size
        self.window_size = check_set_window_size(attn_mask_type, self.window_size)
        self.tp_size = tp_size if tp_group is None else get_distributed_world_size(tp_group)
        self.tp_group = tp_group
        self.get_rng_state_tracker = get_rng_state_tracker
        self.num_attention_heads = num_attention_heads
        self.layer_number = 1 if layer_number is None else layer_number
        self.cp_group = cp_group
        self.cp_global_ranks = cp_global_ranks
        self.cp_stream = cp_stream

        self.hidden_size_per_attention_head = kv_channels

        self.num_gqa_groups = (
            num_attention_heads if num_gqa_groups is None else num_gqa_groups
        )
        self.num_gqa_groups_per_partition = int(self.num_gqa_groups // tp_size)

        assert (num_attention_heads % self.num_gqa_groups == 0
                ), "The number of attention heads must be divisible by the number of GQA groups!"

        self.rng_states_tracker = None
        if sequence_parallel or get_rng_state_tracker is None:
            attention_dropout_ctx = nullcontext
        else:
            self.rng_states_tracker = get_rng_state_tracker()
            set_all_rng_states(self.rng_states_tracker.get_states())
            attention_dropout_ctx = self.rng_states_tracker.fork

        if softmax_scale is None:
            softmax_scale = 1.0 / math.sqrt(kv_channels)

        self.device_compute_capability = get_device_compute_capability()
        self.deterministic = not bool(int(os.getenv("NVTE_ALLOW_NONDETERMINISTIC_ALGO", "1"))) \
                             or torch.are_deterministic_algorithms_enabled()

        self.use_flash_attention = (
            int(os.getenv("NVTE_FLASH_ATTN", "1"))
            and self.device_compute_capability >= (8, 0)
        )
        if int(os.getenv("NVTE_FLASH_ATTN", "1")) == 0:
            self.logger.debug("Disabling FlashAttention due to NVTE_FLASH_ATTN=0")
        if self.device_compute_capability < (8, 0):
            self.logger.debug("Disabling FlashAttention for compute capability < sm80")

        if not _flash_attn_2_4_1_plus and self.deterministic:
            self.use_flash_attention = False
            self.logger.warning(
                "Disabling usage of FlashAttention since version <2.4.1 does not support "
                "deterministic execution. In order to use FA with deterministic behavior,"
                " please install FlashAttention version >=2.4.1."
            )

        self.use_fused_attention = (
            int(os.getenv("NVTE_FUSED_ATTN", "1"))
            and self.device_compute_capability >= (8, 0)
        )
        if int(os.getenv("NVTE_FUSED_ATTN", "1")) == 0:
            self.logger.debug("Disabling FusedAttention due to NVTE_FUSED_ATTN=0")
        if self.device_compute_capability < (8, 0):
            self.logger.debug("Disabling FusedAttention for compute capability < sm80")

        assert (
            attention_type in AttnTypes
        ), f"attention_type {attention_type} not supported"

        self.attention_type = attention_type
        self.attention_dropout = attention_dropout

        attn_kwargs = {
            "attention_dropout": attention_dropout,
            "attention_dropout_ctx": attention_dropout_ctx,
        }

        if self.use_flash_attention:
            self.flash_attention = FlashAttention(softmax_scale,
                                                  attention_type=attention_type,
                                                  layer_number=layer_number,
                                                  deterministic=self.deterministic,
                                                  **attn_kwargs)

        # Instantiating three types since use of flash-attn and FusedAttention
        # might be ruled out due to forward inputs.
        if self.use_fused_attention:
            self.fused_attention = FusedAttention(softmax_scale,
                                                  attention_type=attention_type,
                                                  layer_number=layer_number,
                                                  deterministic=self.deterministic,
                                                  **attn_kwargs)

        self.unfused_attention = UnfusedDotProductAttention(
            softmax_scale, **attn_kwargs, layer_number=layer_number)

    def _checkpointed_attention_forward(
        self,
        attention_func: Callable,
        *forward_args: Tuple[torch.Tensor, ...],
        **forward_kwargs: Dict[str, Any],
    ) -> torch.Tensor:
        """Forward method with activation checkpointing."""

        def custom_forward(*input_args, **input_kwargs):
            return attention_func(*input_args, **input_kwargs)

        hidden_states = checkpoint(
            custom_forward,
            distribute_saved_activations=False,
            get_rng_state_tracker=self.get_rng_state_tracker,
            tp_group=self.tp_group,
            *forward_args,
            **forward_kwargs,
        )

        return hidden_states

    def set_context_parallel_group(
        self,
        cp_group: Union[dist_group_type, None],
        cp_global_ranks: List[int],
        cp_stream: torch.cuda.Stream,
    ) -> None:
        """
        Set the context parallel attributes for the given
        module before executing the forward pass.

        Parameters
        ----------
        cp_group : ProcessGroup
                  context parallel process group.
        cp_global_ranks : List[int]
                         list of global ranks in the context group.
        cp_stream : torch.cuda.Stream
                   cuda stream for context parallel execution.
        """
        self.cp_group = cp_group
        self.cp_global_ranks = cp_global_ranks
        self.cp_stream = cp_stream

    @no_torch_dynamo(recursive=False)
    def forward(
        self,
        query_layer: torch.Tensor,
        key_layer: torch.Tensor,
        value_layer: torch.Tensor,
        attention_mask: Optional[Union[torch.Tensor, Tuple[torch.Tensor, torch.Tensor]]] = None,
        qkv_format: Optional[str] = None,
        cu_seqlens_q: Optional[torch.Tensor] = None,
        cu_seqlens_kv: Optional[torch.Tensor] = None,
        seq_offsets_q: Optional[torch.Tensor] = None,
        seq_offsets_k: Optional[torch.Tensor] = None,
        seq_offsets_v: Optional[torch.Tensor] = None,
        seq_offsets_o: Optional[torch.Tensor] = None,
        max_seqlen_q: Optional[int] = None,
        max_seqlen_kv: Optional[int] = None,
        attn_mask_type: Optional[str] = None,
        window_size: Optional[Tuple[int, int]] = None,
        checkpoint_core_attention: bool = False,
        core_attention_bias_type: str = "no_bias",
        core_attention_bias: Optional[torch.Tensor] = None,
        alibi_slopes: Optional[torch.Tensor] = None,
        fast_zero_fill: bool = True,
        inference_params: Optional[InferenceParams] = None,
        is_first_microbatch: Optional[bool] = None,
    ) -> torch.Tensor:
        """
        Dot Product Attention Layer.

        .. note::

            Argument :attr:`attention_mask` is only used when :attr:`attn_mask_type`
            includes '"padding"' or `"arbitrary"`.

        .. note::

            Input tensor :attr:`query_layer` must be of shape
            (:attr:`sequence_length`, :attr:`batch_size`, :attr:`num_attention_heads`,
            :attr:`kv_channels`) and the tensors :attr:`key_layer` and :attr:`value_layer`
            must each be of shape (:attr:`sequence_length`, :attr:`batch_size`,
            :attr:`num_gqa_groups`, :attr:`kv_channels`). Output of shape
            (:attr:`sequence_length`, :attr:`batch_size`, :attr:`num_attention_heads`
            * :attr:`kv_channels`) is returned.

        .. note::

            DotProductAttention supports three backends: 1) FlashAttention which calls
            HazyResearch/Dao-AILab's `flash-attn <https://arxiv.org/pdf/2305.13245.pdf>`_
            PyTorch API, 2) FusedAttention which has multiple fused attention implementations
            based on `cuDNN Graph API
            <https://docs.nvidia.com/deeplearning/cudnn/developer-guide/index.html#op-fusion>`_
            (see :attr:`FusedAttention` for more details on FusedAttention backends), and 3)
            UnfusedDotProductAttention which is the native PyTorch implementation
            with fused scaled masked softmax.

        .. note::

            Users can use environment variables :attr:`NVTE_FLASH_ATTN`, :attr:`NVTE_FUSED_ATTN`,
            and :attr:`NVTE_FUSED_ATTN_BACKEND` to control which DotProductAttention backend,
            and FusedAttention backend if applicable, to use. TransformerEngine prioritizes
            FlashAttention over FusedAttention and over UnfusedDotProductAttention.
            If FusedAttention is being used, users can also choose to switch to flash-attn's
            implementation for backward by setting :attr:`NVTE_FUSED_ATTN_USE_FAv2_BWD=1`
            (default: 0), because of the performance differences between various versions of
            flash-attn and FusedAttention. Further, :attr:`NVTE_FUSED_ATTN_FORCE_WORKSPACE_OPT`
            can be used to enable (:attr:`1`) or disable (:attr:`0`) the workspace related
            optimizations in FusedAttention. When unset, TransformerEngine determines the code path
            based on its internal logic. These optimizations trade memory for performance
            and should be used with care.

        Parameters
        ----------
        query_layer : torch.Tensor
                     Query tensor.
        key_layer : torch.Tensor
                   Key tensor.
        value_layer : torch.Tensor
                     Value tensor.
        attention_mask: Optional[Union[torch.Tensor, Tuple[torch.Tensor, torch.Tensor]]],
             default = `None`. Boolean tensor(s) used to mask out attention softmax input.
             It should be 'None' for 'causal' and 'no_mask' types. For 'padding' masks, it should be
             a single tensor of [batch_size, 1, 1, seqlen_q] for self-attention, and a tuple of
             two tensors in shapes [batch_size, 1, 1, seqlen_q] and [batch_size, 1, 1, seqlen_kv]
             for cross-attention. For the 'arbitrary' mask type, it should be in a shape that is
             broadcastable to [batch_size, num_heads, max_seqlen_q, max_seqlen_kv]. A `True` value
             means the corresponding position is masked out and a `False` means that position is
             allowed to participate in attention.
        qkv_format: str, default = `None`
                   If provided, overrides :attr:`qkv_format` from initialization.
        cu_seqlens_q: Optional[torch.Tensor], default = `None`
                   Cumulative sum of sequence lengths in a batch for `query_layer`,
                   with shape [batch_size + 1] and dtype torch.int32.
        cu_seqlens_kv: Optional[torch.Tensor], default = `None`
                   Cumulative sum of sequence lengths in a batch for `key_layer` and `value_layer`,
                   with shape [batch_size + 1] and dtype torch.int32.
        seq_offsets_q: Optional[torch.Tensor], default = `None`
                   Cumulative offset of different sequences in a batch for `query_layer`,
                   with shape [batch_size + 1] and dtype torch.int32. Required for `thd` layouts.
        seq_offsets_k: Optional[torch.Tensor], default = `None`
                   Cumulative offset of different sequences in a batch for `key_layer`,
                   with shape [batch_size + 1] and dtype torch.int32. Required for `thd` layouts.
        seq_offsets_v: Optional[torch.Tensor], default = `None`
                   Cumulative offset of different sequences in a batch for `value_layer`,
                   with shape [batch_size + 1] and dtype torch.int32. Required for `thd` layouts.
        seq_offsets_o: Optional[torch.Tensor], default = `None`
                   Cumulative offset of different sequences in a batch for forward output,
                   with shape [batch_size + 1] and dtype torch.int32. Required for `thd` layouts.
        max_seqlen_q: Optional[int], default = `None`
                      Maximum sequence length in `query_layer`.
                      Calculated from `cu_seqlens_q` if not provided.
        max_seqlen_kv: Optional[int], default = `None`
                       Maximum sequence length in `key_layer` and `value_layer`.
                       Calculated from `cu_seqlens_kv` if not provided.
        attn_mask_type: {`no_mask`, `padding`, `causal`, `padding,causal`, `causal,padding`,
                       `arbitrary`}, default = `None`. Type of attention mask passed into
                       softmax operation. 'padding,causal' and 'causal,padding' are equivalent.
        window_size: Optional[Tuple[int, int]], default = `None`
                    Sliding window size for local attention.
        checkpoint_core_attention : bool, default = `False`
                                   If true, forward activations for attention are recomputed
                                   during the backward pass in order to save memory that would
                                   otherwise be occupied to store the forward activations until
                                   backprop.
        core_attention_bias_type: str, default = `no_bias`
                    Bias type, {`no_bias`, `pre_scale_bias`, `post_scale_bias`, `alibi`}
        core_attention_bias: Optional[torch.Tensor], default = `None`
                    Bias tensor for Q * K.T, shape [1, num_head, max_seqlen_q, max_seqlen_kv].
                    It should be 'None' for 'no_bias' and 'alibi' bias types.
        alibi_slopes: Optional[torch.Tensor], default = `None`
                     ALiBi slopes in FP32 and shape [nheads] or [batch_size, nheads].
                     It adds a bias of (-alibi_slope * (i + seqlen_k - seqlen_q - j))
                     to the attention score of query i and key j.
        fast_zero_fill: bool, default = `True`
                    Whether to use the fast path to set output tensors to 0 or not.
        inference_params: Optional[InferenceParams], default = `None`
            Optimizes execution performance during inference by caching Keys and Values of the
            current decoding iteration. These cached values are appended to the K and V values
            computed in previous iterations, eliminating the need to recalculate them for the
            entire sequence.
            Initialization of `inference_params` is required prior to use to ensure sufficient
            memory allocation.
            Adjustments of the sequence_len_offset should be done after a complete forward pass.
            If rotary positional embeddings (RoPE) are utilized, they must be prepared beforehand.
            Supports "sbhd" and "bshd" layouts, with the "sbhd" layout being more efficient.
        is_first_microbatch : {True, False, None}, default = None
                             During training using either gradient accumulation or
                             pipeline parallelism a minibatch of data is further split
                             into microbatches. Between the microbatches of the same minibatch
                             the model weights are not updated. Setting this parameter indicates
                             whether the current microbatch is the first in a minibatch or not.
                             When set, this parameter enables additional optimizations:

                             * during FP8 training, it allows caching of the FP8 versions of
                               the weights
                             * it also allows skipping gradient accumulation during the
                               first microbatch (since it is the first gradient being
                               produced)
        """

        assert (
            query_layer.is_cuda and key_layer.is_cuda and value_layer.is_cuda
            ), 'DotProductAttention only supports CUDA tensors.'

        assert (key_layer.shape == value_layer.shape
            ), "Keys and values must have the same shape!"

        if attn_mask_type is not None:
            window_size = check_set_window_size(attn_mask_type, window_size)
        if attn_mask_type is None:
            attn_mask_type = self.attn_mask_type
        else:
            attn_mask_type = attn_mask_type.replace(",","_")
            if attn_mask_type == "causal_padding":
                attn_mask_type = "padding_causal"

        assert (attn_mask_type in AttnMaskTypes
            ), f"Attention mask type {attn_mask_type} is not supported!"
        if qkv_format == 'thd':
            assert ('padding' in attn_mask_type
                ), "Attention mask type must be padding or padding_causal for qkv_format=thd!"

        if self.rng_states_tracker is not None and is_graph_capturing():
            assert (
                isinstance(self.rng_states_tracker, CudaRNGStatesTracker)
            ), "Unsupported RNG states tracker."
            assert (
                graph_safe_rng_available()
            ), "Upgrade PyTorch version to get RNG manipulation support for cuda graph capture."

        if window_size is None:
            window_size = self.window_size

        if qkv_format is None:
            qkv_format = self.qkv_format

        if inference_params is not None:
            assert self.layer_number is not None, "Layer number must be set!"

            if qkv_format == "bshd":
                key_layer = key_layer.transpose(0, 1)
                value_layer = value_layer.transpose(0, 1)

            (inference_key_memory, inference_value_memory,
            ) = inference_params.key_value_memory_dict[self.layer_number]

            batch_start = inference_params.batch_size_offset
            batch_end = batch_start + key_layer.size(1)
            assert batch_end <= inference_key_memory.size(1)

            sequence_start = inference_params.sequence_len_offset
            sequence_end = sequence_start + key_layer.size(0)
            assert sequence_end <= inference_key_memory.size(0)

            # Copy keys and values into KV-cache
            inference_key_memory[
                sequence_start:sequence_end, batch_start:batch_end, ...] = key_layer
            inference_value_memory[
                sequence_start:sequence_end, batch_start:batch_end, ...] = value_layer
            key_layer = inference_key_memory[:sequence_end, batch_start:batch_end, ...]
            value_layer = inference_value_memory[:sequence_end, batch_start:batch_end, ...]

            if qkv_format == "bshd":
                key_layer = key_layer.transpose(0, 1)
                value_layer = value_layer.transpose(0, 1)

            key_layer = key_layer.contiguous()
            value_layer = value_layer.contiguous()

        assert (key_layer.shape[-2] == self.num_gqa_groups_per_partition
            and value_layer.shape[-2] == self.num_gqa_groups_per_partition
            ), f"Keys and values must have num_gqa_group = {self.num_gqa_groups} heads!"
        assert (qkv_format in ['sbhd', 'bshd', 'thd']
            ), "DotProductAttention only supports qkv_format = {'sbhd', 'bshd', 'thd'}!"

        if qkv_format == 'thd':
            assert (all(len(x.shape) == 3 for x in (query_layer, key_layer, value_layer))
                ), "Queries, keys and values must be 3D tensors when qkv_format = thd!"
            assert (cu_seqlens_q is not None and cu_seqlens_kv is not None
                ), "cu_seqlens_q and cu_seqlens_kv can not be None when qkv_format = thd!"
            assert (cu_seqlens_q.shape == cu_seqlens_kv.shape
                and len(cu_seqlens_q.shape) == 1
                and len(cu_seqlens_kv.shape) == 1
                ), "cu_seqlens_q and cu_seqlens_q must both have shape [batch_size + 1]!"
            assert (cu_seqlens_q.dtype == torch.int32
                and cu_seqlens_kv.dtype == torch.int32
                ), "cu_seqlens_q and cu_seqlens_q must both be in dtype torch.int32!"
            if max_seqlen_q is None:
                seqlens_q = cu_seqlens_q[1:] - cu_seqlens_q[:-1]
                max_seqlen_q = pow(2, math.ceil(math.log2(seqlens_q.max().item())))
            if max_seqlen_kv is None:
                seqlens_kv = cu_seqlens_kv[1:] - cu_seqlens_kv[:-1]
                max_seqlen_kv = pow(2, math.ceil(math.log2(seqlens_kv.max().item())))

        if qkv_format in ['sbhd', 'bshd']:
            assert (all(len(x.shape) == 4 for x in (query_layer, key_layer, value_layer))
                ), f"Queries, keys and values must be 4D tensors when qkv_format = {qkv_format}!"
            if qkv_format == 'sbhd':
                max_seqlen_q, max_seqlen_kv = (query_layer.shape[0], key_layer.shape[0])
            if qkv_format == 'bshd':
                max_seqlen_q, max_seqlen_kv = (query_layer.shape[1], key_layer.shape[1])
            if cu_seqlens_q is not None:
                seqlens_q = cu_seqlens_q[1:] - cu_seqlens_q[:-1]
                assert (all(seqlens_q <= max_seqlen_q)
                    ), """Sequence lengths indicated by cu_seqlens_q must be no greater than
                    the sequence dimention in 'query_layer'!"""
            if cu_seqlens_kv is not None:
                seqlens_kv = cu_seqlens_kv[1:] - cu_seqlens_kv[:-1]
                assert (all(seqlens_kv <= max_seqlen_kv)
                    ), """Sequence lengths indicated by cu_seqlens_kv must be no greater than
                    the sequence dimention in 'key_layer' and 'value_layer'!"""

        if (isinstance(query_layer, Float8Tensor)
            and isinstance(key_layer, Float8Tensor)
            and isinstance(value_layer, Float8Tensor)):
            qkv_layout, query_layer._data, key_layer._data, value_layer._data = _get_qkv_layout(
                query_layer._data, key_layer._data, value_layer._data, qkv_format = qkv_format)
        else:
            qkv_layout, query_layer, key_layer, value_layer = _get_qkv_layout(
                query_layer, key_layer, value_layer, qkv_format = qkv_format)

        # The priority for attention backends (subject to availability and clearing the filters)
        # is: FlashAttention > FusedAttention (cuDNN) > UnfusedDotProductAttention.
        use_flash_attention = self.use_flash_attention
        use_fused_attention = self.use_fused_attention
        use_unfused_attention = True

        # The following section filters out some backends based on
        # certain asserts before executing the forward pass.

        # Filter: QKV layout.
        if use_unfused_attention and qkv_format == 'thd':
            self.logger.debug("Disabling UnusedDotProductAttention for qkv_format = thd")
            use_unfused_attention = False

        # Filter: ONNX export.
        if is_in_onnx_export_mode():
            if use_flash_attention:
                self.logger.debug("Disabling FlashAttention for ONNX mode")
            use_flash_attention = False
            if use_fused_attention:
                self.logger.debug("Disabling FusedAttention for ONNX mode")
            use_fused_attention = False

        # Filter: Input type.
        if (use_flash_attention
            and (query_layer.dtype not in [torch.bfloat16, torch.float16]
                or key_layer.dtype not in [torch.bfloat16, torch.float16]
                or value_layer.dtype not in [torch.bfloat16, torch.float16]
                or any(isinstance(x, Float8Tensor) for x in [query_layer, key_layer, value_layer]))
        ):
            self.logger.debug(
                "Disabling FlashAttention due to unsupported QKV data types. "
                "Supported: [torch.bfloat16, torch.float16]. "
                "Found: query_layer.dtype=%s, key_layer.dtype=%s, value_layer.dtype=%s.",
                query_layer.dtype, key_layer.dtype, value_layer.dtype)
            use_flash_attention = False
        if (use_fused_attention
            and (query_layer.dtype not in [torch.bfloat16, torch.float16]
                or key_layer.dtype not in [torch.bfloat16, torch.float16]
                or value_layer.dtype not in [torch.bfloat16, torch.float16])
        ):
            self.logger.debug(
                "Disabling FusedAttention due to unsupported QKV data types. "
                "Supported: [torch.bfloat16, torch.float16, Float8Tensor]. "
                "Found: query_layer.dtype=%s, key_layer.dtype=%s, value_layer.dtype=%s.",
                query_layer.dtype, key_layer.dtype, value_layer.dtype)
            use_fused_attention = False

        # Filter: Device and dimensions.
        # FAv2 supports head_dim <= 256, and for >192 requires sm80/sm90
        # FAv2 requires head_dim % 8 == 0
        if (use_flash_attention
            and (query_layer.shape[-1] > 256
                or query_layer.shape[-1] % 8 != 0
                or (query_layer.shape[-1] > 192
                    and self.device_compute_capability not in ((8, 0), (9, 0))))):
            self.logger.debug(
                "Disabling FlashAttention due to unsupported head_dim. "
                "Supported: %%8 == 0, and <= 256; sm80/90 for >192. "
                "Found: query_layer.shape[-1]=%s, key_layer.shape[-1]=%s, sm=%s",
                query_layer.shape[-1], key_layer.shape[-1],
                '.'.join([str(i) for i in self.device_compute_capability]))
            use_flash_attention = False

        # Filter: cross attention + causal mask.
        # (in training mode)
        if (use_flash_attention
            and inference_params is None
            and _flash_attn_2_1_plus
            and "causal" in attn_mask_type
            and max_seqlen_q != max_seqlen_kv
        ):
            self.logger.warning(
                "In training mode, disable the use of FlashAttention since version 2.1+ has "
                "changed its behavior for causal mask in cross attention. See "
                "https://github.com/Dao-AILab/flash-attention#21-change-behavior-of-causal-flag"
            )
            use_flash_attention = False

        context_parallel = (self.cp_group is not None and \
            get_distributed_world_size(self.cp_group) != 1)

        # Filter: sliding window attention.
        # UnfusedDotProductAttention can support SWA via arbitrary attention mask.
        if window_size not in ((-1, -1), (-1, 0)):
            if use_fused_attention:
                self.logger.debug("Disabling FusedAttention for SWA")
            use_fused_attention = False
            if (not _flash_attn_2_3_plus) or context_parallel:
                if use_flash_attention:
                    self.logger.debug(
                        "Disabling FusedAttention as it requires flash-attn 2.3+ "
                        "and no context parallelism")
                use_flash_attention = False

        # Filter: Attention mask type.
        #   attn_mask_type(s)    |     supported backends
        # ------------------------------------------------
        #   no_mask              |     All
        #   padding              |     UnfusedDotProductAttention, FlashAttention, FusedAttention
        #   causal               |     All
        #   padding + causal     |     FlashAttention, FusedAttention
        #   arbitrary            |     UnfusedDotProductAttention
        #
        if attn_mask_type == "arbitrary":
            if use_flash_attention:
                self.logger.debug("Disabling FlashAttention for arbitrary mask")
            use_flash_attention = False
            if use_fused_attention:
                self.logger.debug("Disabling FusedAttention for arbitrary mask")
            use_fused_attention = False

        if (use_unfused_attention
            and inference_params is None
            and "causal" in attn_mask_type
            and max_seqlen_q != max_seqlen_kv
        ):
            self.logger.debug("Disabling UnusedDotProductAttention for qkv_format = thd")
            use_unfused_attention = False

        # Filter: bias.
        global _alibi_cache
        if alibi_slopes is not None:
            assert (core_attention_bias_type == "alibi"
                ), "core_attention_bias_type must be alibi in order to use alibi_slopes!"
            if self.layer_number == 1:
                _alibi_cache["_alibi_slopes_require_update"] = True
                _alibi_cache["_alibi_bias_require_update"] = True
        if core_attention_bias_type == "alibi":
            assert (core_attention_bias is None
                ), "core_attention_bias must be None when core_attention_bias_type is alibi!"
            if (_alibi_cache["_num_heads"] != query_layer.shape[-2]
                or _alibi_cache["_max_seqlen_q"] != max_seqlen_q
                or _alibi_cache["_max_seqlen_kv"] != max_seqlen_kv
                or _alibi_cache["_alibi_slopes"] is None):
                _alibi_cache["_alibi_slopes_require_update"] = True
                _alibi_cache["_alibi_bias_require_update"] = True

        if (use_flash_attention
            and (core_attention_bias_type not in ["no_bias", "alibi"]
                or core_attention_bias is not None)):
            self.logger.debug("Disabling FlashAttention for pre/post_scale_bias")
            use_flash_attention = False

        fu_core_attention_bias_type = core_attention_bias_type
        fu_core_attention_bias = core_attention_bias
        if core_attention_bias_type == "alibi" and use_fused_attention and alibi_slopes is not None:
            fu_core_attention_bias_type = "post_scale_bias"
            _, fu_core_attention_bias = get_alibi(
                query_layer.shape[-2], max_seqlen_q, max_seqlen_kv, alibi_slopes=alibi_slopes,
                bias_dtype=query_layer.dtype)
        if (use_fused_attention
            and fu_core_attention_bias_type == "post_scale_bias"
            and (fu_core_attention_bias.shape[0] != 1
            or fu_core_attention_bias.shape[1] != query_layer.shape[-2])):
            if fu_core_attention_bias.requires_grad:
                # remove this line when cuDNN adds bwd support for
                # [1, 1, s, s], [b, 1, s, s] and [b, h, s, s]
                self.logger.debug("Disabling FusedAttention for dBias in [1, H, S, S] shape")
                use_fused_attention = False
            else:
                # max512 backend will only support [1, h, s, s]
                os.environ["NVTE_FUSED_ATTN_BACKEND"] = "1"

        if use_fused_attention:
            fused_attention_backend = tex.get_fused_attn_backend(
                TE_DType[query_layer.dtype]
                if not isinstance(query_layer, Float8Tensor) else query_layer._fp8_dtype,
                TE_DType[key_layer.dtype]
                if not isinstance(key_layer, Float8Tensor) else key_layer._fp8_dtype,
                QKVLayout[qkv_layout],
                AttnBiasType[fu_core_attention_bias_type],
                AttnMaskType[attn_mask_type],
                self.attention_dropout,
                query_layer.shape[-2], # num_attn_heads
                key_layer.shape[-2], # num_gqa_groups
                max_seqlen_q,
                max_seqlen_kv,
                query_layer.shape[-1], # head_dim
            )
            # DPA does not support FP8; for FP8, use cpp_extensions modules directly
            is_backend_avail = (fused_attention_backend in
                [FusedAttnBackend["F16_max512_seqlen"],
                FusedAttnBackend["F16_arbitrary_seqlen"],
                FusedAttnBackend["FP8"]])
            use_fused_attention = ( \
                use_fused_attention and is_backend_avail and \
                (not context_parallel or \
                 fused_attention_backend == FusedAttnBackend["F16_arbitrary_seqlen"]))
            if (fused_attention_backend == FusedAttnBackend["F16_max512_seqlen"]
                and fu_core_attention_bias_type == "post_scale_bias"
                and (fu_core_attention_bias.shape[0] != 1
                or fu_core_attention_bias.shape[1] != query_layer.shape[-2])):
                self.logger.debug(
                    "Disabling FusedAttention as no backend supports the provided input")
                use_fused_attention = False

        # Filter: determinism.
        # backend                                  | deterministic
        # ---------------------------------------------------------
        # flash-attn v1                            | yes
        # flash-attn v2                            | no
        # FusedAttnBackend["F16_max512_seqlen"]    | yes
        # FusedAttnBackend["F16_arbitrary_seqlen"] | workspace optimization path: yes; otherwise: no
        # UnfusedDotProductAttention               | yes
        #
        # Note that FusedAttnBackend["F16_arbitrary_seqlen"] only has workspace optimization path
        # on sm90 architectures.
        #
        if (use_fused_attention
            and fused_attention_backend == FusedAttnBackend["F16_arbitrary_seqlen"]
            and self.deterministic
            and self.device_compute_capability != (9, 0)):
            self.logger.debug("Disabling FusedAttention for determinism reasons")
            use_fused_attention = False

        # Select FusedAttention on sm90 and FlashAttention on others for performance
        if (use_flash_attention
            and use_fused_attention
            and fused_attention_backend == FusedAttnBackend["F16_arbitrary_seqlen"]):
            if self.device_compute_capability == (9, 0):
                self.logger.debug(
                    "Disabling FlashAttention to give FusedAttention preference on Hopper+ "
                    "for performance reasons")
                use_flash_attention = False

        run_config = {
            "compute_capability":"sm"+str((lambda x,y: x*10+y)(
                self.device_compute_capability[0],self.device_compute_capability[1])),
            "q_dtype":query_layer.dtype,
            "k_dtype":key_layer.dtype,
            "v_dtype":value_layer.dtype,
            "q_shape":list(query_layer.shape),
            "k_shape":list(key_layer.shape),
            "v_shape":list(value_layer.shape),
            "qkv_format":qkv_format,
            "qkv_layout":qkv_layout,
            "mask_type":attn_mask_type,
            "bias_type":core_attention_bias_type,
            "bias_shape":core_attention_bias.shape if core_attention_bias is not None else None,
            "dropout":self.attention_dropout,
            "context_parallel":context_parallel,
            "is_training":self.training,
            "transformer_engine_version":te.__version__,
            "flash_attn_version":_flash_attn_version,
            "cudnn_version":'.'.join([str(i) for i in get_cudnn_version()])}

        if use_flash_attention:
            self.logger.info("Running with FlashAttention backend ")
            self.logger.debug("Running with config=%s",run_config)
            if core_attention_bias_type == "alibi":
                alibi_slopes, _ = get_alibi(
                    query_layer.shape[-2], max_seqlen_q, max_seqlen_kv, alibi_slopes=alibi_slopes)
            return self.flash_attention(query_layer,
                                        key_layer,
                                        value_layer,
                                        attention_mask=attention_mask,
                                        qkv_layout=qkv_layout,
                                        cu_seqlens_q=cu_seqlens_q,
                                        cu_seqlens_kv=cu_seqlens_kv,
                                        attn_mask_type=attn_mask_type,
                                        window_size=window_size,
                                        alibi_slopes=alibi_slopes,
                                        cp_group=self.cp_group,
                                        cp_global_ranks=self.cp_global_ranks,
                                        cp_stream=self.cp_stream,
                                        max_seqlen_q=max_seqlen_q,
                                        max_seqlen_kv=max_seqlen_kv)

        if use_fused_attention:
            self.logger.info(
                "Running with FusedAttention backend (sub-backend %s)",
                int(fused_attention_backend))
            self.logger.debug("Running with config=%s",run_config)
            if checkpoint_core_attention:
                return self._checkpointed_attention_forward(
                    self.fused_attention,
                    query_layer,
                    key_layer,
                    value_layer,
                    qkv_layout=qkv_layout,
                    cu_seqlens_q=cu_seqlens_q,
                    cu_seqlens_kv=cu_seqlens_kv,
                    seq_offsets_q=seq_offsets_q,
                    seq_offsets_k=seq_offsets_k,
                    seq_offsets_v=seq_offsets_v,
                    seq_offsets_o=seq_offsets_o,
                    max_seqlen_q=max_seqlen_q,
                    max_seqlen_kv=max_seqlen_kv,
                    attn_mask_type=attn_mask_type,
                    attention_mask=attention_mask,
                    fused_attention_backend=fused_attention_backend,
                    core_attention_bias_type=fu_core_attention_bias_type,
                    core_attention_bias=fu_core_attention_bias,
                    fast_zero_fill=fast_zero_fill,
                    cp_group=self.cp_group,
                    cp_global_ranks=self.cp_global_ranks,
                    cp_stream=self.cp_stream,
                    is_first_microbatch=is_first_microbatch)
            return self.fused_attention(
                query_layer,
                key_layer,
                value_layer,
                qkv_layout=qkv_layout,
                cu_seqlens_q=cu_seqlens_q,
                cu_seqlens_kv=cu_seqlens_kv,
                seq_offsets_q=seq_offsets_q,
                seq_offsets_k=seq_offsets_k,
                seq_offsets_v=seq_offsets_v,
                seq_offsets_o=seq_offsets_o,
                max_seqlen_q=max_seqlen_q,
                max_seqlen_kv=max_seqlen_kv,
                attn_mask_type=attn_mask_type,
                attention_mask=attention_mask,
                fused_attention_backend=fused_attention_backend,
                core_attention_bias_type=fu_core_attention_bias_type,
                core_attention_bias=fu_core_attention_bias,
                fast_zero_fill=fast_zero_fill,
                cp_group=self.cp_group,
                cp_global_ranks=self.cp_global_ranks,
                cp_stream=self.cp_stream,
                is_first_microbatch=is_first_microbatch)

        assert (not context_parallel), \
            "Context parallelism is only implemented with Flash Attention and Fused Attention!"

        from .cpu_offload import CPUOffloadEnabled
        if CPUOffloadEnabled:
            warnings.warn(
                           "Attention activation Offloading is only implemented"
                           "with Flash Attention and Fused Attention!"
                         )

        if use_unfused_attention:
            self.logger.info("Running with UnfusedDotProductAttention backend")
            self.logger.debug("Running with config=%s",run_config)
            if checkpoint_core_attention:
                return self._checkpointed_attention_forward(
                    self.unfused_attention,
                    query_layer,
                    key_layer,
                    value_layer,
                    qkv_layout = qkv_layout,
                    cu_seqlens_q = cu_seqlens_q,
                    cu_seqlens_kv = cu_seqlens_kv,
                    attn_mask_type = attn_mask_type,
                    attention_mask = attention_mask,
                    core_attention_bias_type = core_attention_bias_type,
                    core_attention_bias = core_attention_bias,
                    alibi_slopes = alibi_slopes)
            return self.unfused_attention(query_layer,
                    key_layer,
                    value_layer,
                    qkv_layout = qkv_layout,
                    cu_seqlens_q = cu_seqlens_q,
                    cu_seqlens_kv = cu_seqlens_kv,
                    attn_mask_type = attn_mask_type,
                    attention_mask = attention_mask,
                    core_attention_bias_type = core_attention_bias_type,
                    core_attention_bias = core_attention_bias,
                    alibi_slopes = alibi_slopes)

        raise Exception("No dot product attention support for the provided inputs!")


class MultiheadAttention(torch.nn.Module):
    r"""
    Multi-head Attention (MHA), including Query,
    Key, Value and Output projection.

    .. note::

        Argument :attr:`attention_mask` in the `forward` call is only used when
        :attr:`attn_mask_type` includes '"padding"' or `"arbitrary"`.

    Parameters
    ----------
    hidden_size : int
                 size of each input sample.
    num_attention_heads : int
                         number of attention heads in the transformer layer.
    kv_channels: int, default = `None`
                number of key-value channels. defaults to
                :attr:`hidden_size` / :attr:`num_attention_heads` if `None`.
    attention_dropout: float, default = 0.1
                      dropout probability for the dropout op during multi-head attention.
    layernorm_epsilon : float, default = 1e-5
                       a value added to the denominator of layer normalization
                       for numerical stability.
    init_method : Callable, default = `None`
                 used for initializing weights of QKV and FC1 weights in the following way:
                 `init_method(weight)`. When set to `None`, defaults to
                 `torch.nn.init.normal_(mean=0.0, std=0.023)`.
    output_layer_init_method : Callable, default = `None`
                              used for initializing weights of PROJ and FC2 in the following way:
                              `output_layer_init_method(weight)`. When set to `None`, defaults to
                              `torch.nn.init.normal_(mean=0.0, std=0.023)`.
    layer_number: int, default = `None`
                 layer number of the current `TransformerLayer` when multiple such modules are
                 concatenated to form a transformer block.
    attn_mask_type: {'no_mask', 'padding', 'causal', 'padding_causal' 'arbitrary'},
                   default = `causal`
                   type of attention mask passed into softmax operation. Overridden by
                   :attr:`attn_mask_type` in the `forward` method. The forward
                   arg is useful for dynamically changing mask types, e.g. a different
                   mask for training and inference. The init arg is useful for cases
                   involving compilation/tracing, e.g. ONNX export.
    window_size: Optional[Tuple[int, int]], default = `None`
                sliding window size for local attention, where query at position i attends to keys
                in [i + seqlen_k - seqlen_q - window_size[0], i + seqlen_k - seqlen_q
                + window_size[1]] inclusive. Special cases (-1, -1) and (-1, 0) mean no sliding
                window and causal mask specifically. Similar to :attr:`attn_mask_type`, it can
                be overridden by :attr:`window_size` in `forward` as well.
    num_gqa_groups : int, default = `None`
                         number of GQA groups in the transformer layer.
                         Grouped Query Attention is described in
                         `this paper <https://arxiv.org/pdf/2305.13245.pdf>`_.
                         This only affects the keys and values, not the querys.
                         GQA-1 is equivalent to Multi-Query Attention
                         (`MQA <https://arxiv.org/pdf/1911.02150.pdf>`_), while GQA-H
                         is equivalent to MHA, i.e. `num_gqa_groups = num_attention_heads`.
    return_layernorm_output : bool, default = `False`
                             if set to `True`, output of layernorm is returned from the forward
                             together with the output of the linear transformation.
                             Example use case: residual connection for transformer module is
                             taken post layernorm.
    input_layernorm: bool, default = `False`
                     if set to `True`, layer normalization to the input is applied.
    attention_type: { 'self', 'cross' }, default = 'self'
                   type of attention applied.
    zero_centered_gamma : bool, default = 'False'
                         if set to 'True', gamma parameter in LayerNorm is initialized to 0 and
                         the LayerNorm formula changes to

                         .. math::
                            y = \frac{x - \mathrm{E}[x]}{ \sqrt{\mathrm{Var}[x] + \varepsilon}} *
                            (1 + \gamma) + \beta
    normalization : { 'LayerNorm', 'RMSNorm' }, default = 'LayerNorm'
                   type of normalization applied.
    qkv_weight_interleaved : bool, default = `True`
                            if set to `False`, the QKV weight is interpreted as a concatenation of
                            query, key, and value weights along the `0th` dimension. The default
                            interpretation is that the individual `q`, `k`, and `v` weights for each
                            attention head are interleaved. This parameter is set to `False` when
                            using :attr:`fuse_qkv_params=False`.
    bias : bool, default = `True`
          if set to `False`, the transformer layer will not learn any additive biases.
    device : Union[torch.device, str], default = "cuda"
          The device on which the parameters of the model will allocated. It is the user's
          responsibility to ensure all parameters are moved to the GPU before running the
          forward pass.
    qkv_format: str, default = `sbhd`
            dimension format for `query_layer`, `key_layer` and `value_layer`,
            {`sbhd`, `bshd`}. `s` stands for the sequence length, `b` batch size,
            `h` the number of heads and `d` head size. `sbhd` and `bshd` formats
            are used for when sequences in a batch are of equal length or padded to
            equal length. Please note that these formats do not reflect how
            tensors `query_layer`, `key_layer`, `value_layer` are laid out in memory.
            For that, please use `_get_qkv_layout` to gain the layout information.

    Parallelism parameters
    ----------------------
    set_parallel_mode : bool, default = `False`
                      if set to `True`, QKV and FC1 layers are used as Column Parallel
                      whereas PROJ and FC2 is used as Row Parallel as described
                      `here <https://arxiv.org/pdf/1909.08053.pdf>`_.
    sequence_parallel : bool, default = `False`
                       if set to `True`, uses sequence parallelism.
    tp_group : ProcessGroup, default = `None`
              tensor parallel process group.
    tp_size : int, default = 1
             used as TP (tensor parallel) world size when TP groups are not formed during
             initialization. In this case, users must call the
             `set_tensor_parallel_group(tp_group)` method on the initialized module before the
             forward pass to supply the tensor parallel group needed for tensor and sequence
             parallel collectives.

    Optimization parameters
    -----------------------
    fuse_wgrad_accumulation : bool, default = 'False'
                             if set to `True`, enables fusing of creation and accumulation of
                             the weight gradient. When enabled, it is assumed that the weights
                             have an additional `main_grad` attribute (used instead of the
                             regular `grad`) which is a pre-allocated buffer of the correct
                             size to accumulate gradients in.
    params_dtype : torch.dtype, default = `torch.get_default_dtype()`
                  it controls the type used to allocate the initial parameters. Useful when
                  the model is trained with lower precision and the original FP32 parameters
                  would not fit in GPU memory.
    return_bias : bool, default = `False`
                 when set to `True`, this module will not apply the additive bias itself, but
                 instead return the bias value during the forward pass together with the
                 output of the linear transformation :math:`y = xA^T`. This is useful when
                 the bias addition can be fused to subsequent operations.
    fuse_qkv_params: bool, default = 'False'
                    if set to `True`, `TransformerLayer` module exposes a single fused
                    parameter for query-key-value. This enables optimizations such as QKV
                    fusion without concatentations/splits and also enables the argument
                    `fuse_wgrad_accumulation`.
    """

    def __init__(
        self,
        hidden_size: int,
        num_attention_heads: int,
        kv_channels: Optional[int] = None,
        attention_dropout: float = 0.1,
        layernorm_epsilon: float = 1e-5,
        init_method: Optional[Callable] = None,
        output_layer_init_method: Optional[Callable] = None,
        layer_number: Optional[int] = None,
        attn_mask_type: str = "causal",
        window_size: Optional[Tuple[int, int]] = None,
        tp_group: Optional[dist_group_type] = None,
        tp_size: int = 1,
        num_gqa_groups: Optional[int] = None,
        fuse_wgrad_accumulation: bool = False,
        get_rng_state_tracker: Optional[Callable] = None,
        sequence_parallel: bool = False,
        params_dtype: Optional[torch.dtype] = None,
        return_bias: bool = False,
        return_layernorm_output: bool = False,
        input_layernorm: bool = False,
        attention_type: str = "self",
        set_parallel_mode: bool = False,
        fuse_qkv_params: bool = False,
        zero_centered_gamma: bool = False,
        qkv_weight_interleaved: bool = True,
        ub_bulk_wgrad: bool = False,
        ub_bulk_dgrad: bool = False,
        ub_overlap_rs_dgrad: bool = False,
        ub_overlap_rs: bool = False,
        ub_overlap_ag: bool = False,
        bias: bool = True,
        normalization: str = "LayerNorm",
        device: Union[torch.device, str] = "cuda",
        qkv_format: str = "sbhd"
    ) -> None:
        super().__init__()

        self.qkv_format = qkv_format
        self.attn_mask_type = attn_mask_type
        self.window_size = window_size
        self.window_size = check_set_window_size(attn_mask_type, self.window_size)
        self.layer_number = layer_number
        self.input_layernorm = input_layernorm
        self.attention_type = attention_type
        self.get_rng_state_tracker = get_rng_state_tracker
        self.tp_group = tp_group
        self.return_layernorm_output = return_layernorm_output
        self.params_dtype = torch.get_default_dtype() if params_dtype is None else params_dtype
        self.num_attention_heads = num_attention_heads
        self.return_bias = return_bias

        kv_channels = kv_channels if kv_channels else (hidden_size // num_attention_heads)

        if init_method is None:
            init_method = get_default_init_method()
        if output_layer_init_method is None:
            output_layer_init_method = get_default_init_method()

        if not fuse_qkv_params:
            qkv_weight_interleaved = False
        self.qkv_weight_interleaved = qkv_weight_interleaved

        assert attention_type in AttnTypes, f"attention_type {attention_type} not supported"
        if layer_number is not None:
            assert layer_number > 0, "layer_number must be a positive integer"

        tp_size = tp_size if tp_group is None else get_distributed_world_size(tp_group)
        self.tp_size = tp_size
        self.sequence_parallel = (tp_size > 1) and sequence_parallel

        self.num_attention_heads_per_partition = divide(num_attention_heads, tp_size)
        self.num_gqa_groups = (
            num_attention_heads if num_gqa_groups is None else num_gqa_groups
        )
        assert (num_attention_heads % self.num_gqa_groups == 0
                ), "The number of attention heads must be divisible by the number of GQA groups!"
        assert (self.num_gqa_groups % tp_size == 0
                ), "The number of GQA groups must be divisible by tensor parallel size!"
        self.num_gqa_groups_per_partition = int(self.num_gqa_groups // tp_size)

        self.hidden_size_per_attention_head = kv_channels
        self.hidden_size_q = self.hidden_size_per_attention_head * num_attention_heads
        self.hidden_size_kv = self.hidden_size_per_attention_head * self.num_gqa_groups

        common_gemm_kwargs = {
            "fuse_wgrad_accumulation": fuse_wgrad_accumulation,
            "tp_group": tp_group,
            "tp_size": tp_size,
            "get_rng_state_tracker": get_rng_state_tracker,
            "sequence_parallel": sequence_parallel,
            "params_dtype": self.params_dtype,
            "device": device,
        }

        qkv_parallel_mode = "column" if set_parallel_mode else None

        if self.attention_type == "self":
            parameters_split = None
            if not fuse_qkv_params:
                parameters_split = collections.OrderedDict([
                    ("query", self.hidden_size_q),
                    ("key", self.hidden_size_kv),
                    ("value", self.hidden_size_kv),
                ])
            if self.input_layernorm:
                self.layernorm_qkv = LayerNormLinear(
                    hidden_size,
                    self.hidden_size_q + 2 * self.hidden_size_kv,
                    eps=layernorm_epsilon,
                    init_method=init_method,
                    bias=bias,
                    return_bias=False,
                    parallel_mode=qkv_parallel_mode,
                    return_layernorm_output=return_layernorm_output,
                    parameters_split=parameters_split,
                    zero_centered_gamma=zero_centered_gamma,
                    ub_bulk_wgrad=ub_bulk_wgrad,
                    ub_bulk_dgrad=ub_bulk_dgrad,
                    ub_overlap_rs_dgrad=ub_overlap_rs_dgrad,
                    ub_overlap_ag=ub_overlap_ag,
                    normalization=normalization,
                    ub_name="qkv",
                    **common_gemm_kwargs,
                )
            else:
                self.qkv = Linear(
                    hidden_size,
                    self.hidden_size_q + 2 * self.hidden_size_kv,
                    init_method=init_method,
                    bias=bias,
                    return_bias=False,
                    parallel_mode=qkv_parallel_mode,
                    parameters_split=parameters_split,
                    **common_gemm_kwargs,
                )
        elif self.attention_type == "cross":
            if self.input_layernorm:
                self.layernorm_query = LayerNormLinear(
                    hidden_size,
                    self.hidden_size_q,
                    eps=layernorm_epsilon,
                    init_method=init_method,
                    bias=bias,
                    return_bias=False,
                    parallel_mode=qkv_parallel_mode,
                    parameters_split=("query",) if not fuse_qkv_params else None,
                    return_layernorm_output=return_layernorm_output,
                    zero_centered_gamma=zero_centered_gamma,
                    ub_bulk_wgrad=ub_bulk_wgrad,
                    ub_bulk_dgrad=ub_bulk_dgrad,
                    ub_overlap_rs_dgrad=ub_overlap_rs_dgrad,
                    ub_overlap_ag=ub_overlap_ag,
                    normalization=normalization,
                    ub_name="qkv",
                    **common_gemm_kwargs,
                )
            else:
                self.query_layer = Linear(
                    hidden_size,
                    self.hidden_size_q,
                    init_method=init_method,
                    bias=bias,
                    return_bias=False,
                    parallel_mode=qkv_parallel_mode,
                    **common_gemm_kwargs,
                )
            self.key_value = Linear(
                hidden_size,
                2 * self.hidden_size_kv,
                init_method=init_method,
                bias=bias,
                return_bias=False,
                parallel_mode=qkv_parallel_mode,
                parameters_split=("key", "value") if not fuse_qkv_params else None,
                **common_gemm_kwargs,
            )

        # Attention.
        self.core_attention = DotProductAttention(
            num_attention_heads,
            self.hidden_size_per_attention_head,
            num_gqa_groups=self.num_gqa_groups,
            attention_dropout=attention_dropout,
            qkv_format=self.qkv_format,
            tp_size=tp_size,
            get_rng_state_tracker=get_rng_state_tracker,
            sequence_parallel=sequence_parallel,
            tp_group=tp_group,
            layer_number=self.layer_number,
            attention_type=self.attention_type,
        )

        # Linear
        self.proj = Linear(
            self.hidden_size_q,
            hidden_size,
            init_method=output_layer_init_method,
            bias=bias,
            return_bias=return_bias,
            parallel_mode="row" if set_parallel_mode else None,
            ub_overlap_rs=ub_overlap_rs,
            ub_overlap_ag=ub_overlap_ag,
            ub_name="proj",
            **common_gemm_kwargs,
        )


    def _allocate_memory(
        self, inference_max_sequence_len: int, batch_size: int, dtype: torch.dtype
    ) -> torch.Tensor:
        return torch.empty(
            inference_max_sequence_len,
            batch_size,
            self.num_gqa_groups_per_partition,
            self.hidden_size_per_attention_head,
            dtype=dtype,
            device=torch.cuda.current_device(),
        )

    def set_tensor_parallel_group(self, tp_group: Union[dist_group_type, None]) -> None:
        """
        Set the tensor parallel group for the given
        module before executing the forward pass.

        Parameters
        ----------
        tp_group : ProcessGroup, default = `None`
                  tensor parallel process group.
        """
        self.tp_group = tp_group

    def set_context_parallel_group(
        self,
        cp_group: Union[dist_group_type, None],
        cp_global_ranks: List[int],
        cp_stream: torch.cuda.Stream,
    ) -> None:
        """
        Set the context parallel attributes for the given
        module before executing the forward pass.

        Parameters
        ----------
        cp_group : ProcessGroup
                  context parallel process group.
        cp_global_ranks : List[int]
                         list of global ranks in the context group.
        cp_stream : torch.cuda.Stream
                   cuda stream for context parallel execution.
        """
        # Deep iterate but skip self to avoid infinite recursion.
        for index, child in enumerate(self.modules()):
            if index == 0:
                continue
            if hasattr(child, "set_context_parallel_group"):
                child.set_context_parallel_group(cp_group, cp_global_ranks, cp_stream)

    def forward(
        self,
        hidden_states: torch.Tensor,
        attention_mask: Optional[Union[torch.Tensor, Tuple[torch.Tensor, torch.Tensor]]] = None,
        encoder_output: Optional[torch.Tensor] = None,
        attn_mask_type: Optional[str] = None,
        window_size: Optional[Tuple[int, int]] = None,
        is_first_microbatch: Optional[bool] = None,
        checkpoint_core_attention: bool = False,
        inference_params: Optional[InferenceParams] = None,
        rotary_pos_emb: Optional[Union[torch.Tensor, Tuple[torch.Tensor, torch.Tensor]]] = None,
        core_attention_bias_type: str = "no_bias",
        core_attention_bias: Optional[torch.Tensor] = None,
        alibi_slopes: Optional[torch.Tensor] = None,
        fast_zero_fill: bool = True,
    ) -> Tuple[Union[torch.Tensor, None], ...]:
        """
        Forward propagation for MultiheadAttention layer.

        .. note::

            Argument :attr:`attention_mask` is only used when :attr:`attn_mask_type`
            includes `"padding"` or `"arbitrary"`.

        Parameters
        ----------
        hidden_states : torch.Tensor
             Input tensor.
        attention_mask: Optional[Union[torch.Tensor, Tuple[torch.Tensor, torch.Tensor]]],
             default = `None`. Boolean tensor(s) used to mask out attention softmax input.
             It should be 'None' for 'causal' and 'no_mask' types. For 'padding' masks, it should be
             a single tensor of [batch_size, 1, 1, seqlen_q] for self-attention, and a tuple of
             two tensors in shapes [batch_size, 1, 1, seqlen_q] and [batch_size, 1, 1, seqlen_kv]
             for cross-attention. For the 'arbitrary' mask type, it should be in a shape that is
             broadcastable to [batch_size, num_heads, max_seqlen_q, max_seqlen_kv]. A `True` value
             means the corresponding position is masked out and a `False` means that position is
             allowed to participate in attention.
        attn_mask_type: {'no_mask', 'padding', 'causal', 'padding_causal', 'arbitrary'},
                       default = `None`
                       type of attention mask passed into softmax operation.
        window_size: Optional[Tuple[int, int]], default = `None`
                    sliding window size for local attention.
        encoder_output : Optional[torch.Tensor], default = `None`
             Output of the encoder block to be fed into the decoder block if using
             `layer_type="decoder"`.
        is_first_microbatch : {True, False, None}, default = None
                             During training using either gradient accumulation or
                             pipeline parallelism a minibatch of data is further split
                             into microbatches. Between the microbatches of the same minibatch
                             the model weights are not updated. Setting this parameter indicates
                             whether the current microbatch is the first in a minibatch or not.
                             When set, this parameter enables additional optimizations:

                             * during FP8 training, it allows caching of the FP8 versions of
                               the weights
                             * it also allows skipping gradient accumulation during the
                               first microbatch (since it is the first gradient being
                               produced)
        checkpoint_core_attention: bool, default = `False`
                                  If true, forward activations for core attention are recomputed
                                  during the backward pass in order to save memory that would
                                  otherwise be occupied to store the forward activations until
                                  backprop.
        rotary_pos_emb: Union[torch.Tensor, Tuple[torch.Tensor, torch.Tensor]], default = `None`
                       Embeddings for query and key tensors for applying rotary position
                       embedding. By default no input embedding is applied.
        core_attention_bias_type: str, default = `no_bias`
                    Bias type, {`no_bias`, `pre_scale_bias`, 'post_scale_bias`, `alibi`}
        core_attention_bias: Optional[torch.Tensor], default = `None`
                    Bias tensor for Q * K.T, shape [1, num_head, max_seqlen_q, max_seqlen_kv].
                    It should be 'None' for 'no_bias' and 'alibi' bias types.
        alibi_slopes: Optional[torch.Tensor], default = `None`
                     ALiBi slopes in FP32 and shape [nheads] or [batch_size, nheads].
                     It adds a bias of (-alibi_slope * (i + seqlen_k - seqlen_q - j))
                     to the attention score of query i and key j.
        fast_zero_fill: bool, default = `True`
                    Whether to set output tensors to 0 or not before use.
        """
        # hidden_states: [sq, b, h]

        if attn_mask_type is not None:
            window_size = check_set_window_size(attn_mask_type, window_size)
        if attn_mask_type is None:
            attn_mask_type = self.attn_mask_type
        if window_size is None:
            window_size = self.window_size

        if "padding" in attn_mask_type and attention_mask is not None:
            for i,_ in enumerate(attention_mask):
                assert (
                    attention_mask[i].dtype == torch.bool
                ), "Attention mask must be in boolean type!"

        assert (core_attention_bias_type in AttnBiasTypes
                ), f"core_attention_bias_type {core_attention_bias_type} is not supported!"

        # =================================================
        # Pre-allocate memory for key-values for inference
        # =================================================

        if inference_params and self.layer_number is not None:
            if self.layer_number not in inference_params.key_value_memory_dict:
                inf_max_seq_len = inference_params.max_sequence_length
                inf_max_batch_size = inference_params.max_batch_size
                inference_key_memory = self._allocate_memory(
                    inf_max_seq_len, inf_max_batch_size, hidden_states.dtype
                )
                inference_value_memory = self._allocate_memory(
                    inf_max_seq_len, inf_max_batch_size, hidden_states.dtype
                )
                inference_params.key_value_memory_dict[self.layer_number] = (
                    inference_key_memory,
                    inference_value_memory,
                )
            else:
                (
                    inference_key_memory,
                    inference_value_memory,
                ) = inference_params.key_value_memory_dict[self.layer_number]

        # ======================
        # Query, Key, and Value
        # ======================

        if self.attention_type == "self":
            # Attention heads [sq, b, h] --> [sq, b, ng * (np/ng + 2) * hn]
            if self.input_layernorm:
                layernorm_qkv_outputs = self.layernorm_qkv(
                    hidden_states,
                    is_first_microbatch=is_first_microbatch,
                )
                if self.return_layernorm_output:
                    mixed_x_layer, layernorm_output = layernorm_qkv_outputs
                else:
                    mixed_x_layer = layernorm_qkv_outputs
            else:
                mixed_x_layer = self.qkv(
                    hidden_states,
                    is_first_microbatch=is_first_microbatch,
                    is_first_module_in_mha=True, # specific to FP8 MHA
                )

            num_queries_per_key_value = (self.num_attention_heads_per_partition //
                                         self.num_gqa_groups_per_partition)
            if self.qkv_weight_interleaved:
                # [sq, b, ng * (np/ng + 2) * hn] --> [sq, b, ng, (np/ng + 2), hn]
                new_tensor_shape = mixed_x_layer.size()[:-1] + (
                    self.num_gqa_groups_per_partition,
                    (num_queries_per_key_value + 2),
                    self.hidden_size_per_attention_head,
                )
                # split along second last dimension
                split_dim = -2
            else:
                # [sq, b, ng * (np/ng + 2) * hn] --> [sq, b, (np/ng + 2), ng, hn]
                new_tensor_shape = mixed_x_layer.size()[:-1] + (
                    (num_queries_per_key_value + 2),
                    self.num_gqa_groups_per_partition,
                    self.hidden_size_per_attention_head
                )
                # split along third last dimension
                split_dim = -3

            mixed_x_layer = mixed_x_layer.view(*new_tensor_shape)

            # qkv_weight_interleaved:
            #  [sq, b, ng, (np/ng + 2), hn]
            #  --> [sq, b, ng, np/ng, hn], [sq, b, ng, 1, hn], [sq, b, ng, 1, hn]
            # not qkv_weight_interleaved:
            #  [sq, b, (np/ng + 2), ng, hn]
            #  --> [sq, b, np/ng, np, hn], [sq, b, 1, ng, hn], [sq, b, 1, ng, hn]
            if not is_in_onnx_export_mode():
                query_layer, key_layer, value_layer = _SplitAlongDim.apply(
                    mixed_x_layer, split_dim, (num_queries_per_key_value, 1, 1)
                )
            else:
                query_layer, key_layer, value_layer = torch.split(
                    mixed_x_layer, (num_queries_per_key_value, 1, 1), dim = split_dim,
                 )

            # query: -> [sq, b, np, hn]
            # key, value: -> [sq, b, ng, hn]
            query_layer, key_layer, value_layer = (x.reshape(x.size(0), x.size(1), -1,
                                                             self.hidden_size_per_attention_head)
                                                   for x in (query_layer, key_layer, value_layer))

        elif self.attention_type == "cross":
            # Attention heads [sk, b, h] --> [sk, b, (ng * 2 * hn)]
            mixed_kv_layer = self.key_value(
                encoder_output,
                is_first_microbatch=is_first_microbatch,
                is_first_module_in_mha=True, # specific to FP8 MHA
            )

            if self.qkv_weight_interleaved:
                # [sq, b, (ng * 2 * hn)] --> [sq, b, ng, 2 * hn]
                new_tensor_shape = mixed_kv_layer.size()[:-1] + (
                    self.num_gqa_groups_per_partition,
                    2 * self.hidden_size_per_attention_head,
                )
                # split along last dimension
                split_dim = -1
            else:
                # [sq, b, (ng * 2 * hn)] --> [sq, b, 2 * ng, hn]
                new_tensor_shape = mixed_kv_layer.size()[:-1] + (
                    2 * self.num_gqa_groups_per_partition,
                    self.hidden_size_per_attention_head,
                )
                # split along second last dimension
                split_dim = -2

            mixed_kv_layer = mixed_kv_layer.view(*new_tensor_shape)

            # mixed_kv_layer --> 2 [sk, b, ng, hn]
            if not is_in_onnx_export_mode():
                key_layer, value_layer = _SplitAlongDim.apply(
                    mixed_kv_layer, split_dim, mixed_kv_layer.shape[split_dim] // 2,
                )
            else:
                key_layer, value_layer = torch.split(
                    mixed_kv_layer, mixed_kv_layer.shape[split_dim] // 2, dim = split_dim,
                )
            key_layer, value_layer = (x.reshape(
                x.size(0), x.size(1), -1, self.hidden_size_per_attention_head,
                ) for x in (key_layer, value_layer))

            # Attention head [sq, b, h] --> [sq, b, hp]
            if self.input_layernorm:
                layernorm_query_outputs = self.layernorm_query(
                    hidden_states,
                    is_first_microbatch=is_first_microbatch,
                )
                if self.return_layernorm_output:
                    query_layer, layernorm_output = layernorm_query_outputs
                else:
                    query_layer = layernorm_query_outputs
            else:
                query_layer = self.query_layer(
                    hidden_states,
                    is_first_microbatch=is_first_microbatch,
                    is_first_module_in_mha=True, # specific to FP8 MHA
                )

            # [sq, b, hp] --> [sq, b, np, hn]
            new_tensor_shape = query_layer.size()[:-1] + (
                self.num_attention_heads_per_partition,
                self.hidden_size_per_attention_head,
            )
            query_layer = query_layer.view(*new_tensor_shape)

        # ======================================================
        # Apply relative positional encoding (rotary embedding)
        # ======================================================

        if rotary_pos_emb is not None:
            assert (not isinstance(query_layer, Float8Tensor)
                and not isinstance(key_layer, Float8Tensor)
                ), "RoPE is not supported for Float8Tensors!"
            # duplicate the pos_emb for self attention
            if not isinstance(rotary_pos_emb, tuple):
                rotary_pos_emb = ((rotary_pos_emb,) * 2)

            q_pos_emb, k_pos_emb = rotary_pos_emb

            # adjust key and value for inference
            if inference_params is not None:
                if self.qkv_format == "sbhd":
                    sequence_length = key_layer.size(0)
                elif self.qkv_format == "bshd":
                    sequence_length = key_layer.size(1)

                sequence_start = inference_params.sequence_len_offset
                sequence_end = sequence_start + sequence_length

                q_pos_emb = q_pos_emb[sequence_start:sequence_end, ...]
                k_pos_emb = k_pos_emb[sequence_start:sequence_end, ...]

            query_layer = apply_rotary_pos_emb(query_layer, q_pos_emb, self.qkv_format, fused=True)
            key_layer = apply_rotary_pos_emb(key_layer, k_pos_emb, self.qkv_format, fused=True)

        # ===========================
        # Core attention computation
        # ===========================

        context_layer = self.core_attention(
            query_layer,
            key_layer,
            value_layer,
            qkv_format=self.qkv_format,
            cu_seqlens_q=None,
            cu_seqlens_kv=None,
            attention_mask=attention_mask,
            attn_mask_type=attn_mask_type,
            window_size=window_size,
            checkpoint_core_attention=checkpoint_core_attention,
            core_attention_bias_type=core_attention_bias_type,
            core_attention_bias=core_attention_bias,
            alibi_slopes=alibi_slopes,
            fast_zero_fill=fast_zero_fill,
            inference_params=inference_params,
        )

        # ===================
        # Output. [sq, b, h]
        # ===================

        projection_output = self.proj(
            context_layer,
            is_first_microbatch=is_first_microbatch,
        )

        if self.return_bias:
            attention_output, attention_bias = projection_output
        else:
            attention_output, attention_bias = projection_output, None

        outputs = (attention_output,)
        if self.return_bias:
            outputs += (attention_bias,)
        if self.input_layernorm and self.return_layernorm_output:
            outputs += (layernorm_output,)
        return outputs if len(outputs) > 1 else outputs[0]<|MERGE_RESOLUTION|>--- conflicted
+++ resolved
@@ -3079,12 +3079,8 @@
     ) -> None:
         super().__init__()
 
-<<<<<<< HEAD
         self.logger = logging.getLogger("FusedAttention")
-        self.norm_factor = norm_factor
-=======
         self.softmax_scale = softmax_scale
->>>>>>> e706e5fa
         self.attention_dropout = attention_dropout
         self.attention_dropout_ctx = attention_dropout_ctx
         self.attention_type = attention_type
