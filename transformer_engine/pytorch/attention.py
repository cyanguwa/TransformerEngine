--- conflicted
+++ resolved
@@ -1113,7 +1113,6 @@
             use_fused_attention = False
 
         qkv_layout = "qkv_interleaved" if self.attention_type == "self" else "kv_interleaved"
-<<<<<<< HEAD
 
         if use_fused_attention:
             fused_attention_backend = tex.get_fused_attn_backend(
@@ -1138,30 +1137,6 @@
                     "Disabling usage of FusedAttention since the FusedAttention"
                     "backend does not support deterministic exection."
                 )
-=======
-        fused_attention_backend = tex.get_fused_attn_backend(
-            TE_DType[query_layer.dtype],
-            TE_DType[key_layer.dtype],
-            QKVLayout[qkv_layout],
-            AttnBiasType[core_attention_bias_type],
-            AttnMaskType[self.attn_mask_type],
-            self.attention_dropout,
-            query_layer.shape[0], key_layer.shape[0],
-            query_layer.shape[-1])
-        # DPA does not support FP8; for FP8, use cpp_extensions modules directly
-        is_backend_avail = (fused_attention_backend in
-            [FusedAttnBackend["F16_max512_seqlen"], FusedAttnBackend["F16_arbitrary_seqlen"]])
-        use_fused_attention = (use_fused_attention
-                              and is_backend_avail
-                              and self.num_gqa_groups == self.num_attention_heads)
-        if (self.deterministic
-            and fused_attention_backend == FusedAttnBackend["F16_arbitrary_seqlen"]):
-            use_fused_attention = False
-            warnings.warn(
-                "Disabling usage of FusedAttention since this FusedAttention"
-                "backend does not support deterministic execution."
-            )
->>>>>>> ecd4f808
 
         if use_flash_attention:
             if checkpoint_core_attention:
