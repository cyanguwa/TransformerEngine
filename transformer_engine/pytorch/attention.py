# Copyright (c) 2022-2023, NVIDIA CORPORATION & AFFILIATES. All rights reserved.
#
# See LICENSE for license information.

"""Attention."""
import os
import math
from importlib.metadata import version
from contextlib import nullcontext
from typing import Any, Callable, Optional, Tuple, Union, Dict
from enum import Enum
from pkg_resources import packaging

import torch

from flash_attn.flash_attn_interface import flash_attn_unpadded_func

import transformer_engine_extensions as tex
from transformer_engine.pytorch import fp8
from transformer_engine.pytorch.cpp_extensions import (
    fused_attn_fwd_qkvpacked,
    fused_attn_bwd_qkvpacked,
    fused_attn_fwd_kvpacked,
    fused_attn_bwd_kvpacked,
    FusedAttnBackend
)
from transformer_engine.pytorch.module import LayerNormLinear, Linear
from transformer_engine.pytorch.module.base import _prepare_backward
from transformer_engine.pytorch.utils import (
    divide,
    attention_mask_func,
    split_tensor_along_dim,
    get_device_compute_capability,
)
from transformer_engine.pytorch.constants import (
    AttnMaskTypes,
    AttnTypes,
    dist_group_type,
    TE_DType,
)
from transformer_engine.pytorch.softmax import FusedScaleMaskSoftmax
from transformer_engine.pytorch.distributed import (
    get_distributed_world_size,
    checkpoint,
)
from transformer_engine.pytorch.export import is_in_onnx_export_mode

_flash_attn_version = packaging.version.Version(version("flash-attn"))
_flash_attn_version_required = packaging.version.Version("1.0.2")


__all__ = ["DotProductAttention"]

META_QKV  = tex.FP8FwdTensors.GEMM1_OUTPUT
META_O    = tex.FP8FwdTensors.GEMM2_INPUT
META_DO   = tex.FP8BwdTensors.GRAD_INPUT2
META_DQKV = tex.FP8BwdTensors.GRAD_OUTPUT1
META_S    = 7
META_DS   = 5

def _rotate_half(x: torch.Tensor) -> torch.Tensor:
    """
    change sign so the last dimension becomes [-odd, +even]
    """
    x = x.view(x.shape[:-1] + torch.Size((2, x.shape[-1] // 2)))
    x1, x2 = x.unbind(dim=-2)
    return torch.cat((-x2, x1), dim=-1)


def apply_rotary_pos_emb(t: torch.Tensor, freqs: torch.Tensor) -> torch.Tensor:
    """
    input tensor t is of shape [seq_length, ..., dim]
    rotary positional embeding tensor `freqs` is of shape [seq_length, ..., dim]
    """
    rot_dim = freqs.shape[-1]
    # ideally t_pass is empty so rotary pos embedding is applied to all tensor t
    t, t_pass = t[..., :rot_dim], t[..., rot_dim:]

    # first part is cosine component
    # second part is sine component, need to change signs with _rotate_half method
    t = (t * freqs.cos()) + (_rotate_half(t) * freqs.sin())
    return torch.cat((t, t_pass), dim=-1)


class _SplitLastDim(torch.autograd.Function):
    """"""

    @staticmethod
    def forward(ctx,
                mixed_x_layer: torch.Tensor,
                num_parts: int
    ) -> Tuple[torch.Tensor, ...]:
        return split_tensor_along_dim(mixed_x_layer, -1, num_parts)

    @staticmethod
    def backward(ctx,
                 *grad_outputs):
        assert len(grad_outputs) > 0, "No gradients received for backprop!"

        noop_ok = True
        strides = grad_outputs[0].stride()
        data_ptr = grad_outputs[0].storage().data_ptr()
        shape = grad_outputs[0].shape
        last_dim_size = grad_outputs[0].shape[-1]
        for i, tensor in enumerate(grad_outputs):
            if (tensor.stride() != strides or
                tensor.shape != shape or
                tensor.storage().data_ptr() != data_ptr or
                tensor.storage_offset() != i * last_dim_size):
                noop_ok = False
                break

        if noop_ok:
            ret = torch.Tensor().to(grad_outputs[0].dtype)
            ret = torch.Tensor().to(device=grad_outputs[0].device,
                                    dtype=grad_outputs[0].dtype)
            new_shape = list(shape)
            new_shape[-1] = new_shape[-1] * len(grad_outputs)
            ret.set_(grad_outputs[0].storage(),
                     grad_outputs[0].storage_offset(),
                     new_shape,
                     grad_outputs[0].stride()
            )
            return ret, None

        return torch.cat(grad_outputs, dim = -1), None


class UnfusedDotProductAttention(torch.nn.Module):
    """Parallel attention w/o QKV and Proj Gemms
    BMM1 -> softmax + dropout -> BMM2
    """

    def __init__(
        self,
        norm_factor: float,
        attention_dropout: float = 0.0,
        attention_dropout_ctx: Optional[Callable] = nullcontext,
        attn_mask_type: str = "causal",
        layer_number: Optional[int] = None,
    ) -> None:
        super().__init__()

        assert (
            attn_mask_type in AttnMaskTypes
        ), f"attn_mask_type {attn_mask_type} not supported"

        self.norm_factor = norm_factor
        self.attention_dropout_ctx = attention_dropout_ctx
        self.layer_number = layer_number

        self.scale_mask_softmax = FusedScaleMaskSoftmax(
            attn_mask_type,
            attention_mask_func,
        )

        # Dropout. Note that for a single iteration, this layer will generate
        # different outputs on different number of parallel partitions but
        # on average it should not be partition dependent.
        self.attention_dropout = torch.nn.Dropout(attention_dropout)

    def forward(
        self,
        query_layer: torch.Tensor,
        key_layer: torch.Tensor,
        value_layer: torch.Tensor,
        attention_mask: Optional[torch.Tensor] = None,
    ) -> torch.Tensor:
        """core attention fprop"""
        batch_size, seqlen = query_layer.shape[1], query_layer.shape[0]
        apply_qk_layer_scaling = self.layer_number is not None and key_layer.dtype == torch.float16

        # [b, np, sq, sk]
        output_size = (
            query_layer.size(1),
            query_layer.size(2),
            query_layer.size(0),
            key_layer.size(0),
        )

        # [sq, b, np, hn] -> [sq, b * np, hn]
        query_layer = query_layer.reshape(
            output_size[2], output_size[0] * output_size[1], -1
        )
        # [sk, b, np, hn] -> [sk, b * np, hn]
        key_layer = key_layer.reshape(output_size[3], output_size[0] * output_size[1], -1)

        # preallocting result tensor: [b * np, sq, sk]
        matmul_result = torch.empty(
            output_size[0] * output_size[1],
            output_size[2],
            output_size[3],
            dtype=query_layer.dtype,
            device=torch.cuda.current_device(),
        )

        scale = self.norm_factor
        if apply_qk_layer_scaling:
            scale *= self.layer_number

        # Raw attention scores. [b * np, sq, sk]
        matmul_result = torch.baddbmm(
            matmul_result,
            query_layer.transpose(0, 1),  # [b * np, sq, hn]
            key_layer.transpose(0, 1).transpose(1, 2),  # [b * np, hn, sk]
            beta=0.0,
            alpha=(1.0 / scale),
        )

        # change view to [b, np, sq, sk]
        attention_scores = matmul_result.view(*output_size)

        # attention scores and attention mask [b, np, sq, sk]
        softmax_scale = self.layer_number if apply_qk_layer_scaling else None
        attention_probs = self.scale_mask_softmax(attention_scores, attention_mask, softmax_scale)

        # This is actually dropping out entire tokens to attend to, which might
        # seem a bit unusual, but is taken from the original Transformer paper.
        with self.attention_dropout_ctx():
            attention_probs = self.attention_dropout(attention_probs)

        # value_layer -> context layer.
        # [sk, b, np, hn] --> [b, np, sq, hn]
        output_size = (
            value_layer.size(1),
            value_layer.size(2),
            query_layer.size(0),
            value_layer.size(3),
        )

        # change view [sk, b * np, hn]
        value_layer = value_layer.reshape(
            value_layer.size(0), output_size[0] * output_size[1], -1
        )

        # change view [b * np, sq, sk]
        attention_probs = attention_probs.view(
            output_size[0] * output_size[1], output_size[2], -1
        )

        # matmul: [b * np, sq, hn]
        context_layer = torch.bmm(attention_probs, value_layer.transpose(0, 1))

        # change view [b, np, sq, hn]
        context_layer = context_layer.view(*output_size)

        # [b, np, sq, hn] --> [sq, b, np, hn]
        context_layer = context_layer.permute(2, 0, 1, 3).contiguous()

        # [sq, b, np, hn] --> [sq, b, hp]
        context_layer = context_layer.view(seqlen, batch_size, -1)

        return context_layer


class _PrepareQKVForFA(torch.autograd.Function):
    """This class converts QKV from interleaved (s, b, ...) layout
       to separate contiguous q, k, v tensors in (b, s, ...) layout."""

    @staticmethod
    def forward(ctx,
                query_layer: torch.Tensor,
                key_layer: torch.Tensor,
                value_layer: torch.Tensor
    ) -> torch.Tensor:
        # All inputs received are non-contiguous tensors.
        # The `query_layer` tensor is used to access the
        # full memory region of the QKV tensor.
        qkv = tex.fa_prepare_fwd(query_layer)
        q, k, v = split_tensor_along_dim(qkv, 0, 3)
        query_layer = torch.squeeze(q, 0)
        key_layer = torch.squeeze(k, 0)
        value_layer = torch.squeeze(v, 0)
        return query_layer, key_layer, value_layer

    @staticmethod
    def backward(ctx,
                 dq: torch.Tensor,
                 dk: torch.Tensor,
                 dv: torch.Tensor
    ) -> Tuple[Union[torch.Tensor, None], ...]:
        dqkv = tex.fa_prepare_bwd(dq, dk, dv)
        dq, dk, dv = split_tensor_along_dim(dqkv, -1, 3)
        return dq, dk, dv


def _check_if_interleaved_qkv(q, k, v):
    data_ptr = q.untyped_storage().data_ptr()
    check_ptrs = all(x.untyped_storage().data_ptr() == data_ptr for x in [q, k, v])
    if not check_ptrs:
        return False

    stride = q.stride()
    check_strides = all(stride == x.stride() for x in [q, k, v])
    if not check_strides:
        return False

    shape = q.shape
    check_shapes = all(shape == x.shape for x in [q, k, v])
    if not check_shapes:
        return False

    last_dim_size = shape[-1]
    check_offsets = all(i * last_dim_size == x.storage_offset()
                        for i, x in enumerate([q, k, v]))
    return check_offsets

def _check_if_interleaved_kv(k, v):
    data_ptr = k.untyped_storage().data_ptr()
    check_ptrs = all(x.untyped_storage().data_ptr() == data_ptr for x in [k, v])
    if not check_ptrs:
        return False

    stride = k.stride()
    check_strides = all(stride == x.stride() for x in [k, v])
    if not check_strides:
        return False

    shape = k.shape
    check_shapes = all(shape == x.shape for x in [k, v])
    if not check_shapes:
        return False

    last_dim_size = shape[-1]
    check_offsets = all(i * last_dim_size == x.storage_offset()
                        for i, x in enumerate([k, v]))
    return check_offsets



class FlashAttention(torch.nn.Module):
    """Dot product attention, using HazyResearch flash-attn package:
    https://github.com/HazyResearch/flash-attention
    """

    def __init__(
        self,
        norm_factor: float,
        attention_dropout: float = 0.0,
        attention_dropout_ctx: Optional[Callable] = nullcontext,
        attn_mask_type: str = "causal",
    ) -> None:
        super().__init__()

        assert (
            _flash_attn_version >= _flash_attn_version_required
        ), f"FlashAttention minimum version {_flash_attn_version_required} is required."

        self.attn_causal_mask = attn_mask_type == "causal"
        self.norm_factor = norm_factor
        self.attention_dropout_ctx = attention_dropout_ctx
        self.attention_dropout = attention_dropout
        self.deterministic = not bool(int(os.getenv("NVTE_ALLOW_NONDETERMINISTIC_ALGO", "1")))

    def forward(
        self,
        query_layer: torch.Tensor,
        key_layer: torch.Tensor,
        value_layer: torch.Tensor,
    ) -> torch.Tensor:
        """flash-attn fprop"""

        assert (
            query_layer.dtype in [torch.float16, torch.bfloat16]
            and key_layer.dtype in [torch.float16, torch.bfloat16]
            and value_layer.dtype in [torch.float16, torch.bfloat16]
            ), 'FlashAttention currently only supports FP16 and BF16.'
        assert (
            query_layer.is_cuda and key_layer.is_cuda and value_layer.is_cuda
            ), 'FlashAttention currently only supports CUDA tensors.'

        # For now just 128, will make it more general in the future

        if (query_layer.shape[-1] == 128 and
            query_layer.shape[0] * query_layer.shape[1] >= 512 and
            _check_if_interleaved_qkv(query_layer, key_layer, value_layer)):
            query_layer, key_layer, value_layer = _PrepareQKVForFA.apply(query_layer,
                                                                         key_layer,
                                                                         value_layer)
        else:
            query_layer, key_layer, value_layer = [x.transpose(0,1).contiguous()
                           for x in (query_layer, key_layer, value_layer)]

        batch_size, seqlen = query_layer.shape[0], query_layer.shape[1]

        # [b, sq, np, hn]
        query_layer, key_layer, value_layer = [
            x.view(x.shape[0] * x.shape[1], *x.shape[2:])
            for x in [query_layer, key_layer, value_layer]
        ]

        max_seqlen = seqlen
        cu_seqlens = torch.arange(
            0,
            (batch_size + 1) * seqlen,
            step=seqlen,
            dtype=torch.int32,
            device=query_layer.device)

        with self.attention_dropout_ctx():
            output = flash_attn_unpadded_func(
                query_layer, key_layer, value_layer, cu_seqlens, cu_seqlens, max_seqlen, max_seqlen,
                self.attention_dropout if self.training else 0.0,
                softmax_scale=1.0/self.norm_factor, causal=self.attn_causal_mask,
                deterministic=self.deterministic,
            )

        # [(b sq), np, hn] -> [sq, b, (np hn)]
        return output.view(batch_size, seqlen, -1).transpose(0, 1).contiguous()


class FusedAttnFunc_qkvpacked(torch.autograd.Function):
    """Function for FusedAttention with packed QKV input"""

    @staticmethod
    def forward(ctx, is_training, max_seqlen, cu_seqlens, qkv, qkv_dtype, attn_bias, fp8_meta,
                attn_scale, dropout_p, set_zero, qkv_layout, attn_bias_type, attn_mask_type,
                rng_gen, tp_group, tp_size, fused_attention_backend):
        if fp8_meta is not None:
            out, aux_ctx_tensors = fused_attn_fwd_qkvpacked(
                is_training, max_seqlen, cu_seqlens, qkv, qkv_dtype,
                fused_attention_backend, attn_bias,
                fp8_meta["scaling_fwd"].scale_inv[META_QKV],
                fp8_meta["scaling_fwd"].scale[META_S],
                fp8_meta["scaling_fwd"].scale[META_O],
                fp8_meta["scaling_fwd"].amax_history[0][META_S],
                fp8_meta["scaling_fwd"].amax_history[0][META_O],
                attn_scale, dropout_p, set_zero, qkv_layout, attn_bias_type, attn_mask_type,
                rng_gen)
        else:
            out, aux_ctx_tensors = fused_attn_fwd_qkvpacked(
                is_training, max_seqlen, cu_seqlens, qkv, qkv_dtype,
                fused_attention_backend, attn_bias,
                None, None, None, None, None,
                attn_scale, dropout_p, set_zero, qkv_layout, attn_bias_type, attn_mask_type,
                rng_gen)

        ctx.save_for_backward(qkv, out, cu_seqlens)
        ctx.aux_ctx_tensors = aux_ctx_tensors
        ctx.fp8_meta = fp8_meta
        ctx.max_seqlen = max_seqlen
        ctx.qkv_dtype = qkv_dtype
        ctx.attn_scale = attn_scale
        ctx.dropout_p = dropout_p
        ctx.set_zero = set_zero
        ctx.qkv_layout = qkv_layout
        ctx.attn_bias_type = attn_bias_type
        ctx.attn_mask_type = attn_mask_type
        ctx.tp_group = tp_group
        ctx.tp_size = tp_size
        ctx.fused_attention_backend = fused_attention_backend

        return out

    @staticmethod
    def backward(ctx, d_out):
        qkv, out, cu_seqlens = ctx.saved_tensors
        if ctx.fp8_meta is not None:
            with _prepare_backward(True, ctx.fp8_meta, ctx.tp_group, ctx.tp_size, name="_DPA"):
                dqkv, *rest = fused_attn_bwd_qkvpacked(
                    ctx.max_seqlen, cu_seqlens, qkv, out, d_out,
                    ctx.qkv_dtype,
                    ctx.aux_ctx_tensors,
                    ctx.fused_attention_backend,
                    ctx.fp8_meta["scaling_fwd"].scale_inv[META_QKV], # d_scale_qkv,
                    ctx.fp8_meta["scaling_fwd"].scale_inv[META_S], # d_scale_s,
                    ctx.fp8_meta["scaling_fwd"].scale_inv[META_O], # d_scale_o,
                    ctx.fp8_meta['scaling_bwd'].scale_inv[META_DO], # d_scale_do
                    ctx.fp8_meta["scaling_fwd"].scale[META_S], # q_scale_s
                    ctx.fp8_meta['scaling_bwd'].scale[META_DS], # q_scale_ds
                    ctx.fp8_meta['scaling_bwd'].scale[META_DQKV], # q_scale_dqkv
                    ctx.fp8_meta['scaling_bwd'].amax_history[0][META_DS], # amax_ds
                    ctx.fp8_meta['scaling_bwd'].amax_history[0][META_DQKV], # amax_dqkv
                    ctx.attn_scale,
                    ctx.dropout_p,
                    ctx.set_zero,
                    ctx.qkv_layout,
                    ctx.attn_bias_type,
                    ctx.attn_mask_type)
        else:
            dqkv, *rest = fused_attn_bwd_qkvpacked(
                ctx.max_seqlen, cu_seqlens, qkv, out, d_out,
                ctx.qkv_dtype, ctx.aux_ctx_tensors,
                ctx.fused_attention_backend,
                None, None, None, None, None, None, None, None, None,
                ctx.attn_scale, ctx.dropout_p, ctx.set_zero,
                ctx.qkv_layout, ctx.attn_bias_type, ctx.attn_mask_type)

        # if no_bias, return dqkv
        if ctx.attn_bias_type == "no_bias":
            return (None, None, None, dqkv, None, None, None,
                    None, None, None, None, None, None,
                    None, None, None, None, None, None)
        # else, return (dqkv, dbias)
        return (None, None, None, dqkv, None, rest[0], None,
                None, None, None, None, None, None,
                None, None, None, None, None, None)

class FusedAttnFunc_kvpacked(torch.autograd.Function):
    """Function for FusedAttention with packed KV input"""

    @staticmethod
    def forward(ctx, is_training, max_seqlen_q, max_seqlen_kv, cu_seqlens_q, cu_seqlens_kv,
                q, kv, qkv_dtype, attn_bias, fp8_meta,
                attn_scale, dropout_p, set_zero, qkv_layout, attn_bias_type, attn_mask_type,
                rng_gen, tp_group, tp_size, fused_attention_backend):
        if fp8_meta is not None:
            out, aux_ctx_tensors = fused_attn_fwd_kvpacked(
                is_training, max_seqlen_q, max_seqlen_kv, cu_seqlens_q, cu_seqlens_kv,
                q, kv, qkv_dtype, fused_attention_backend, attn_bias,
                fp8_meta["scaling_fwd"].scale_inv[META_QKV],
                fp8_meta["scaling_fwd"].scale[META_S],
                fp8_meta["scaling_fwd"].scale[META_O],
                fp8_meta["scaling_fwd"].amax_history[0][META_S],
                fp8_meta["scaling_fwd"].amax_history[0][META_O],
                attn_scale, dropout_p, set_zero, qkv_layout, attn_bias_type, attn_mask_type,
                rng_gen)
        else:
            out, aux_ctx_tensors = fused_attn_fwd_kvpacked(
                is_training, max_seqlen_q, max_seqlen_kv, cu_seqlens_q, cu_seqlens_kv,
                q, kv, qkv_dtype, fused_attention_backend, attn_bias,
                None, None, None, None, None,
                attn_scale, dropout_p, set_zero, qkv_layout, attn_bias_type, attn_mask_type,
                rng_gen)

        ctx.save_for_backward(q, kv, out, cu_seqlens_q, cu_seqlens_kv)
        ctx.aux_ctx_tensors = aux_ctx_tensors
        ctx.fp8_meta = fp8_meta
        ctx.max_seqlen_q = max_seqlen_q
        ctx.max_seqlen_kv = max_seqlen_kv
        ctx.qkv_dtype = qkv_dtype
        ctx.attn_scale = attn_scale
        ctx.dropout_p = dropout_p
        ctx.set_zero = set_zero
        ctx.qkv_layout = qkv_layout
        ctx.attn_bias_type = attn_bias_type
        ctx.attn_mask_type = attn_mask_type
        ctx.tp_group = tp_group
        ctx.tp_size = tp_size
        ctx.fused_attention_backend = fused_attention_backend

        return out

    @staticmethod
    def backward(ctx, d_out):
        q, kv, out, cu_seqlens_q, cu_seqlens_kv = ctx.saved_tensors
        if ctx.fp8_meta is not None:
            with _prepare_backward(True, ctx.fp8_meta, ctx.tp_group, ctx.tp_size, name="_DPA"):
                dq, dkv, *rest = fused_attn_bwd_kvpacked(
                    ctx.max_seqlen_q, ctx.max_seqlen_kv, cu_seqlens_q, cu_seqlens_kv,
                    q, kv, out, d_out,
                    ctx.qkv_dtype,
                    ctx.aux_ctx_tensors,
                    ctx.fused_attention_backend,
                    ctx.fp8_meta["scaling_fwd"].scale_inv[META_QKV], # d_scale_qkv,
                    ctx.fp8_meta["scaling_fwd"].scale_inv[META_S], # d_scale_s,
                    ctx.fp8_meta["scaling_fwd"].scale_inv[META_O], # d_scale_o,
                    ctx.fp8_meta['scaling_bwd'].scale_inv[META_DO], # d_scale_do
                    ctx.fp8_meta["scaling_fwd"].scale[META_S], # q_scale_s
                    ctx.fp8_meta['scaling_bwd'].scale[META_DS], # q_scale_ds
                    ctx.fp8_meta['scaling_bwd'].scale[META_DQKV], # q_scale_dqkv
                    ctx.fp8_meta['scaling_bwd'].amax_history[0][META_DS], # amax_ds
                    ctx.fp8_meta['scaling_bwd'].amax_history[0][META_DQKV], # amax_dqkv
                    ctx.attn_scale,
                    ctx.dropout_p,
                    ctx.set_zero,
                    ctx.qkv_layout,
                    ctx.attn_bias_type,
                    ctx.attn_mask_type)
        else:
            dq, dkv, *rest = fused_attn_bwd_kvpacked(
                ctx.max_seqlen_q, ctx.max_seqlen_kv, cu_seqlens_q, cu_seqlens_kv,
                q, kv, out, d_out,
                ctx.qkv_dtype, ctx.aux_ctx_tensors,
                ctx.fused_attention_backend,
                None, None, None, None, None, None, None, None, None,
                ctx.attn_scale, ctx.dropout_p, ctx.set_zero,
                ctx.qkv_layout, ctx.attn_bias_type, ctx.attn_mask_type)

        # if no_bias, return dqkv
        if ctx.attn_bias_type == "no_bias":
            return (None, None, None, None, None, dq, dkv, None, None, None,
                    None, None, None, None, None, None,
                    None, None, None, None, None, None)
        # else, return (dqkv, dbias)
        return (None, None, None, None, None, dq, dkv, None, rest[0], None,
                None, None, None, None, None, None,
                None, None, None, None, None, None)

class FusedAttention(torch.nn.Module):
    """Dot product attention, with multiple backends:

    1. FusedAttnBackend["F16_max512_seqlen"]
       cuDNN based fused attention for FP16/BF16 and <=512 sequence length.
    2. FusedAttnBackend["F16_arbitrary_seqlen"]
       cuDNN based fused attention for FP16/BF16 and any sequence length.
    3. FusedAttnBackend["FP8"]
       cuDNN based fused attention for FP8 and <=512 sequence length. Users can use FusedAttention
       or DotProductAttention module for FP8 support, but for a full FP8 transformer layer, users
       need to write the rest of the layer, i.e. qkv projection, FFN projection, layer norm.

    Support matrix:

    | backend       | 1                  | 2               | 3               |
    | flash based   | no                 | yes             | yes             |
    | cuDNN based   | yes                | yes             | yes             |
    | qkv dtype     | fp16/bf16          | fp16/bf16       | fp8             |
    | attn_type     | self/cross         | self            | self            |
    | qkv_layout    |                    |                 |                 |
    |  - qkv        | qkv_interleaved    | qkv_interleaved | qkv_interleaved |
    |  - (q,kv)     | kv_interleaved     |                 |                 |
    | mask_type     | padding/causal     | causal          | padding         |
    | bias_type     | no/post_scale_bias | no_bias         | no_bias         |
    | dropout       | no                 | yes             | yes             |
    | max_seqlen    | <=512              | any             | <=512           |
    | head_dim      | 64                 | 64,128          | 64              |
    | output dtype  | qkv dtype          | qkv dtype       | qkv dtype       |
    """

    def __init__(
        self,
        norm_factor: float,
        attention_dropout: float = 0.0,
        attention_dropout_ctx: Optional[Callable] = nullcontext,
        attn_mask_type: str = "causal",
        attention_type: str = "self",
        tp_group: Optional[dist_group_type] = None,
        tp_size: int = 1,
    ) -> None:
        super().__init__()

        self.norm_factor = norm_factor
        self.attention_dropout = attention_dropout
        self.attention_dropout_ctx = attention_dropout_ctx
        self.attn_mask_type = attn_mask_type
        self.attention_type = attention_type
        assert (
            attn_mask_type in AttnMaskTypes
        ), f"FusedAttention does not support attn_mask_type {attn_mask_type}."
        assert (
            attention_type in AttnTypes
        ), f"FusedAttention does not support attention_type {attention_type}."
        self.deterministic = not bool(int(os.getenv("NVTE_ALLOW_NONDETERMINISTIC_ALGO", "1")))
        self.tp_group = tp_group
        self.tp_size = tp_size

    def forward(
        self,
        query_layer: torch.Tensor,
        key_layer: torch.Tensor,
        value_layer: torch.Tensor,
        fused_attention_backend: Enum,
        attention_mask: Optional[torch.Tensor] = None,
        core_attention_bias_type: str = "no_bias",
        core_attention_bias: Optional[torch.Tensor] = None,
        set_zero: bool = True,
        fp8_meta: Optional[Dict[str, Any]] = None,
    ) -> torch.Tensor:
        """fused attention fprop"""

        assert (
            (query_layer.dtype in [torch.uint8, torch.float16, torch.bfloat16])
            and (key_layer.dtype in [torch.uint8, torch.float16, torch.bfloat16])
            and (value_layer.dtype in [torch.uint8, torch.float16, torch.bfloat16])
            ), 'FusedAttention only supports FP8, FP16 and BF16 data types.'
        assert (
            query_layer.is_cuda and key_layer.is_cuda and value_layer.is_cuda
            ), 'FusedAttention only supports CUDA tensors.'

        if (query_layer.dtype == torch.uint8
            and key_layer.dtype == torch.uint8
            and value_layer.dtype == torch.uint8):
            assert (fp8_meta is not None
                    ), "fp8_meta tensor is required for FP8 fused attention."
            fp8_dtype_forward = fp8.get_fp8_te_dtype(fp8_meta["recipe"], fprop_tensor=True)
            qkv_dtype = fp8_dtype_forward
        else:
            qkv_dtype = TE_DType[query_layer.dtype]

        seqlen_q, batch_size = query_layer.shape[0], query_layer.shape[1]
        seqlen_kv = key_layer.shape[0]
        max_seqlen_q = seqlen_q
        max_seqlen_kv = seqlen_kv

        if self.attention_type == "self":
            if _check_if_interleaved_kv(key_layer, value_layer):
                query_layer = query_layer.unsqueeze(3)
                key_layer = key_layer.unsqueeze(3)
                value_layer = value_layer.unsqueeze(3)
                # [s, b, h, 3, d]
                mixed_layer = torch.cat([query_layer, key_layer, value_layer], dim = 3)
                # [b, s, 3, h, d]
                mixed_layer = mixed_layer.transpose(2, 3).transpose(0, 1).contiguous()
            else:
                query_layer = query_layer.unsqueeze(2)
                key_layer = key_layer.unsqueeze(2)
                value_layer = value_layer.unsqueeze(2)
                # [s, b, 3, h, d]
                mixed_layer = torch.cat([query_layer, key_layer, value_layer], dim = 2)
                # [b, s, 3, h, d]
                mixed_layer = mixed_layer.transpose(0, 1).contiguous()

            # [total_seqs, 3, h, d]
            mixed_layer = mixed_layer.view(
                mixed_layer.shape[0] * mixed_layer.shape[1], *mixed_layer.shape[2:]).contiguous()

            qkv_layout = "qkv_interleaved"
            max_seqlen = seqlen_q
            cu_seqlens = torch.arange(
                0,
                (batch_size + 1) * seqlen_q,
                step=seqlen_q,
                dtype=torch.int32,
                device=query_layer.device)

            with self.attention_dropout_ctx():
                output = FusedAttnFunc_qkvpacked.apply(
                    self.training,
                    max_seqlen,
                    cu_seqlens,
                    mixed_layer,
                    qkv_dtype,
                    core_attention_bias,
                    fp8_meta,
                    1.0/self.norm_factor,
                    self.attention_dropout if self.training else 0.0,
                    set_zero,
                    qkv_layout,
                    core_attention_bias_type,
                    self.attn_mask_type,
                    None, # rng_gen
                    self.tp_group,
                    self.tp_size,
                    fused_attention_backend,
                )
            output = output.view(batch_size, seqlen_q, -1).transpose(0, 1).contiguous()

        if self.attention_type == "cross":
            if _check_if_interleaved_kv(key_layer, value_layer):
                # [s, b, h, 2, d]
                key_layer = key_layer.unsqueeze(3)
                value_layer = value_layer.unsqueeze(3)
                key_value = torch.cat([key_layer, value_layer], dim = 3)
                # [b, s, 2, h, d]
                key_value = key_value.transpose(2, 3).transpose(0, 1).contiguous()
            else:
                # [s, b, 2, h, d]
                key_layer = key_layer.unsqueeze(2)
                value_layer = value_layer.unsqueeze(2)
                key_value = torch.cat([key_layer, value_layer], dim = 2)
                # [b, s, 2, h, d]
                key_value = key_value.transpose(0, 1).contiguous()

            # [total_seqs, 2, h, d]
            query_layer = query_layer.transpose(0, 1).contiguous()
            query_layer = query_layer.view(
                    query_layer.shape[0] * query_layer.shape[1], *query_layer.shape[2:])
            key_value = key_value.view([key_value.shape[0] * key_value.shape[1]]
                + key_value.shape[2:]).contiguous()

            qkv_layout = "kv_interleaved"
            cu_seqlens_q = torch.arange(
                0,
                (batch_size + 1) * seqlen_q,
                step=seqlen_q,
                dtype=torch.int32,
                device=query_layer.device)
            cu_seqlens_kv = torch.arange(
                0,
                (batch_size + 1) * seqlen_kv,
                step=seqlen_kv,
                dtype=torch.int32,
                device=key_layer.device)

            with self.attention_dropout_ctx():
                output = FusedAttnFunc_kvpacked.apply(
                    self.training,
                    max_seqlen_q, max_seqlen_kv,
                    cu_seqlens_q, cu_seqlens_kv,
                    query_layer, key_value,
                    qkv_dtype,
                    core_attention_bias,
                    fp8_meta,
                    1.0/self.norm_factor,
                    self.attention_dropout if self.training else 0.0,
                    set_zero,
                    qkv_layout,
                    core_attention_bias_type,
                    self.attn_mask_type,
                    None, # rng_gen
                    self.tp_group,
                    self.tp_size,
                    fused_attention_backend,
                )

            output = (output[0].view(batch_size, seqlen_q, -1).transpose(0, 1).contiguous(),
                    output[1].view(batch_size, seqlen_q, -1).transpose(0, 1).contiguous())
        return output


class DotProductAttention(torch.nn.Module):
    """Allows the model to jointly attend to information from different
    representation subspaces as described in the paper:
    `Attention Is All You Need <https://arxiv.org/abs/1706.03762>`_.

    .. note::

        Argument :attr:`attention_mask` will be ignored in the `forward` call when
        :attr:`attn_mask_type` is set to `"causal"`.

    .. warning::

        For the default attention mechanism, this module executes a non-deterministic version of
        `flash-attn <https://github.com/ksivaman/flash-attention>`_ whenever possible in order to
        achieve optimal performance. To observe deterministic behavior, set the environment
        variable :attr:`NVTE_ALLOW_NONDETERMINISTIC_ALGO=0`. In order to disable
        `flash-attn` entirely, set :attr:`NVTE_FLASH_ATTN=0`.

    Parameters
    ----------
    num_attention_heads : int
                         number of attention heads in the transformer layer.
    kv_channels : int
                number of key-value channels.
    attention_dropout: float, default = 0.0
                      dropout probability for the dropout op during multi-head attention.
    attn_mask_type: {'causal', 'padding'}, default = `causal`
                   type of attention mask passed into softmax operation.
    layer_number: int, default = `None`
                 layer number of the current `DotProductAttention` when multiple such modules
                 are concatenated, for instance in consecutive transformer blocks.

    Parallelism parameters
    ----------------------
    sequence_parallel : bool, default = `False`
                       if set to `True`, uses sequence parallelism.
    tp_size : int, default = 1
             tensor parallel world size.
    tp_group : ProcessGroup, default = `None`
              tensor parallel process group.
    """

    def __init__(
        self,
        num_attention_heads: int,
        kv_channels: int,
        attention_dropout: float = 0.0,
        attn_mask_type: str = "causal",
        sequence_parallel: bool = False,
        tp_size: int = 1,
        get_rng_state_tracker: Optional[Callable] = None,
        tp_group: Optional[dist_group_type] = None,
        layer_number: Optional[int] = None,
        attention_type: str = "self",
    ) -> None:
        super().__init__()

        self.tp_size = tp_size if tp_group is None else get_distributed_world_size(tp_group)
        self.tp_group = tp_group
        self.get_rng_state_tracker = get_rng_state_tracker

        projection_size = kv_channels * num_attention_heads
        self.hidden_size_per_partition = divide(projection_size, self.tp_size)
        self.hidden_size_per_attention_head = divide(
            projection_size, num_attention_heads
        )

        if sequence_parallel or get_rng_state_tracker is None:
            attention_dropout_ctx = nullcontext
        else:
            attention_dropout_ctx = get_rng_state_tracker().fork

        norm_factor = math.sqrt(self.hidden_size_per_attention_head)

        self.device_compute_capability = get_device_compute_capability()
        self.use_flash_attention = (
            int(os.getenv("NVTE_FLASH_ATTN", "1"))
            and self.device_compute_capability >= 8.0
        )
        self.use_fused_attention = (
            int(os.getenv("NVTE_FUSED_ATTN", "1"))
            and self.device_compute_capability >= 8.0
        )

        attn_kwargs = {
            "attention_dropout": attention_dropout,
            "attention_dropout_ctx": attention_dropout_ctx,
            "attn_mask_type": attn_mask_type,
        }
        self.attention_type = attention_type
        self.attn_mask_type = attn_mask_type

        if self.use_flash_attention:
            self.flash_attention = FlashAttention(norm_factor, **attn_kwargs)
        # Instantiating three types since use of flash-attn and FusedAttention
        # might be ruled out due to forward inputs.
        if self.use_fused_attention:
            self.fused_attention = FusedAttention(
                norm_factor, **attn_kwargs,
                attention_type = attention_type,
                tp_group = self.tp_group,
                tp_size = self.tp_size)
        self.unfused_attention = UnfusedDotProductAttention(
            norm_factor, **attn_kwargs, layer_number=layer_number)

    def _checkpointed_attention_forward(
        self,
        attention_func: Callable,
        *forward_args: Tuple[torch.Tensor, ...],
    ) -> torch.Tensor:
        """Forward method with activation checkpointing."""

        def custom_forward(*inputs):
            return attention_func(*inputs)

        hidden_states = checkpoint(
            custom_forward,
            False,
            self.get_rng_state_tracker,
            self.tp_group,
            *forward_args,
        )

        return hidden_states

    def forward(
        self,
        query_layer: torch.Tensor,
        key_layer: torch.Tensor,
        value_layer: torch.Tensor,
        attention_mask: Optional[torch.Tensor] = None,
        checkpoint_core_attention: bool = False,
        core_attention_bias_type: str = "no_bias",
        core_attention_bias: Optional[torch.Tensor] = None,
        set_zero: bool = True,
        fp8_meta: Optional[Dict[str, Any]] = None,
    ) -> torch.Tensor:
        """
        Dot Product Attention Layer.

        .. note::

            Argument :attr:`attention_mask` will be ignored when :attr:`attn_mask_type`
            is set to `"causal"`.

        .. note::

            Input tensors :attr:`query_layer`, :attr:`key_layer`, and :attr:`value_layer`
            must each be of shape (:attr:`sequence_length`, :attr:`batch_size`,
            :attr:`num_attention_heads`, :attr:`kv_channels`). Output of shape
            (:attr:`sequence_length`, :attr:`batch_size`, :attr:`num_attention_heads`
            * :attr:`kv_channels`) is returned.

        .. note::

            `DotProductAttention` supports three backends: 1) `FlashAttention` which uses
            HazyResearch's FlashAttention PyTorch API, 2) `FusedAttention` which supports multiple
            fused attention implementations (see `FusedAttention` for fused attention backends),
            and 3) `UnfusedDotProductAttention` which is the native PyTorch implementation
            with fused scaled masked softmax. Users can use environment variables
            `NVTE_FLASH_ATTN`, `NVTE_FUSED_ATTN`, and `NVTE_FUSED_ATTN_BACKEND` to control
            which backend (and fused attention backend) to use. The default backend is 1.

        Parameters
        ----------
        query_layer : torch.Tensor
                     Query tensor.
        key_layer : torch.Tensor
                   Key tensor.
        value_layer : torch.Tensor
                     Value tensor.
        attention_mask : Optional[torch.Tensor], default = `None`
                        Boolean tensor used to mask out softmax input when not using flash-attn.
        checkpoint_core_attention : bool, default = `False`
                                   If true, forward activations for attention are recomputed
                                   during the backward pass in order to save memory that would
                                   otherwise be occupied to store the forward activations until
                                   backprop.
        core_attention_bias_type: str, default = `no_bias`
                    Bias type, {`no_bias`, `pre_scale_bias`, 'post_scale_bias`}
        core_attention_bias: Optional[torch.Tensor], default = `None`
                    Bias tensor for Q * K.T
        set_zero: bool, defautl = `True`
                    Whether to set output tensors to 0 or not before use.
        fp8_meta: Optional[Dict[str, Any]], default = `None`
                    Meta data for FP8 tensors.
        """

        use_flash_attention = self.use_flash_attention
        use_fused_attention = self.use_fused_attention

        if (query_layer.dtype not in [torch.bfloat16, torch.float16]
            or key_layer.dtype not in [torch.bfloat16, torch.float16]
            or value_layer.dtype not in [torch.bfloat16, torch.float16]
            or (self.device_compute_capability == 8.6 and key_layer.shape[-1] > 64)
        ):
            use_flash_attention = False

        if self.attn_mask_type == "padding" and attention_mask is not None:
            use_flash_attention = False

        if is_in_onnx_export_mode():
            use_flash_attention = False
            use_fused_attention = False

        if (all(i.dtype is torch.uint8 for i in [query_layer, key_layer, value_layer])
            and self.device_compute_capability >= 9.0
            and self.attention_type == "self"
        ):
            use_flash_attention = False
            if use_fused_attention:
                fp8_backend = str(int(FusedAttnBackend["FP8"]))
                if "NVTE_FUSED_ATTN_BACKEND" not in os.environ:
                    fused_attention_backend = FusedAttnBackend["FP8"]
                elif os.getenv("NVTE_FUSED_ATTN_BACKEND") == fp8_backend:
                    fused_attention_backend = FusedAttnBackend["FP8"]
                else:
                    assert False, f"""NVTE_FUSED_ATTN_BACKEND must be {fp8_backend},
                    i.e. FusedAttnBackend["FP8"] for the provided inputs."""
        elif all(i.dtype in [torch.bfloat16, torch.float16]
            and i.shape[0] <= 512 for i in [query_layer, key_layer, value_layer]
        ):
            if use_fused_attention:
                f16_backend_m512 = str(int(FusedAttnBackend["F16_max512_seqlen"]))
                f16_backend_arbitrary = str(int(FusedAttnBackend["F16_arbitrary_seqlen"]))
                if "NVTE_FUSED_ATTN_BACKEND" not in os.environ:
                    fused_attention_backend = FusedAttnBackend["F16_max512_seqlen"]
                elif os.getenv("NVTE_FUSED_ATTN_BACKEND") == f16_backend_arbitrary:
                    fused_attention_backend = FusedAttnBackend["F16_arbitrary_seqlen"]
                elif os.getenv("NVTE_FUSED_ATTN_BACKEND") == f16_backend_m512:
                    fused_attention_backend = FusedAttnBackend["F16_max512_seqlen"]
                else:
                    assert False, f"""NVTE_FUSED_ATTN_BACKEND must be {f16_backend_m512} i.e.
                    FusedAttnBackend["F16_max512_seqlen"], or {f16_backend_arbitrary} i.e.
                    FusedAttnBackend["F16_arbitrary_seqlen"] for the provided inputs."""
        elif (all(i.dtype in [torch.bfloat16, torch.float16]
            for i in [query_layer, key_layer, value_layer])
            and any(i.shape[0] > 512
            for i in [query_layer, key_layer, value_layer])
        ):
            if use_fused_attention:
                f16_backend = str(int(FusedAttnBackend["F16_arbitrary_seqlen"]))
                if "NVTE_FUSED_ATTN_BACKEND" not in os.environ:
                    fused_attention_backend = FusedAttnBackend["F16_arbitrary_seqlen"]
                elif os.getenv("NVTE_FUSED_ATTN_BACKEND") == f16_backend:
                    fused_attention_backend = FusedAttnBackend["F16_arbitrary_seqlen"]
                else:
                    assert False, f"""NVTE_FUSED_ATTN_BACKEND must be {f16_backend}, i.e.
                    FusedAttnBackend["F16_arbitrary_seqlen"] for the provided inputs."""
        else:
            use_fused_attention = False

        if use_flash_attention:
            if checkpoint_core_attention:
                return self._checkpointed_attention_forward(self.flash_attention,
                                                            query_layer,
                                                            key_layer,
                                                            value_layer)
            return self.flash_attention(query_layer, key_layer, value_layer)

        if use_fused_attention:
            if checkpoint_core_attention:
                return self._checkpointed_attention_forward(self.fused_attention,
                                                            query_layer,
                                                            key_layer,
                                                            value_layer,
                                                            fused_attention_backend,
                                                            attention_mask,
                                                            core_attention_bias_type,
                                                            core_attention_bias,
                                                            set_zero,
                                                            fp8_meta)
            return self.fused_attention(query_layer, key_layer, value_layer,
                                                            fused_attention_backend,
                                                            attention_mask,
                                                            core_attention_bias_type,
                                                            core_attention_bias,
                                                            set_zero,
                                                            fp8_meta)

        if checkpoint_core_attention:
            return self._checkpointed_attention_forward(
                self.unfused_attention,
                query_layer,
                key_layer,
                value_layer,
                attention_mask,
            )
        return self.unfused_attention(query_layer, key_layer, value_layer, attention_mask)


class MultiHeadAttention(torch.nn.Module):
    """Parallel attention w/o QKV and Proj Gemms
    BMM1 -> softmax + dropout -> BMM2
    """

    def __init__(
        self,
        hidden_size: int,
        num_attention_heads: int,
        kv_channels: int,
        attention_dropout: float,
        layernorm_epsilon: float,
        init_method: Callable,
        output_layer_init_method: Callable,
        layer_number: Optional[int] = None,
        attn_mask_type: str = "causal",
        tp_group: Optional[dist_group_type] = None,
        tp_size: int = 1,
        fuse_wgrad_accumulation: bool = False,
        get_rng_state_tracker: Optional[Callable] = None,
        sequence_parallel: bool = False,
        params_dtype: torch.dtype = torch.float32,
        return_layernorm_output: bool = False,
        input_layernorm: bool = False,
        attention_type: str = "self",
        set_parallel_mode: bool = False,
        fuse_qkv_params: bool = False,
        zero_centered_gamma: bool = False,
        qkv_weight_interleaved: bool = True,
        ub_bulk_wgrad: bool = False,
        ub_bulk_dgrad: bool = False,
        ub_split_rs: bool = False,
        ub_split_ag: bool = False,
        bias: bool = True,
    ) -> None:
        super().__init__()
        self.layer_number = (layer_number,)
        self.input_layernorm = input_layernorm
        self.attention_type = attention_type
        self.get_rng_state_tracker = get_rng_state_tracker
        self.tp_group = tp_group
        self.return_layernorm_output = return_layernorm_output
        self.params_dtype = params_dtype
        self.init_method = init_method
        self.attn_mask_type = attn_mask_type

        if not fuse_qkv_params:
            qkv_weight_interleaved = False
        self.qkv_weight_interleaved = qkv_weight_interleaved

        assert (
            attention_type in AttnTypes
        ), f"attention_type {attention_type} not supported"

        tp_size = tp_size if tp_group is None else get_distributed_world_size(tp_group)
        self.tp_size = tp_size
        self.sequence_parallel = (tp_size > 1) and sequence_parallel

        self.hidden_size_per_attention_head = kv_channels
        self.num_attention_heads_per_partition = divide(num_attention_heads, tp_size)

        common_gemm_kwargs = {
            "fuse_wgrad_accumulation": fuse_wgrad_accumulation,
            "tp_group": tp_group,
            "tp_size": tp_size,
            "get_rng_state_tracker": get_rng_state_tracker,
            "sequence_parallel": sequence_parallel,
            "params_dtype": params_dtype,
        }

        qkv_parallel_mode = "column" if set_parallel_mode else None

        if self.attention_type == "self":
            if self.input_layernorm:
                self.layernorm_qkv = LayerNormLinear(
                    hidden_size,
                    3 * hidden_size,
                    eps=layernorm_epsilon,
                    init_method=init_method,
                    bias=bias,
                    return_bias=False,
                    parallel_mode=qkv_parallel_mode,
                    return_layernorm_output=return_layernorm_output,
                    parameters_split=("query_", "key_", "value_") if not fuse_qkv_params else None,
                    zero_centered_gamma=zero_centered_gamma,
                    ub_bulk_wgrad=ub_bulk_wgrad,
                    ub_bulk_dgrad=ub_bulk_dgrad,
                    ub_split_ag=ub_split_ag,
                    **common_gemm_kwargs,
                )
            else:
                self.qkv = Linear(
                    hidden_size,
                    3 * hidden_size,
                    init_method=init_method,
                    bias=bias,
                    return_bias=False,
                    parallel_mode=qkv_parallel_mode,
                    parameters_split=("query_", "key_", "value_") if not fuse_qkv_params else None,
                    **common_gemm_kwargs,
                )
        else:
            if self.input_layernorm:
                self.layernorm_query = LayerNormLinear(
                    hidden_size,
                    hidden_size,
                    eps=layernorm_epsilon,
                    init_method=init_method,
                    bias=bias,
                    return_bias=False,
                    parallel_mode=qkv_parallel_mode,
                    return_layernorm_output=return_layernorm_output,
                    zero_centered_gamma=zero_centered_gamma,
                    ub_bulk_wgrad=ub_bulk_wgrad,
                    ub_bulk_dgrad=ub_bulk_dgrad,
                    ub_split_ag=ub_split_ag,
                    **common_gemm_kwargs,
                )
            else:
                self.query_layer = Linear(
                    hidden_size,
                    hidden_size,
                    init_method=init_method,
                    bias=bias,
                    return_bias=False,
                    parallel_mode=qkv_parallel_mode,
                    **common_gemm_kwargs,
                )
            self.key_value = Linear(
                hidden_size,
                2 * hidden_size,
                init_method=init_method,
                bias=bias,
                return_bias=False,
                parallel_mode=qkv_parallel_mode,
                parameters_split=("key_", "value_") if not fuse_qkv_params else None,
                **common_gemm_kwargs,
            )

        # Attention.
        self.core_attention = DotProductAttention(
            num_attention_heads,
            kv_channels,
            attention_dropout,
            tp_size=tp_size,
            get_rng_state_tracker=get_rng_state_tracker,
            attn_mask_type=attn_mask_type,
            sequence_parallel=sequence_parallel,
            tp_group=tp_group,
            layer_number=layer_number,
        )

        # Linear
        self.proj = Linear(
            hidden_size,
            hidden_size,
            init_method=output_layer_init_method,
            bias=bias,
            return_bias=True,
            parallel_mode="row" if set_parallel_mode else None,
            ub_split_rs=ub_split_rs,
            ub_split_ag=ub_split_ag,
            **common_gemm_kwargs,
        )


    def _allocate_memory(
        self, inference_max_sequence_len: int, batch_size: int
    ) -> torch.Tensor:
        return torch.empty(
            inference_max_sequence_len,
            batch_size,
            self.num_attention_heads_per_partition,
            self.hidden_size_per_attention_head,
            dtype=self.params_dtype,
            device=torch.cuda.current_device(),
        )

    def set_tensor_parallel_group(self, tp_group: Union[dist_group_type, None]) -> None:
        """Set TP group"""
        self.tp_group = tp_group

    def forward(
        self,
        hidden_states: torch.Tensor,
        attention_mask: Optional[torch.Tensor] = None,
        encoder_output: Optional[torch.Tensor] = None,
        is_first_microbatch: Optional[bool] = None,
        checkpoint_core_attention: bool = False,
        inference_params: Optional[Any] = None,
<<<<<<< HEAD
        core_attention_bias_type: str = "no_bias",
        core_attention_bias: Optional[torch.Tensor] = None,
        set_zero: bool = True,
=======
        rotary_pos_emb: Optional[Union[torch.Tensor, Tuple[torch.Tensor, torch.Tensor]]] = None,
>>>>>>> 144e4888
    ) -> Tuple[Union[torch.Tensor, None], ...]:
        """MultiHeadAttention FWD"""
        # hidden_states: [sq, b, h]

        if self.attn_mask_type != "causal" and attention_mask is not None:
            assert (
                attention_mask.dtype == torch.bool
            ), "Attention mask must be a boolean tensor"

        # =================================================
        # Pre-allocate memory for key-values for inference.
        # =================================================

        is_first_step = False
        if inference_params and self.layer_number is not None:
            if self.layer_number not in inference_params.key_value_memory_dict:
                inf_max_seq_len = inference_params.max_sequence_len
                inf_max_batch_size = inference_params.max_batch_size
                inference_key_memory = self._allocate_memory(
                    inf_max_seq_len, inf_max_batch_size
                )
                inference_value_memory = self._allocate_memory(
                    inf_max_seq_len, inf_max_batch_size
                )
                inference_params.key_value_memory_dict[self.layer_number] = (
                    inference_key_memory,
                    inference_value_memory,
                )
                is_first_step = True
            else:
                (
                    inference_key_memory,
                    inference_value_memory,
                ) = inference_params.key_value_memory_dict[self.layer_number]

        # =====================
        # Query, Key, and Value
        # =====================

        if self.attention_type == "self":
            # Attention heads [sq, b, h] --> [sq, b, (np * 3 * hn)]
            if self.input_layernorm:
                layernorm_qkv_outputs = self.layernorm_qkv(
                    hidden_states,
                    is_first_microbatch=is_first_microbatch,
                )
                if self.return_layernorm_output:
                    mixed_x_layer, layernorm_output = layernorm_qkv_outputs
                else:
                    mixed_x_layer = layernorm_qkv_outputs
            else:
                mixed_x_layer = self.qkv(
                    hidden_states,
                    is_first_microbatch=is_first_microbatch,
                )

            if self.qkv_weight_interleaved:
                # [sq, b, (np * 3 * hn)] --> [sq, b, np, 3 * hn]
                new_tensor_shape = mixed_x_layer.size()[:-1] + (
                    self.num_attention_heads_per_partition,
                    3 * self.hidden_size_per_attention_head,
                )
                # split along last dimension
                split_dim = -1
            else:
                # [sq, b, (np * 3 * hn)] --> [sq, b, 3 * np, hn]
                new_tensor_shape = mixed_x_layer.size()[:-1] + (
                    3 * self.num_attention_heads_per_partition,
                    self.hidden_size_per_attention_head,
                )
                # split along second last dimension
                split_dim = -2

            mixed_x_layer = mixed_x_layer.view(*new_tensor_shape)

            # mixed_x_layer --> 3 [sq, b, np, hn]
            if split_dim == -1 and not is_in_onnx_export_mode():
                query_layer, key_layer, value_layer = _SplitLastDim.apply(mixed_x_layer, 3)
            else:
                query_layer, key_layer, value_layer = split_tensor_along_dim(
                    mixed_x_layer, split_dim, 3
                )
        else:
            # Attention heads [sk, b, h] --> [sk, b, (np * 2 * hn)]
            mixed_kv_layer = self.key_value(
                encoder_output,
                is_first_microbatch=is_first_microbatch,
            )

            if self.qkv_weight_interleaved:
                # [sq, b, (np * 2 * hn)] --> [sq, b, np, 2 * hn]
                new_tensor_shape = mixed_kv_layer.size()[:-1] + (
                    self.num_attention_heads_per_partition,
                    2 * self.hidden_size_per_attention_head,
                )
                # split along last dimension
                split_dim = -1
            else:
                # [sq, b, (np * 2 * hn)] --> [sq, b, 2 * np, hn]
                new_tensor_shape = mixed_kv_layer.size()[:-1] + (
                    2 * self.num_attention_heads_per_partition,
                    self.hidden_size_per_attention_head,
                )
                # split along second last dimension
                split_dim = -2

            mixed_kv_layer = mixed_kv_layer.view(*new_tensor_shape)

            # mixed_kv_layer --> 2 [sk, b, np, hn]
            if split_dim == -1 and not is_in_onnx_export_mode():
                key_layer, value_layer = _SplitLastDim.apply(mixed_kv_layer, 2)
            else:
                key_layer, value_layer = split_tensor_along_dim(mixed_kv_layer, split_dim, 2)

            # Attention head [sq, b, h] --> [sq, b, hp]
            if self.input_layernorm:
                layernorm_query_outputs = self.layernorm_query(
                    hidden_states,
                    is_first_microbatch=is_first_microbatch,
                )
                if self.return_layernorm_output:
                    query_layer, layernorm_output = layernorm_query_outputs
                else:
                    query_layer = layernorm_query_outputs
            else:
                query_layer = self.query_layer(
                    hidden_states,
                    is_first_microbatch=is_first_microbatch,
                )

            # [sq, b, hp] --> [sq, b, np, hn]
            new_tensor_shape = query_layer.size()[:-1] + (
                self.num_attention_heads_per_partition,
                self.hidden_size_per_attention_head,
            )
            query_layer = query_layer.view(*new_tensor_shape)

        # ==================================
        # Adjust key and value for inference
        # ==================================

        # duplicate the pos_emb for self attention
        if rotary_pos_emb is not None:
            if not isinstance(rotary_pos_emb, tuple):
                rotary_pos_emb = ((rotary_pos_emb,) * 2)

        if inference_params and self.layer_number is not None:
            batch_start = inference_params.batch_size_offset
            batch_end = batch_start + key_layer.size(1)
            assert batch_end <= inference_key_memory.size(1)
            sequence_start = inference_params.sequence_len_offset
            sequence_end = sequence_start + key_layer.size(0)
            assert sequence_end <= inference_key_memory.size(0)
            # Copy key and values.
            inference_key_memory[
                sequence_start:sequence_end, batch_start:batch_end, ...
            ] = key_layer
            inference_value_memory[
                sequence_start:sequence_end, batch_start:batch_end, ...
            ] = value_layer
            key_layer = inference_key_memory[:sequence_end, batch_start:batch_end, ...]
            value_layer = inference_value_memory[
                :sequence_end, batch_start:batch_end, ...
            ]

            # adjust the key rotary positional embedding
            if rotary_pos_emb is not None:
                q_pos_emb, k_pos_emb = rotary_pos_emb
                # need to cross check this condition during inference
                # if not set_inference_key_value_memory:
                if not is_first_step:
                    # In inference, we compute one token at a time.
                    # Select the correct positional embedding
                    # (only the last token in the sequence)
                    q_pos_emb = q_pos_emb[sequence_end - 1 : sequence_end]
                else:
                    # In the first forward pass of inference,
                    # we use the entire provided prefix.
                    # q_pos_emb here has the rope embeddings of the entire
                    # prefix + to-be-generated output so
                    # we slice to just the prefix.
                    q_pos_emb = q_pos_emb[:sequence_end, :, :, :]
                k_pos_emb = k_pos_emb[:sequence_end, :, :, :]
                rotary_pos_emb = (q_pos_emb, k_pos_emb)

        # ==================================
        # core attention computation
        # ==================================

        # apply relative positional encoding (rotary embedding)
        if rotary_pos_emb is not None:
            q_pos_emb, k_pos_emb = rotary_pos_emb
            query_layer = apply_rotary_pos_emb(query_layer, q_pos_emb)
            key_layer = apply_rotary_pos_emb(key_layer, k_pos_emb)

        context_layer = self.core_attention(
            query_layer,
            key_layer,
            value_layer,
            attention_mask,
            checkpoint_core_attention = checkpoint_core_attention,
            core_attention_bias_type = core_attention_bias_type,
            core_attention_bias = core_attention_bias,
            set_zero = set_zero,
        )

        # =================
        # Output. [sq, b, h]
        # =================

        attention_output, attention_bias = self.proj(
            context_layer, is_first_microbatch=is_first_microbatch
        )

        if self.input_layernorm and self.return_layernorm_output:
            return attention_output, attention_bias, layernorm_output
        return attention_output, attention_bias<|MERGE_RESOLUTION|>--- conflicted
+++ resolved
@@ -1279,13 +1279,10 @@
         is_first_microbatch: Optional[bool] = None,
         checkpoint_core_attention: bool = False,
         inference_params: Optional[Any] = None,
-<<<<<<< HEAD
+        rotary_pos_emb: Optional[Union[torch.Tensor, Tuple[torch.Tensor, torch.Tensor]]] = None,
         core_attention_bias_type: str = "no_bias",
         core_attention_bias: Optional[torch.Tensor] = None,
         set_zero: bool = True,
-=======
-        rotary_pos_emb: Optional[Union[torch.Tensor, Tuple[torch.Tensor, torch.Tensor]]] = None,
->>>>>>> 144e4888
     ) -> Tuple[Union[torch.Tensor, None], ...]:
         """MultiHeadAttention FWD"""
         # hidden_states: [sq, b, h]
