# Copyright (c) 2022-2025, NVIDIA CORPORATION & AFFILIATES. All rights reserved.
#
# See LICENSE for license information.

"""Attention."""
from contextlib import nullcontext
import math
import os
from typing import Any, Callable, Dict, List, Optional, Tuple, Union
import warnings
import logging

import torch
from torch.nn.parameter import Parameter

import transformer_engine_torch as tex
from transformer_engine.common.recipe import (
    Format,
    Recipe,
    DelayedScaling,
    Float8CurrentScaling,
)
from transformer_engine.pytorch.utils import get_cudnn_version
from transformer_engine.pytorch.fp8 import (
    get_fp8_te_dtype,
    FP8GlobalStateManager,
    RecipeState,
    DelayedScalingRecipeState,
    MXFP8BlockScalingRecipeState,
    Float8CurrentScalingRecipeState,
    Float8BlockScalingRecipeState,
)
from transformer_engine.pytorch.tensor.float8_tensor import Float8Tensor
from transformer_engine.pytorch.module.base import TransformerEngineBaseModule
from transformer_engine.pytorch.export import is_in_onnx_export_mode
from transformer_engine.pytorch.constants import (
    AttnMaskTypes,
    AttnTypes,
    dist_group_type,
)
from transformer_engine.pytorch.distributed import (
    get_distributed_world_size,
    checkpoint,
    set_all_rng_states,
    CudaRNGStatesTracker,
    graph_safe_rng_available,
)
from transformer_engine.pytorch.jit import no_torch_dynamo
from transformer_engine.pytorch.graph import is_graph_capturing
from transformer_engine.pytorch.attention.inference import InferenceParams

# Import attention utils
import transformer_engine.pytorch.attention.dot_product_attention.utils as dpa_utils
from transformer_engine.pytorch.attention.dot_product_attention.utils import (
    AttentionLogging as attn_log,
)

from transformer_engine.pytorch.attention.dot_product_attention.backends import (
    UnfusedDotProductAttention,
    FusedAttention,
    FlashAttention,
)


# Setup Attention Logging
attn_log.setup_logging()

# Global vars for available attention backends and ALiBi cache
_attention_backends = {
    "attention_params": None,
    "use_flash_attention": None,
    "flash_attention_backend": None,
    "use_fused_attention": None,
    "fused_attention_backend": None,
    "use_unfused_attention": None,
    "backend_selection_requires_update": False,
}

_alibi_cache = {
    "_num_heads": None,
    "_alibi_slopes": None,
    "_max_seqlen_q": None,
    "_max_seqlen_kv": None,
    "_bottom_right_alignment": True,
    "_alibi_bias": None,
    "_alibi_slopes_require_update": False,
    "_alibi_bias_require_update": False,
}

"""
This feature is **experimental** and subject to change.

Some models may use different FP8 recipes for their linear layers and attention layers. To support this,
users can either use multiple, nested fp8_autocast() contexts to assign a distinct recipe for each layer,
or use a single fp8_autocast() for the non-attention layers and configure the recipe for the attention
layers as follows.

+-------------------+-----------+-----------------------------------------------------------------------------------+
| Linear            | Attention | Configuration                                                                     |
+===================+===========+===================================================================================+
| FP8DS/FP8CS/NVFP4 | FP16/BF16 | Pass FP8DS, FP8CS or NVFP4 to fp8_autocast();                                     |
|                   |           | export NVTE_DPA_FP8_RECIPE="F16"                                                  |
+-------------------+-----------+-----------------------------------------------------------------------------------+
| FP8DS             | FP8DS     | Pass FP8DS to fp8_autocast();                                                     |
+-------------------+-----------+-----------------------------------------------------------------------------------+
| FP8CS             | FP8DS     | Pass FP8CS to fp8_autocast();                                                     |
|                   |           | Attention FP8DS reuses the fp8_format, fp8_dpa, fp8_mha values from linear FP8CS; |
|                   |           | export NVTE_DPA_FP8_RECIPE="DelayedScaling"       # switch to DS                  |
|                   |           | export NVTE_DPA_FP8DS_AMAX_ALGO="most_recent"     # or "max"                      |
|                   |           | export NVTE_DPA_FP8DS_AMAX_HISTLEN=1              # or any other integer          |
|                   |           | export NVTE_DPA_FP8DS_REDUCE_AMAX=1               # or 0                          |
+-------------------+-----------+-----------------------------------------------------------------------------------+
| NVFP4             | FP8DS     | Pass NVFP4 to fp8_autocast();                                                     |
|                   |           | Attention FP8DS reuses the fp8_dpa, fp8_mha values from linear NVFP4;             |
|                   |           | export NVTE_DPA_FP8_RECIPE="DelayedScaling"       # switch to DS                  |
|                   |           | export NVTE_DPA_FP8_FORMAT="HYBRID"               # or "E4M3", "E5M2"             |
|                   |           | export NVTE_DPA_FP8DS_AMAX_ALGO="most_recent"     # or "max"                      |
|                   |           | export NVTE_DPA_FP8DS_AMAX_HISTLEN=1              # or any other integer          |
|                   |           | export NVTE_DPA_FP8DS_REDUCE_AMAX=1               # or 0                          |
+-------------------+-----------+-----------------------------------------------------------------------------------+
| FP8DS             | FP8CS     | Pass FP8DS to fp8_autocast();                                                     |
|                   |           | Attention uses FP8DS for S, dP tensors, and creates a new FP8CS recipe for QKV, O,|
|                   |           | dO, dQKV tensors based on fp8_format, fp8_dpa, fp8_mha from linear FP8DS;         |
|                   |           | export NVTE_DPA_FP8_RECIPE="Float8CurrentScaling" # switch to CS                  |
+-------------------+-----------+-----------------------------------------------------------------------------------+
| FP8CS             | FP8CS     | Pass FP8CS to fp8_autocast();                                                     |
|                   |           | Attention uses FP8CS for QKV, O, dO, dQKV tensors, and creates a new FP8DS recipe |
|                   |           | for S, dP tensors based on fp8_format, fp8_dpa, fp8_mha from linear FP8CS and:    |
|                   |           | export NVTE_DPA_FP8DS_AMAX_ALGO="most_recent"     # or "max"                      |
|                   |           | export NVTE_DPA_FP8DS_AMAX_HISTLEN=1              # or any other integer          |
|                   |           | export NVTE_DPA_FP8DS_REDUCE_AMAX=1               # or 0                          |
+-------------------+-----------+-----------------------------------------------------------------------------------+
| NVFP4             | FP8CS     | Pass NVFP4 to fp8_autocast();                                                     |
|                   |           | Attention creates a new FP8CS recipe for QKV, O, dO, dQKV, and a new FP8DS recipe |
|                   |           | for S, dP, based on the fp8_dpa, fp8_mha values from linear NVFP4 and:            |
|                   |           | export NVTE_DPA_FP8_RECIPE="Float8CurrentScaling" # switch to CS                  |
|                   |           | export NVTE_DPA_FP8_FORMAT="HYBRID"               # or "E4M3", "E5M2"             |
|                   |           | export NVTE_DPA_FP8DS_AMAX_ALGO="most_recent"     # or "max"                      |
|                   |           | export NVTE_DPA_FP8DS_AMAX_HISTLEN=1              # or any other integer          |
|                   |           | export NVTE_DPA_FP8DS_REDUCE_AMAX=1               # or 0                          |
+-------------------+-----------+-----------------------------------------------------------------------------------+
"""
_dpa_fp8_recipe = os.getenv("NVTE_DPA_FP8_RECIPE", "")
formats = {"HYBRID": Format.HYBRID, "E4M3": Format.E4M3, "E5M2": Format.E5M2}
_dpa_fp8_format = formats[os.getenv("NVTE_DPA_FP8_FORMAT", "HYBRID")]
_dpa_fp8ds_amax_algo = os.getenv("NVTE_DPA_FP8DS_AMAX_ALGO", "most_recent")
_dpa_fp8ds_amax_histlen = int(os.getenv("NVTE_DPA_FP8DS_AMAX_HISTLEN", "1"))
_dpa_fp8ds_reduce_amax = os.getenv("NVTE_DPA_FP8DS_REDUCE_AMAX", "1") == "1"


__all__ = ["DotProductAttention"]


class DotProductAttention(TransformerEngineBaseModule):
    """Allows the model to jointly attend to information from different
    representation subspaces as described in the paper:
    `Attention Is All You Need <https://arxiv.org/abs/1706.03762>`_.

    .. note::

        Argument :attr:`attention_mask` in the `forward` call is only used when
        :attr:`attn_mask_type` includes '"padding"' or `"arbitrary"`.

    .. warning::

        FlashAttention uses a non-deterministic algorithm for optimal performance. To observe
        deterministic behavior at the cost of performance, use FlashAttention version >= `2.4.1`
        and set the environment variable :attr:`NVTE_ALLOW_NONDETERMINISTIC_ALGO=0`. In order
        to disable`flash-attn` entirely, set :attr:`NVTE_FLASH_ATTN=0`.

    .. note::

        Transformer Engine stores the FP8 metadata under a `._extra_state` key when checkpointing.
        As the FP8 attention support expands from one backend to multiple backends, the location
        of that key has also shifted (see `FP8 checkpoint compatibility <https://docs.nvidia.com/deeplearning/transformer-engine/user-guide/faq.html#fp8-checkpoint-compatibility>`_).


    Parameters
    ----------
    num_attention_heads : int
                         number of attention heads in the transformer layer.
    kv_channels : Union[int, Tuple[int, int]]
                the head size in key and value tensors. If the same, :attr:`kv_channels` can be
                an integer; if not, :attr:`kv_channels` should be a tuple of two integers.
    num_gqa_groups : Optional[int] = None
                    number of GQA groups in the transformer layer.
                    Grouped Query Attention is described in
                    `this paper <https://arxiv.org/pdf/2305.13245.pdf>`_.
                    This only affects the keys and values, not the queries.
                    GQA-1 is equivalent to Multi-Query Attention
                    (`MQA <https://arxiv.org/pdf/1911.02150.pdf>`_), while GQA-H
                    is equivalent to MHA, i.e. `num_gqa_groups = num_attention_heads`.
    attention_dropout: float, default = 0.0
                      dropout probability for the dropout op during multi-head attention.
    attn_mask_type: str, default = `causal`
                   type of attention mask passed into softmax operation, options are "`no_mask`",
                   "`padding`", "`causal`", "`padding,causal`", "`causal,padding`",
                   "`padding_causal`", "`causal_bottom_right`", "`padding_causal_bottom_right`", and
                   "`arbitrary`", where "`padding,causal`", "`causal,padding`" and "`padding_causal`"
                   are equivalent. This arg can be overridden by :attr:`attn_mask_type` in the
                   `forward` method. It is useful for cases involving compilation/tracing, e.g.
                   ONNX export, and the forward arg is useful for dynamically changing mask types,
                   e.g. a different mask for training and inference.
                   1. For "`no_mask`", no attention mask is applied.
                   2. For "`causal`", "`causal_bottom_right`", or the causal mask in
                   "`padding_causal`" and "`padding_causal_bottom_right`", Transformer Engine
                   calculates and applies an upper triangular mask to the softmax input.
                   No user input is needed. Causal masks without the "`bottom_right`" appendix align
                   the diagonal line to the top left corner of the softmax matrix. With
                   "`bottom_right`", the causal mask is aligned to the bottom right corner, which is
                   often used in inference/KV caching.
                   3. For "`padding`", or the padding mask in "`padding_causal`" and
                   "`padding_causal_bottom_right`", users need to provide the locations of padded
                   tokens, either via :attr:`cu_seqlens_q` and :attr:`cu_seqlens_kv` (both in shape
                   [batch_size + 1]), or via :attr:`attention_mask` (one tensor for self-attention
                   in shape [batch_size, 1, 1, max_seqlen_q], or two tensors in a tuple for
                   cross-attention in shapes [batch_size, 1, 1, max_seqlen_q] and
                   [batch_size, 1, 1, max_seqlen_kv]).
                   4. For "`arbitrary`", users need to provide a mask that is broadcastable to
                   the shape of softmax input [batch_size, num_heads, max_seqlen_q, max_seqlen_kv].
    window_size: Optional[Tuple[int, int]], default = `None`
                sliding window size for local attention, where query at position i attends to keys
                in [i + seqlen_k - seqlen_q - window_size[0], i + seqlen_k - seqlen_q
                + window_size[1]] inclusive. Special cases (-1, -1) and (-1, 0) mean no sliding
                window and causal mask specifically. Both `causal` and `causal_bottom_right` masks
                map to `window_size = (-1, 0)` and Transformer Engine distinguishes them based on
                `attn_mask_type`. Similar to :attr:`attn_mask_type`, `window_size` can
                be overridden by :attr:`window_size` in `forward` as well.
    attention_type: str, default = `self`
                   type of attention, either "`self`" and "`cross`".
    layer_number: int, default = `None`
                 layer number of the current `DotProductAttention` when multiple such modules
                 are concatenated, for instance in consecutive transformer blocks.
    qkv_format: str, default = `sbhd`
               dimension format for `query_layer`, `key_layer` and `value_layer`,
               {`sbhd`, `bshd`, `thd`}. `s` stands for the sequence length, `b` batch size,
               `h` the number of heads, `d` head size, and `t` the total number of tokens
               in a batch, with `t = sum(s_i), for i = 0...b-1`. `sbhd` and `bshd` formats
               are used for when sequences in a batch are of equal length or padded to
               equal length, and the `thd` format is used for when sequences in a batch
               have different lengths. Please note that these formats do not reflect how
               tensors `query_layer`, `key_layer`, `value_layer` are laid out in memory.
               For that, please use `get_qkv_layout` to gain the layout information.
    softmax_scale: Optional[float], default = `None`
                softmax scale for the attention scores. If `None`, defaults to
                `1.0/math.sqrt(kv_channels if isinstance(kv_channels, int) else kv_channels[0])`.
<<<<<<< HEAD
    return_max_score: Optional[bool], default = `False`
                     If true, returns the maximum attention score, max_score = max(S), where
                     S = Q*K^T and in shape [b, h, s_q, s_kv]. max_score can be used to rescale
                     the Q and K projection weights in a MuonClip optimizer (see
                     `Muon is Scalable for LLM Training <https://arxiv.org/pdf/2502.16982>`_).
=======
    softmax_type: str = {'vanilla', 'off-by-one', 'learnable'}, default = 'vanilla'
                 softmax type as described in this paper:
                 `Efficient Streaming Language Models with Attention Sinks
                 <https://arxiv.org/pdf/2309.17453v3>`_.
                 For a given attention score S = Q*K^T, of shape [b, h, s_q, s_kv],
                 'vanilla': S[:,:,:,i] = exp(S[:,:,:,i])/sum(exp(S[:,:,:,:]), dim=-1),
                 'off-by-one': S[:,:,:,i] = exp(S[:,:,:,i])/(1 + sum(exp(S[:,:,:,:]), dim=-1)), and
                 'learnable': S[:,j,:,i] = exp(S[:,j,:,i])/(exp(alpha[j]) + sum(exp(S[:,j,:,:]), dim=-1)),
                 where alpha is a learnable parameter in shape [h].
                 'off-by-one' and 'learnable' softmax types are also called sink attention
                 ('zero sink' and 'learnable sink').
>>>>>>> dd9433e7

    Parallelism parameters
    ----------------------
    sequence_parallel : bool, default = `False`
                       if set to `True`, uses sequence parallelism.
    tp_size : int, default = 1
             tensor parallel world size.
    tp_group : ProcessGroup, default = `None`
              tensor parallel process group.
    cp_group : Union[ProcessGroup, List[ProcessGroup]], default = `None`
              context parallel process group.
              ProcessGroup is for cp_comm_type of "p2p", "all_gather", and "a2a".
              List[ProcessGroup] is for cp_comm_type of "a2a+p2p", where cp_group[0]
              and cp_group[1] are for a2a and p2p communications respectively.
    cp_global_ranks : list of global rank IDs, default = `None`
                     global rank IDs of GPUs that are in cp_group.
    cp_stream : CUDA stream, default = `None`
               context parallelism splits flash attention into multiple steps for
               compute and communication overlapping. To address the wave quantization
               issue of each split step, we add an additional CUDA stream so that we
               can overlap two flash attention kernels.
    cp_comm_type : str, default = `p2p`
                  inter-gpu communication type for context parallelism.
                  Can be "p2p" or "all_gather" or "a2a" or "a2a+p2p".
                  "p2p": Exchange KV chunks with P2P communications in ring topology.
                         P2P is async and can be overlapped with attention compute.
                  "all_gather": All-gather to get full sequence of KV before attention.
                                The all-gather is not async, and cannot be overlapped.
                  "a2a": Like DeepSpeed Ulysses, scatter attention heads across the CP
                         group, and gather to get full sequence of QKV.
                  "a2a+p2p": hierarchical CP implementation. First applying a2a to QKV
                  across each CP sub-group (e.g., via NVLink), then exchanging KV with
                  p2p between sub-groups (e.g., via IBLink).
    """

    def __init__(
        self,
        num_attention_heads: int,
        kv_channels: Union[int, Tuple[int, int]],
        num_gqa_groups: Optional[int] = None,
        attention_dropout: float = 0.0,
        qkv_format: str = "sbhd",
        attn_mask_type: str = "causal",
        window_size: Optional[Tuple[int, int]] = None,
        sequence_parallel: bool = False,
        tp_size: int = 1,
        get_rng_state_tracker: Optional[Callable] = None,
        tp_group: Optional[dist_group_type] = None,
        layer_number: Optional[int] = None,
        attention_type: str = "self",
        cp_group: Optional[Union[dist_group_type, List[dist_group_type]]] = None,
        cp_global_ranks: List[int] = None,
        cp_stream: torch.cuda.Stream = None,
        cp_comm_type: str = "p2p",
        softmax_scale: Optional[float] = None,
<<<<<<< HEAD
        return_max_score: Optional[bool] = False,
=======
        softmax_type: str = "vanilla",
>>>>>>> dd9433e7
    ) -> None:
        super().__init__()

        self.logger = logging.getLogger("DotProductAttention")
        self.logger.setLevel(attn_log._log_level)
        if not self.logger.hasHandlers():
            self.logger.addHandler(attn_log._stream_handler)
        self.qkv_format = qkv_format
        attn_mask_type = attn_mask_type.replace(",", "_")
        if attn_mask_type == "causal_padding":
            attn_mask_type = "padding_causal"
        self.attn_mask_type = attn_mask_type
        self.window_size = dpa_utils.check_set_window_size(attn_mask_type, window_size)
        if tp_group is None:
            self.tp_size = tp_size
            if tp_size == 1:
                self.set_tensor_parallel_group(tp_group)
        else:
            self.tp_size = get_distributed_world_size(tp_group)
            self.set_tensor_parallel_group(tp_group)
        self.get_rng_state_tracker = get_rng_state_tracker
        self.num_attention_heads = num_attention_heads
        self.layer_number = 1 if layer_number is None else layer_number
        self.cp_group = cp_group
        self.cp_global_ranks = cp_global_ranks
        self.cp_stream = cp_stream
        self.cp_comm_type = cp_comm_type

        self.hidden_size_per_attention_head_k = (
            kv_channels if isinstance(kv_channels, int) else kv_channels[0]
        )
        self.hidden_size_per_attention_head_v = (
            kv_channels if isinstance(kv_channels, int) else kv_channels[1]
        )

        self.num_gqa_groups = num_attention_heads if num_gqa_groups is None else num_gqa_groups
        self.num_gqa_groups_per_partition = int(self.num_gqa_groups // self.tp_size)

        assert (
            num_attention_heads % self.num_gqa_groups == 0
        ), "The number of attention heads must be divisible by the number of GQA groups!"

        self.rng_states_tracker = None
        if sequence_parallel or get_rng_state_tracker is None:
            attention_dropout_ctx = nullcontext
        else:
            self.rng_states_tracker = get_rng_state_tracker()
            set_all_rng_states(self.rng_states_tracker.get_states())
            attention_dropout_ctx = self.rng_states_tracker.fork

        if softmax_scale is None:
            softmax_scale = 1.0 / math.sqrt(
                kv_channels if isinstance(kv_channels, int) else kv_channels[0]
            )

        self.deterministic = (
            not bool(int(os.getenv("NVTE_ALLOW_NONDETERMINISTIC_ALGO", "1")))
            or torch.are_deterministic_algorithms_enabled()
        )
        # To use the workspace optimization path for determinism, please
        # set NVTE_FUSED_ATTN_FORCE_WORKSPACE_OPT=1 for cuDNN >=8.9.5 and <9.0.0,
        # and set NVTE_ALLOW_NONDETERMINISTIC_ALGO=0 for cuDNN >=9.0.0.
        cudnn_version = get_cudnn_version()
        if (8, 9, 5) <= cudnn_version < (9, 0, 0):
            if self.deterministic:
                os.environ["NVTE_FUSED_ATTN_FORCE_WORKSPACE_OPT"] = "1"

            # CUDNN_FRONTEND_ATTN_DP_WORKSPACE_LIMIT
            # - unset:       enables workspace optimization when required workspace is <= 256MB
            #                or when bias gradient needs to be computed
            # - n:           enables workspace optimization when required workspace is <= n bytes
            # - -1:          enables workspace optimization always
            # - 0:           disables workspace optimization always
            if "NVTE_FUSED_ATTN_FORCE_WORKSPACE_OPT" in os.environ:
                if os.environ["NVTE_FUSED_ATTN_FORCE_WORKSPACE_OPT"] == "0":
                    os.environ["CUDNN_FRONTEND_ATTN_DP_WORKSPACE_LIMIT"] = "0"
                if os.environ["NVTE_FUSED_ATTN_FORCE_WORKSPACE_OPT"] == "1":
                    os.environ["CUDNN_FRONTEND_ATTN_DP_WORKSPACE_LIMIT"] = "-1"

        assert attention_type in AttnTypes, f"attention_type {attention_type} not supported"

        self.attention_type = attention_type
        self.attention_dropout = attention_dropout
        self.return_max_score = return_max_score

        self.softmax_type = softmax_type
        if self.softmax_type == "vanilla":
            self.softmax_offset = None
        if self.softmax_type == "off-by-one":
            self.softmax_offset = torch.zeros(
                self.num_attention_heads // self.tp_size, device="cuda"
            )
        if self.softmax_type == "learnable":
            self.register_parameter(
                "softmax_offset",
                Parameter(torch.empty(self.num_attention_heads // self.tp_size, device="cuda")),
                get_rng_state_tracker=get_rng_state_tracker,
            )

        attn_kwargs = {
            "attention_dropout": attention_dropout,
            "attention_dropout_ctx": attention_dropout_ctx,
            "return_max_score": return_max_score,
        }

        self.flash_attention = FlashAttention(
            softmax_scale,
            attention_type=attention_type,
            layer_number=layer_number,
            deterministic=self.deterministic,
            **attn_kwargs,
        )

        # Instantiating three types since use of flash-attn and FusedAttention
        # might be ruled out due to forward inputs.
        self.fused_attention = FusedAttention(
            softmax_scale,
            attention_type=attention_type,
            layer_number=layer_number,
            deterministic=self.deterministic,
            **attn_kwargs,
            softmax_type=self.softmax_type,
        )

        self.unfused_attention = UnfusedDotProductAttention(
            softmax_scale,
            attention_type=attention_type,
            **attn_kwargs,
            layer_number=layer_number,
            softmax_type=self.softmax_type,
        )

        def remove_extra_states_check(self, incompatible_keys):  # pylint: disable=unused-argument
            """
            Temporarily remove core_attention._extra_state as a missing key
            when loading older Transformer Engine checkpoints. Will phase out
            this hook in Transformer Engine 2.0.
            """
            for key in incompatible_keys.missing_keys:
                if "core_attention._extra_state" in key:
                    incompatible_keys.missing_keys.remove(key)

        self.register_load_state_dict_post_hook(remove_extra_states_check)

    def _load_from_state_dict(
        self, state_dict, prefix, local_metadata, strict, missing_keys, unexpected_keys, error_msgs
    ):
        """
        This function helps to load Transformer Engine 1.6 and 1.7 checkpoints, where FP8 attention
        metadata is stored under the `core_attention.fused_attention._extra_state` key and not the
        `core_attention._extra_state` key. Please see `FP8 checkpoint compatibility
        <https://docs.nvidia.com/deeplearning/transformer-engine/user-guide/faq.html#fp8-checkpoint-compatibility>`_ for more details.
        """
        fused_attn_key = False
        dot_product_attn_key = False
        for k in state_dict.keys():
            if "core_attention.fused_attention._extra_state" in k:
                fused_attn_key = True
            if "core_attention._extra_state" in k:
                dot_product_attn_key = True
        if fused_attn_key and not dot_product_attn_key:
            prefix = prefix + "fused_attention."
        super()._load_from_state_dict(
            state_dict, prefix, local_metadata, strict, missing_keys, unexpected_keys, error_msgs
        )

    def _checkpointed_attention_forward(
        self,
        attention_func: Callable,
        *forward_args: Tuple[torch.Tensor, ...],
        **forward_kwargs: Dict[str, Any],
    ) -> torch.Tensor:
        """Forward method with activation checkpointing."""

        def custom_forward(*input_args, **input_kwargs):
            return attention_func(*input_args, **input_kwargs)

        hidden_states = checkpoint(
            custom_forward,
            distribute_saved_activations=False,
            get_rng_state_tracker=self.get_rng_state_tracker,
            tp_group=self.tp_group,
            *forward_args,
            **forward_kwargs,
        )

        return hidden_states

    def set_context_parallel_group(
        self,
        cp_group: Union[dist_group_type, List[dist_group_type], None],
        cp_global_ranks: List[int],
        cp_stream: torch.cuda.Stream,
        cp_comm_type: str = "p2p",
    ) -> None:
        """
        Set the context parallel attributes for the given
        module before executing the forward pass.

        Parameters
        ----------
        cp_group : Union[ProcessGroup, List[ProcessGroup]]
                  context parallel process group.
                  ProcessGroup is for cp_comm_type of "p2p", "all_gather", and "a2a".
                  List[ProcessGroup] is for cp_comm_type of "a2a+p2p", where cp_group[0]
                  and cp_group[1] are for a2a and p2p communications respectively.
        cp_global_ranks : List[int]
                         list of global ranks in the context group.
        cp_stream : torch.cuda.Stream
                   cuda stream for context parallel execution.
        cp_comm_type : str, default = `p2p`
                      inter-gpu communication type for context parallelism.
                      Can be "p2p" or "all_gather" or "a2a" or "a2a+p2p".
                      "p2p": Exchange KV chunks with P2P communications in ring topology.
                             P2P is async and can be overlapped with attention compute.
                      "all_gather": All-gather to get full sequence of KV before attention.
                                    The all-gather is not async, and cannot be overlapped.
                      "a2a": Like DeepSpeed Ulysses, scatter attention heads across the CP
                             group, and gather to get full sequence of QKV.
                      "a2a+p2p": hierarchical CP implementation. First applying a2a to QKV
                      across each CP sub-group (e.g., via NVLink), then exchanging KV with
                      p2p between sub-groups (e.g., via IBLink).
        """
        self.cp_group = cp_group
        self.cp_global_ranks = cp_global_ranks
        self.cp_stream = cp_stream
        self.cp_comm_type = cp_comm_type

    def init_fp8_metadata(self, num_gemms: int = 1) -> None:
        """
        Override TransformerEngineBaseModule.init_fp8_metadata to allow for more flexible recipe support.
        Initialize fp8 related metadata and tensors during fprop.
        """
        _original_recipe = self.fp8_meta.get("recipe", None)

        # global recipe set in fp8_autocast()
        fp8_recipe = FP8GlobalStateManager.get_fp8_recipe()

        # switch/append recipe: fp8_recipe stays unchanged, but DPA.fp8_meta["recipe"] may be set to
        # a different recipe than fp8_recipe. DPA.quantizers may be a mix of different quantizers as well.
        #
        # fp8_recipe                | NVTE_DPA_FP8_RECIPE | self.fp8_meta["recipe"] | self.quantizers
        # --------------------------------------------------------------------------------------------
        # DelayedScaling (DS)       | unset               | DS                      | all DS
        # Float8CurrentScaling (CS) | unset               | DS                      | CS for QKV, O, dO, dQKV; DS for S, dP
        # x={DS, CS}                | y                   | refer to row x=y        | refer to row x=y
        fp8_recipe_dpa = fp8_recipe
        fp8_recipes = fp8_recipe
        if _dpa_fp8_recipe == "F16":
            # ignore the recipe from fp8_autocast, set fp8_dpa = False, fp8_mha = False
            fp8_recipe.fp8_dpa = False
            fp8_recipe.fp8_mha = False
        elif fp8_recipe.float8_current_scaling() and _dpa_fp8_recipe == "DelayedScaling":
            # reuse fp8_format, fp8_dpa, fp8_mha from fp8_recipe, and construct a DS recipe
            fake_recipe = DelayedScaling(
                fp8_format=fp8_recipe.fp8_format,
                amax_history_len=_dpa_fp8ds_amax_histlen,
                amax_compute_algo=_dpa_fp8ds_amax_algo,
                fp8_dpa=fp8_recipe.fp8_dpa,
                fp8_mha=fp8_recipe.fp8_mha,
                reduce_amax=_dpa_fp8ds_reduce_amax,
            )
            fp8_recipe_dpa = fake_recipe
            fp8_recipes = fp8_recipe_dpa
        elif fp8_recipe.nvfp4() and _dpa_fp8_recipe == "DelayedScaling":
            # reuse fp8_dpa, fp8_mha from fp8_recipe but not fp8_format; construct a DS recipe
            fake_recipe = DelayedScaling(
                fp8_format=_dpa_fp8_format,
                amax_history_len=_dpa_fp8ds_amax_histlen,
                amax_compute_algo=_dpa_fp8ds_amax_algo,
                fp8_dpa=fp8_recipe.fp8_dpa,
                fp8_mha=fp8_recipe.fp8_mha,
                reduce_amax=_dpa_fp8ds_reduce_amax,
            )
            fp8_recipe_dpa = fake_recipe
            fp8_recipes = fp8_recipe_dpa
        elif fp8_recipe.delayed() and _dpa_fp8_recipe == "Float8CurrentScaling":
            # reuse fp8_format, fp8_dpa, fp8_mha from fp8_recipe, and construct a CS+DS recipe
            fake_recipes = [
                Float8CurrentScaling(
                    fp8_format=fp8_recipe.fp8_format,
                    fp8_dpa=fp8_recipe.fp8_dpa,
                    fp8_mha=fp8_recipe.fp8_mha,
                ),
                fp8_recipe,
            ]
            fp8_recipe_dpa = fake_recipes[1]
            fp8_recipes = fake_recipes
        elif (
            fp8_recipe.float8_current_scaling()
            and _dpa_fp8_recipe in ("", "Float8CurrentScaling")
            and (fp8_recipe.fp8_dpa or fp8_recipe.fp8_mha)
        ):
            # use fp8_recipe for QKV, O, dO, dQKV, and construct a DS recipe for S, dP
            # reuse fp8_format, fp8_dpa, fp8_mha from fp8_recipe
            fake_recipe = DelayedScaling(
                fp8_format=fp8_recipe.fp8_format,
                amax_history_len=_dpa_fp8ds_amax_histlen,
                amax_compute_algo=_dpa_fp8ds_amax_algo,
                fp8_dpa=fp8_recipe.fp8_dpa,
                fp8_mha=fp8_recipe.fp8_mha,
                reduce_amax=_dpa_fp8ds_reduce_amax,
            )
            fp8_recipe_dpa = fake_recipe
            fp8_recipes = [fp8_recipe, fp8_recipe_dpa]
        elif fp8_recipe.nvfp4() and _dpa_fp8_recipe == "Float8CurrentScaling":
            # reuse fp8_dpa, fp8_mha from fp8_recipe but not fp8_format
            # construct a CS recipe for QKV, O, dO, dQKV and a DS recipe for S, dP
            fake_recipes = [
                Float8CurrentScaling(
                    fp8_format=_dpa_fp8_format,
                    fp8_dpa=fp8_recipe.fp8_dpa,
                    fp8_mha=fp8_recipe.fp8_mha,
                ),
                DelayedScaling(
                    fp8_format=_dpa_fp8_format,
                    amax_history_len=_dpa_fp8ds_amax_histlen,
                    amax_compute_algo=_dpa_fp8ds_amax_algo,
                    fp8_dpa=fp8_recipe.fp8_dpa,
                    fp8_mha=fp8_recipe.fp8_mha,
                    reduce_amax=_dpa_fp8ds_reduce_amax,
                ),
            ]
            fp8_recipe_dpa = fake_recipes[1]
            fp8_recipes = fake_recipes
        # DPA only support DS and CS; other recipes should have fp8_dpa=False, fp8_mha=False
        if not fp8_recipe_dpa.float8_per_tensor_scaling():
            assert not (
                fp8_recipe_dpa.fp8_dpa or fp8_recipe_dpa.fp8_mha
            ), f"DotProductAttention does not support {fp8_recipe_dpa.__class__.__name__} recipe"

        # reduce over TP+CP groups; expect fp8_group to be set up so
        # assume attention uses the same fp8_group as GEMMs
        fp8_group = FP8GlobalStateManager.get_fp8_group()

        self.fp8_parameters = FP8GlobalStateManager.with_fp8_parameters()
        self.fp8 = FP8GlobalStateManager.is_fp8_enabled()
        self.fp8_calibration = FP8GlobalStateManager.is_fp8_calibration()
        fp8_enabled = self.fp8 or self.fp8_calibration
        self.fp8_meta["fp8_checkpoint"] = self.fp8 or self.fp8_calibration
        if self.fp8_parameters or fp8_enabled:
            self.fp8_meta["global_recipe"] = fp8_recipe
            self.fp8_meta["local_recipes"] = (
                fp8_recipes if isinstance(fp8_recipes, List) else [fp8_recipes]
            )

        if self.fp8_parameters or fp8_enabled:
            if self.fp8_initialized and fp8_recipe_dpa == self.fp8_meta["recipe"]:
                # FP8 init has already been run and recipe is the same, don't do anything.
                return
            self.fp8_meta["recipe"] = fp8_recipe_dpa
            if fp8_recipe != fp8_recipe_dpa:
                # fp8_recipe has changed, rehash the key.
                autocast_key = FP8GlobalStateManager.get_unique_autocast_key(
                    fp8_recipe_dpa, fp8_group
                )
                FP8GlobalStateManager.autocast_arguments[autocast_key] = (
                    fp8_recipe_dpa,
                    fp8_group,
                )
        else:
            # If fp8 isn't enabled, turn off and return.
            self.fp8_initialized = False
            return

        if self.fp8_parameters and not self.fp8_initialized:
            self.fp8_meta["num_gemms"] = num_gemms
            self.init_fp8_meta_tensors(fp8_recipes)

        if fp8_enabled:
            # Set FP8 and other FP8 metadata
            self.fp8_meta["num_gemms"] = num_gemms
            self.fp8_meta["fp8_group"] = fp8_group

            # Set FP8_MAX per tensor according to recipe
            self.fp8_meta["fp8_max_fwd"] = self.fp8_meta["recipe"].fp8_format.value.max_fwd
            self.fp8_meta["fp8_max_bwd"] = self.fp8_meta["recipe"].fp8_format.value.max_bwd

            # Allocate scales and amaxes
            self.init_fp8_meta_tensors(fp8_recipes)
            self.fp8_initialized = True

            self.fp8_meta["recipe"] = fp8_recipe_dpa
            if fp8_recipe != fp8_recipe_dpa:
                # fp8_recipe has changed, rehash the key.
                autocast_key = FP8GlobalStateManager.get_unique_autocast_key(
                    fp8_recipe_dpa, fp8_group
                )
                FP8GlobalStateManager.autocast_arguments[autocast_key] = (
                    fp8_recipe_dpa,
                    fp8_group,
                )

        _current_recipe = self.fp8_meta["recipe"]
        if _original_recipe is not None and not (
            issubclass(_current_recipe.__class__, _original_recipe.__class__)
            or issubclass(_original_recipe.__class__, _current_recipe.__class__)
        ):
            warnings.warn(
                f"Recipe type changed from {_original_recipe.__class__.__name__} "
                f"to {_current_recipe.__class__.__name__}. "
                "This may affect model behavior."
            )
            # Clear cached workspaces as they were created with the old recipe/quantizer type
            self._fp8_workspaces.clear()

    def set_meta_tensor(self, fwd: bool, recipe: Union[Recipe, List[Recipe]]) -> None:
        """Override to allow multiple recipes. Init scales and amaxes for fwd | bwd."""
        if isinstance(recipe, Recipe):
            recipe = [recipe]
        fp8_recipe_dpa = recipe[-1]
        fp8_meta_tensor_key = "scaling_fwd" if fwd else "scaling_bwd"

        # Return early if recipe state matches recipe
        if self.fp8_meta_tensors_initialized:
            recipe_state = self.fp8_meta[fp8_meta_tensor_key]
            if fp8_recipe_dpa.delayed() and isinstance(recipe_state, DelayedScalingRecipeState):
                self.adjust_amax_history_length(fp8_recipe_dpa.amax_history_len, fwd=fwd)
                return
            if fp8_recipe_dpa.mxfp8() and isinstance(recipe_state, MXFP8BlockScalingRecipeState):
                return
            if fp8_recipe_dpa.float8_current_scaling() and isinstance(
                recipe_state, Float8CurrentScalingRecipeState
            ):
                return
            if fp8_recipe_dpa.float8_block_scaling() and isinstance(
                recipe_state, Float8BlockScalingRecipeState
            ):
                return

        # When fp8_recipe=Float8CurrentScaling, recipe=[CS, DS], and QKV/dQKV, O/dO use CS quantizers, S/dP use DS quantizers.
        # See table above in init_fp8_metadata for more detail.
        num_gemms = [2, 1] if len(recipe) == 2 else [3]
        # Max. number of fp8 tensors per GEMM = 3 (input, weight, output) for fwd and
        # 2 (grad_output and grad_input) for bwd
        num_fp8_tensors = [x * 3 if fwd else x * 2 for x in num_gemms]

        # Initialize recipe state and quantizers
        recipe_states = [
            RecipeState.create(
                recipe[i],
                mode=("forward" if fwd else "backward"),
                num_quantizers=num_fp8_tensors[i],
            )
            for i in range(len(recipe))
        ]

        self.fp8_meta[fp8_meta_tensor_key] = (
            recipe_states[-1] if len(recipe) == 2 else recipe_states[0]
        )
        self.quantizers[fp8_meta_tensor_key] = []
        for recipe_state in recipe_states:
            self.quantizers[fp8_meta_tensor_key].extend(recipe_state.make_quantizers())

    @no_torch_dynamo(recursive=False)
    def forward(
        self,
        query_layer: torch.Tensor,
        key_layer: torch.Tensor,
        value_layer: torch.Tensor,
        attention_mask: Union[torch.Tensor, Tuple[torch.Tensor, torch.Tensor]] = None,
        qkv_format: str = None,
        cu_seqlens_q: torch.Tensor = None,
        cu_seqlens_kv: torch.Tensor = None,
        cu_seqlens_q_padded: torch.Tensor = None,
        cu_seqlens_kv_padded: torch.Tensor = None,
        max_seqlen_q: int = None,
        max_seqlen_kv: int = None,
        attn_mask_type: Optional[str] = None,
        window_size: Optional[Tuple[int, int]] = None,
        checkpoint_core_attention: bool = False,
        core_attention_bias_type: str = "no_bias",
        core_attention_bias: Optional[torch.Tensor] = None,
        alibi_slopes: Optional[torch.Tensor] = None,
        fast_zero_fill: bool = True,
        inference_params: Optional[InferenceParams] = None,
        pad_between_seqs: Optional[bool] = None,
        fp8_output: Optional[bool] = False,
    ) -> torch.Tensor:
        """
        Dot Product Attention Layer.

        .. note::

            Argument :attr:`attention_mask` is only used when :attr:`attn_mask_type`
            includes '"padding"' or `"arbitrary"`.

        .. note::

            DotProductAttention supports three backends: 1) FlashAttention which calls
            HazyResearch/Dao-AILab's `flash-attn <https://arxiv.org/pdf/2305.13245.pdf>`_
            PyTorch API, 2) FusedAttention which has multiple fused attention implementations
            based on `cuDNN Graph API
            <https://docs.nvidia.com/deeplearning/cudnn/developer-guide/index.html#op-fusion>`_
            (see :attr:`FusedAttention` for more details on FusedAttention backends), and 3)
            UnfusedDotProductAttention which is the native PyTorch implementation
            with fused scaled masked softmax.

        .. note::

            Users can use environment variables :attr:`NVTE_FLASH_ATTN`, :attr:`NVTE_FUSED_ATTN`,
            and :attr:`NVTE_FUSED_ATTN_BACKEND` to control which DotProductAttention backend,
            and FusedAttention backend if applicable, to use. Transformer Engine prioritizes
            FlashAttention over FusedAttention and over UnfusedDotProductAttention.
            If FusedAttention is being used, users can also choose to switch to flash-attn's
            implementation for backward by setting :attr:`NVTE_FUSED_ATTN_USE_FAv2_BWD=1`
            (default: 0), because of the performance differences between various versions of
            flash-attn and FusedAttention. Further, :attr:`NVTE_FUSED_ATTN_FORCE_WORKSPACE_OPT`
            can be used to enable (:attr:`1`) or disable (:attr:`0`) the workspace related
            optimizations in FusedAttention. When unset, Transformer Engine determines the code path
            based on its internal logic. These optimizations trade memory for performance
            and should be used with care.

        .. note::
            .. _cu_seqlens note:

            When training data has variable sequence lengths, users have two options.

            1. Manipulate the data and pad all sequences to the same length. Use
               :attr:`qkv_format` = {"bshd", "sbhd"} and
               :attr:`attn_mask_type` = {"padding", "padding_causal", "padding_causal_bottom_right"}.
               Pass in :attr:`cu_seqlens_q` and :attr:`cu_seqlens_kv`, or :attr:`attention_mask`
               (which will be converted to :attr:`cu_seqlens_q` and :attr:`cu_seqlens_kv`), to provide
               the real sequence length information. For example, a batch of 3 sequences
               [a a a b b c c c c] can be padded to [a a a PAD b b PAD PAD c c c c], and the cumulative
               sequence length tensors would be
               :attr:`cu_seqlens_q` = :attr:`cu_seqlens_kv` = [0, 3, 5, 9] for self-attention.

            2. Do not perform padding on training data. Use :attr:`qkv_format` = "thd" and
               :attr:`attn_mask_type` = {"padding", "padding_causal", "padding_causal_bottom_right"}.
               Pass in :attr:`cu_seqlens_q` and :attr:`cu_seqlens_kv`, or :attr:`attention_mask`,
               as in option 1. For example, a batch of 3 sequences [a a a b b c c c c] can be processed
               without any padding, and the sequence length tensors would be
               :attr:`cu_seqlens_q` = :attr:`cu_seqlens_kv` = [0, 3, 5, 9] for self-attention.

               In certain use cases, a varying number of identifier tokens are inserted between
               sequences. These tokens do not participate in the attention calculation.
               :attr:`cu_seqlens_q_padded` and :attr:`cu_seqlens_kv_padded` must be specified
               in such cases to correctly identify the start and end of each sequence in a batch.
               For example, a batch of 3 sequences [a a a 1 b b 2 2 c c c c 3] would have
               :attr:`cu_seqlens_q` = :attr:`cu_seqlens_kv` = [0, 3, 5, 9], and
               :attr:`cu_seqlens_q_padded` = :attr:`cu_seqlens_kv_padded` = [0, 4, 8, 13]
               for self-attention.

        .. note::
            .. _max_seqlen note:

            When :attr:`qkv_format` = {"bshd", "sbhd"}, sequences are of equal length in a batch.
            :attr:`max_seqlen_q` and :attr:`max_seqlen_kv` should be the same as the "s" dimension of
            :attr:`query_layer` and :attr:`key_layer` tensors. When unset, Transformer Engine will
            infer them as such.

            When :attr:`qkv_format` = "thd", sequences have varying lengths. :attr:`max_seqlen_q` and
            :attr:`max_seqlen_kv` should be the maximum query and key/value sequence length in a batch.
            When unset, Transformer Engine deduces them from :attr:`cu_seqlens_q` and :attr:`cu_seqlens_kv`.
            This deduction costs a small kernel and some CPU-GPU synchronization, and to avoid this
            overhead, users are recommended to obtain the maximum sequence lengths from the data loaders
            and pass them in.

            - As the maximum sequence lengths, batch size, and number of tokens change from batch to batch,
              dynamic shapes need to be supported for tensor construction. FlashAttention and
              UnfusedDotProductAttention naturally do so, while FusedAttention requires parameters to be static
              to create graphs before performance heuristics analysis. To reduce the number of graphs created
              per run, Transformer Engine 1.13+ quantizes relevant parameters: for cuDNN < 9.6, {batch size,
              :attr:`max_seqlen_q`, :attr:`max_seqlen_kv`}, and for cuDNN >= 9.6, {"t" dimension of
              :attr:`query_layer`, "t" dimension of :attr:`key_layer`}.

        Parameters
        ----------
        query_layer : torch.Tensor
                     Query tensor.
        key_layer : torch.Tensor
                   Key tensor.
        value_layer : torch.Tensor
                     Value tensor.
        attention_mask: Optional[Union[torch.Tensor, Tuple[torch.Tensor, torch.Tensor]]],
             default = `None`. Boolean tensor(s) used to mask out attention softmax input.
             It should be `None` for causal masks and "`no_mask`". For padding masks, it should be
             a single tensor of [batch_size, 1, 1, seqlen_q] for self-attention, and a tuple of
             two tensors in shapes [batch_size, 1, 1, seqlen_q] and [batch_size, 1, 1, seqlen_kv]
             for cross-attention. For "`arbitrary`" mask, it should be in a shape broadcastable
             to [batch_size, num_heads, max_seqlen_q, max_seqlen_kv]. A `True` value means
             the corresponding position is masked out and a `False` means that position
             is allowed to participate in attention.
        qkv_format: str, default = `None`
                   If provided, overrides :attr:`qkv_format` from initialization.
        cu_seqlens_q: Optional[torch.Tensor], default = `None`
                   Cumulative sum of sequence lengths (without offset) in a batch for `query_layer`,
                   with shape [batch_size + 1] and dtype torch.int32.
                   See :ref:`note<cu_seqlens note>` for more details.
        cu_seqlens_kv: Optional[torch.Tensor], default = `None`
                   Cumulative sum of sequence lengths (without offset) in a batch for `key_layer`
                   and `value_layer`, with shape [batch_size + 1] and dtype torch.int32.
                   See :ref:`note<cu_seqlens note>` for more details.
        cu_seqlens_q_padded: Optional[torch.Tensor], default = `None`
                   Cumulative sum of sequence lengths (with offset) in a batch for
                   `query_layer`, with shape [batch_size + 1] and dtype torch.int32.
                   When there is no padding between sequences in a batch,
                   `cu_seqlens_q_padded = cu_seqlens_q`.
                   See :ref:`note<cu_seqlens note>` for more details.
        cu_seqlens_kv_padded: Optional[torch.Tensor], default = `None`
                   Cumulative sum of sequence lengths (with offset) in a batch for `key_layer`
                   and `value_layer`, with shape [batch_size + 1] and dtype torch.int32.
                   When there is no padding between sequences in a batch,
                   `cu_seqlens_kv_padded = cu_seqlens_kv`.
                   See :ref:`note<cu_seqlens note>` for more details.
        max_seqlen_q: Optional[int], default = `None`
                      Maximum sequence length in `query_layer`.
                      See :ref:`note<max_seqlen note>` for more details.
        max_seqlen_kv: Optional[int], default = `None`
                       Maximum sequence length in `key_layer` and `value_layer`.
                       See :ref:`note<max_seqlen note>` for more details.
        attn_mask_type: {'no_mask', 'padding', 'causal', 'padding,causal', 'causal,padding',
                       'padding_causal', 'causal_bottom_right', 'padding_causal_bottom_right',
                       'arbitrary'}, default = `None`. Type of attention mask passed into
                       softmax operation. 'padding,causal', 'causal,padding' and 'padding_causal'
                       are equivalent. By default, causal masks are aligned to the top left corner
                       of the softmax matrix. When "`bottom_right`" is specified in the mask type,
                       causal masks are aligned to the bottom right corner.
        window_size: Optional[Tuple[int, int]], default = `None`
                    Sliding window size for local attention.
        checkpoint_core_attention : bool, default = `False`
                                   If true, forward activations for attention are recomputed
                                   during the backward pass in order to save memory that would
                                   otherwise be occupied to store the forward activations until
                                   backprop.
        core_attention_bias_type: str, default = `no_bias`
                    Bias type, {`no_bias`, `pre_scale_bias`, `post_scale_bias`, `alibi`}
        core_attention_bias: Optional[torch.Tensor], default = `None`
                    Bias tensor for Q * K.T, shape [1, num_head, max_seqlen_q, max_seqlen_kv].
                    It should be 'None' for 'no_bias' and 'alibi' bias types.
        alibi_slopes: Optional[torch.Tensor], default = `None`
                     ALiBi slopes in FP32 and shape [nheads] or [batch_size, nheads].
                     It adds a bias of (-alibi_slope * (i + seqlen_k - seqlen_q - j))
                     to the attention score of query i and key j.
        fast_zero_fill: bool, default = `True`
                    Whether to use the fast path to set output tensors to 0 or not.
        inference_params: Optional[InferenceParams], default = `None`
            Optimizes execution performance during inference by caching Keys and Values of the
            current decoding iteration. These cached values are appended to the K and V values
            computed in previous iterations, eliminating the need to recalculate them for the
            entire sequence.
            Initialization of `inference_params` is required prior to use to ensure sufficient
            memory allocation.
            Adjustments of the sequence_len_offset should be done after a complete forward pass.
            If rotary positional embeddings (RoPE) are utilized, they must be prepared beforehand.
            Supports "sbhd" and "bshd" layouts, with the "sbhd" layout being more efficient.
        pad_between_seqs: Optional[bool], default = `None`
            If None, inferred from qkv_format, cu_seqlens and cu_seqlens_padded.
            If true, there are padding tokens between individual sequences in a packed batch.
        fp8_output: Optional[bool], default = `False`
            Whether to enforce output to be in FP8 or not.
        """

        with torch.cuda.device(query_layer.device), self.prepare_forward(
            query_layer,
            num_gemms=3,
            allow_non_contiguous=True,
            allow_different_data_and_param_types=self.softmax_type != "vanilla",
        ) as query_layer:
            # checks for RNG
            if self.rng_states_tracker is not None and is_graph_capturing():
                assert isinstance(
                    self.rng_states_tracker, CudaRNGStatesTracker
                ), "Unsupported RNG states tracker."
                assert (
                    graph_safe_rng_available()
                ), "Upgrade PyTorch version to get RNG manipulation support for cuda graph capture."

            # checks for FP8
            if self.fp8:
                if self.fp8_meta["recipe"].fp8_mha:
                    if not self.fp8_meta["recipe"].fp8_dpa:
                        self.fp8_meta["recipe"].fp8_dpa = True
                        self.logger.warning(
                            """Forcing fp8_meta["recipe"].fp8_dpa=True due to """
                            """fp8_meta["recipe"].fp8_mha=True"""
                        )
            if self.fp8 and self.fp8_meta["recipe"].fp8_dpa:
                forward_dtype = get_fp8_te_dtype(self.fp8_meta["recipe"], fprop_tensor=True)
                backward_dtype = get_fp8_te_dtype(self.fp8_meta["recipe"], fprop_tensor=False)
                assert forward_dtype in [
                    tex.DType.kFloat8E4M3,
                    tex.DType.kFloat8E5M2,
                ] and backward_dtype in [
                    tex.DType.kFloat8E4M3,
                    tex.DType.kFloat8E5M2,
                ], """DotProductAttention only supports "E4M3" and "E5M2" FP8 data types."""
            else:
                fp8_output = False

            # checks for q/k/v shapes
            assert (
                query_layer.is_cuda and key_layer.is_cuda and value_layer.is_cuda
            ), "DotProductAttention only supports CUDA tensors."
            assert (
                query_layer.dtype == key_layer.dtype and query_layer.dtype == value_layer.dtype
            ), "Queries, keys and values must have the same data type!"
            assert (
                key_layer.shape[:-1] == value_layer.shape[:-1]
            ), "Keys and values must have the same batch size, sequence length and number of heads!"
            num_attention_heads = query_layer.shape[-2]
            num_gqa_groups = key_layer.shape[-2]
            assert (
                query_layer.shape[-1] == key_layer.shape[-1]
            ), "Queries and keys must have the same head dimension!"
            head_dim_qk, head_dim_v = query_layer.shape[-1], value_layer.shape[-1]
            assert (
                head_dim_qk == self.hidden_size_per_attention_head_k
            ), f"Keys have head_dim = {head_dim_qk}, "
            "but expected head_dim = {self.hidden_size_per_attention_head_k}!"
            assert (
                head_dim_v == self.hidden_size_per_attention_head_v
            ), f"Values have head_dim = {head_dim_v}, "
            "but expected head_dim = {self.hidden_size_per_attention_head_v}!"
            assert num_gqa_groups == self.num_gqa_groups_per_partition, (
                "Keys and values must have num_gqa_group ="
                f" {self.num_gqa_groups_per_partition} heads! Found {num_gqa_groups}."
            )

            # checks for attention mask
            if attn_mask_type is None:
                attn_mask_type = self.attn_mask_type
            else:
                attn_mask_type = attn_mask_type.replace(",", "_")
                if attn_mask_type == "causal_padding":
                    attn_mask_type = "padding_causal"
            assert (
                attn_mask_type in AttnMaskTypes
            ), f"Attention mask type {attn_mask_type} is not supported!"

            # checks for sliding window
            if window_size is None:
                window_size = self.window_size
            window_size = dpa_utils.check_set_window_size(attn_mask_type, window_size)

            # checks for qkv_format
            if qkv_format is None:
                qkv_format = self.qkv_format
            assert qkv_format in [
                "sbhd",
                "bshd",
                "thd",
            ], "DotProductAttention only supports qkv_format = {'sbhd', 'bshd', 'thd'}!"
            batch_size = None
            if qkv_format in ["sbhd", "bshd"]:
                assert all(
                    len(x.shape) == 4 for x in (query_layer, key_layer, value_layer)
                ), f"Queries, keys and values must be 4D tensors when {qkv_format=}!"
                if qkv_format == "sbhd":
                    batch_size = query_layer.shape[1]
                    max_seqlen_q = query_layer.shape[0] if max_seqlen_q is None else max_seqlen_q
                    max_seqlen_kv = key_layer.shape[0] if max_seqlen_kv is None else max_seqlen_kv
                else:
                    batch_size = query_layer.shape[0]
                    max_seqlen_q = query_layer.shape[1] if max_seqlen_q is None else max_seqlen_q
                    max_seqlen_kv = key_layer.shape[1] if max_seqlen_kv is None else max_seqlen_kv
            if qkv_format == "thd":
                assert all(
                    len(x.shape) == 3 for x in (query_layer, key_layer, value_layer)
                ), "Queries, keys and values must be 3D tensors when qkv_format = thd!"
                assert (
                    "padding" in attn_mask_type
                ), "Attention mask type must be padding or padding_causal for qkv_format=thd!"
                assert (
                    cu_seqlens_q is not None and cu_seqlens_kv is not None
                ), "cu_seqlens_q and cu_seqlens_kv can not be None when qkv_format = thd!"
                assert (
                    cu_seqlens_q.shape == cu_seqlens_kv.shape
                    and len(cu_seqlens_q.shape) == 1
                    and len(cu_seqlens_kv.shape) == 1
                ), "cu_seqlens_q and cu_seqlens_q must both have shape [batch_size + 1]!"
                assert (
                    cu_seqlens_q.dtype == torch.int32 and cu_seqlens_kv.dtype == torch.int32
                ), "cu_seqlens_q and cu_seqlens_q must both be in dtype torch.int32!"
                batch_size = len(cu_seqlens_q) - 1
                if max_seqlen_q is None:
                    if cu_seqlens_q_padded is not None:
                        seqlens_q = cu_seqlens_q_padded[1:] - cu_seqlens_q_padded[:-1]
                    else:
                        seqlens_q = cu_seqlens_q[1:] - cu_seqlens_q[:-1]
                    max_seqlen_q = int((seqlens_q.max().item() + 63) // 64 * 64)
                if max_seqlen_kv is None:
                    if cu_seqlens_kv_padded is not None:
                        seqlens_kv = cu_seqlens_kv_padded[1:] - cu_seqlens_kv_padded[:-1]
                    else:
                        seqlens_kv = cu_seqlens_kv[1:] - cu_seqlens_kv[:-1]
                    max_seqlen_kv = int((seqlens_kv.max().item() + 63) // 64 * 64)

            # update KV cache and retrieve saved tokens from cache for inference
            if inference_params is not None:
                assert self.layer_number is not None, "Layer number must be set!"

                # convert top-left causal to bottom-right causal due to KV caching
                # users can still use the same attention mask for inference as for training
                assert "padding" in attn_mask_type, "KV caching requires padding mask!"
                if attn_mask_type == "padding_causal":
                    attn_mask_type = attn_mask_type + "_bottom_right"

                self.attention_type = "cross"
                self.flash_attention.attention_type = self.attention_type
                self.fused_attention.attention_type = self.attention_type
                self.unfused_attention.attention_type = self.attention_type

                query_layer, key_layer, value_layer = [
                    x.contiguous() if not x.is_contiguous() else x
                    for x in [query_layer, key_layer, value_layer]
                ]

                # get full K/V tensors from cache and adjust cu_seqlens, qkv_format based on the cache
                (
                    key_layer,
                    value_layer,
                    cu_seqlens_q,
                    cu_seqlens_kv,
                    max_seqlen_kv,
                    qkv_format,
                ) = inference_params.step(
                    self.layer_number,
                    key_layer,
                    value_layer,
                    qkv_format,
                )
                cu_seqlens_q_padded = None
                cu_seqlens_kv_padded = None

            # get qkv's memory layout
            if all(isinstance(x, Float8Tensor) for x in [query_layer, key_layer, value_layer]):
                (
                    qkv_layout,
                    query_layer._data,
                    key_layer._data,
                    value_layer._data,
                    q_format,
                    kv_format,
                ) = dpa_utils.get_qkv_layout(
                    query_layer._data,
                    key_layer._data,
                    value_layer._data,
                    qkv_format=qkv_format,
                    inference_params=inference_params,
                )
            else:
                (
                    qkv_layout,
                    query_layer,
                    key_layer,
                    value_layer,
                    q_format,
                    kv_format,
                ) = dpa_utils.get_qkv_layout(
                    query_layer,
                    key_layer,
                    value_layer,
                    qkv_format=qkv_format,
                    inference_params=inference_params,
                )

            # adjust max_seqlen and cu_seqlens for CP
            cp_size = 1
            if isinstance(self.cp_group, dist_group_type):
                cp_size = get_distributed_world_size(self.cp_group)
            elif isinstance(self.cp_group, list):
                for group in self.cp_group:
                    cp_size *= get_distributed_world_size(group)
            context_parallel = cp_size > 1
            if q_format in ["sbhd", "bshd"]:
                max_seqlen_q *= cp_size
                if cu_seqlens_q is None:
                    if "padding" in attn_mask_type:
                        assert (
                            attention_mask is not None
                        ), "Please provide attention_mask for padding!"
                        if self.attention_type == "self":
                            cu_seqlens_q = dpa_utils.get_cu_seqlens(attention_mask)
                        else:
                            cu_seqlens_q = dpa_utils.get_cu_seqlens(attention_mask[0])
                    else:
                        cu_seqlens_q = dpa_utils.get_full_cu_seqlens(
                            batch_size,
                            max_seqlen_q,
                            query_layer.device,
                        )
            if kv_format in ["sbhd", "bshd"]:
                max_seqlen_kv *= cp_size
                if cu_seqlens_kv is None:
                    if "padding" in attn_mask_type:
                        assert (
                            attention_mask is not None
                        ), "Please provide attention_mask for padding!"
                        if self.attention_type == "self":
                            cu_seqlens_kv = dpa_utils.get_cu_seqlens(attention_mask)
                        else:
                            cu_seqlens_kv = dpa_utils.get_cu_seqlens(attention_mask[1])
                    else:
                        cu_seqlens_kv = dpa_utils.get_full_cu_seqlens(
                            batch_size,
                            max_seqlen_kv,
                            key_layer.device,
                        )

            # set ALiBi attributes
            global _alibi_cache
            if alibi_slopes is not None:
                assert (
                    core_attention_bias_type == "alibi"
                ), "core_attention_bias_type must be alibi in order to use alibi_slopes!"
                if self.layer_number == 1:
                    _alibi_cache["_alibi_slopes_require_update"] = True
                    _alibi_cache["_alibi_bias_require_update"] = True
            bottom_right_alignment = (attn_mask_type not in ["causal", "padding_causal"],)
            if core_attention_bias_type == "alibi":
                assert (
                    core_attention_bias is None
                ), "core_attention_bias must be None when core_attention_bias_type is alibi!"
                if (
                    _alibi_cache["_num_heads"] != query_layer.shape[-2]
                    or _alibi_cache["_max_seqlen_q"] != max_seqlen_q
                    or _alibi_cache["_max_seqlen_kv"] != max_seqlen_kv
                    or _alibi_cache["_bottom_right_alignment"] != bottom_right_alignment
                    or _alibi_cache["_alibi_slopes"] is None
                ):
                    _alibi_cache["_alibi_slopes_require_update"] = True
                    _alibi_cache["_alibi_bias_require_update"] = True

            # detect bias shape
            core_attention_bias_shape = None
            if core_attention_bias is not None:
                if (
                    core_attention_bias.shape[0] == batch_size
                    and core_attention_bias.shape[1] == query_layer.shape[-2]
                ):
                    core_attention_bias_shape = "bhss"
                elif (
                    core_attention_bias.shape[0] == 1
                    and core_attention_bias.shape[1] == query_layer.shape[-2]
                ):
                    core_attention_bias_shape = "1hss"
                elif (
                    core_attention_bias.shape[0] == batch_size and core_attention_bias.shape[1] == 1
                ):
                    core_attention_bias_shape = "b1ss"
                elif core_attention_bias.shape[0] == 1 and core_attention_bias.shape[1] == 1:
                    core_attention_bias_shape = "11ss"
                else:
                    assert (
                        False
                    ), "core_attention_bias must be in one of {bhss, 1hss, b1ss, 11ss} shapes"

            # check if there is padding between sequences when qkv_format='thd'
            if pad_between_seqs is None:
                if qkv_format == "thd":
                    pad_between_seqs = (
                        cu_seqlens_q_padded is not None
                        and not torch.equal(cu_seqlens_q_padded[:-1], cu_seqlens_q[:-1])
                    ) or (
                        cu_seqlens_kv_padded is not None
                        and not torch.equal(cu_seqlens_kv_padded[:-1], cu_seqlens_kv[:-1])
                    )
                else:
                    pad_between_seqs = False

            # gather attention params for get_attention_backend
            attention_params = dpa_utils.AttentionParams(
                qkv_type=type(query_layer),
                qkv_dtype=query_layer.dtype,
                qkv_layout=qkv_layout,
                batch_size=batch_size,
                num_heads=num_attention_heads,
                num_gqa_groups=num_gqa_groups,
                max_seqlen_q=max_seqlen_q,
                max_seqlen_kv=max_seqlen_kv,
                head_dim_qk=head_dim_qk,
                head_dim_v=head_dim_v,
                attn_mask_type=attn_mask_type,
                window_size=window_size,
                alibi_slopes_shape=alibi_slopes.shape if alibi_slopes is not None else None,
                core_attention_bias_type=core_attention_bias_type,
                core_attention_bias_shape=core_attention_bias_shape,
                core_attention_bias_requires_grad=(
                    core_attention_bias.requires_grad if core_attention_bias is not None else False
                ),
                pad_between_seqs=pad_between_seqs,
                attention_dropout=self.attention_dropout,
                context_parallel=context_parallel,
                cp_comm_type=self.cp_comm_type,
                deterministic=self.deterministic,
                is_training=self.training,
                fp8=self.fp8,
                fp8_meta=self.fp8_meta,
                inference_params=inference_params,
                softmax_type=self.softmax_type,
            )
            global _attention_backends
            if is_in_onnx_export_mode():
                # We do not want to call get_attention_backend() in ONNX mode
                # and we want to avoid using any global variables like _attention_backends.
                use_flash_attention = False
                use_fused_attention = False
                use_unfused_attention = True
            else:
                if (
                    _attention_backends["attention_params"] is None
                    or attention_params != _attention_backends["attention_params"]
                ):
                    _attention_backends["attention_params"] = attention_params
                    _attention_backends["backend_selection_requires_update"] = True
                if _attention_backends["backend_selection_requires_update"]:
                    (
                        use_flash_attention,
                        flash_attention_backend,
                        use_fused_attention,
                        fused_attention_backend,
                        use_unfused_attention,
                        _,
                    ) = dpa_utils.get_attention_backend(attention_params)
                    # Set global _attention_backends var using return value
                    # from get_attention_backend()
                    _attention_backends["use_flash_attention"] = use_flash_attention
                    _attention_backends["flash_attention_backend"] = flash_attention_backend
                    _attention_backends["use_fused_attention"] = use_fused_attention
                    _attention_backends["fused_attention_backend"] = fused_attention_backend
                    _attention_backends["use_unfused_attention"] = use_unfused_attention
                    _attention_backends["backend_selection_requires_update"] = False
                    if use_flash_attention:
                        self.logger.info(
                            "Running with FlashAttention backend (version %s)",
                            flash_attention_backend,
                        )
                    elif use_fused_attention:
                        self.logger.info(
                            "Running with FusedAttention backend (sub-backend %s)",
                            int(fused_attention_backend),
                        )
                    elif use_unfused_attention:
                        self.logger.info("Running with UnfusedDotProductAttention backend")
                else:
                    use_flash_attention = _attention_backends["use_flash_attention"]
                    flash_attention_backend = _attention_backends["flash_attention_backend"]
                    use_fused_attention = _attention_backends["use_fused_attention"]
                    fused_attention_backend = _attention_backends["fused_attention_backend"]
                    use_unfused_attention = _attention_backends["use_unfused_attention"]

            # raise exception if no backend is available
            if sum([use_flash_attention, use_fused_attention, use_unfused_attention]) == 0:
                raise ValueError(
                    "No dot product attention backend is available for the provided inputs. Please"
                    " run with NVTE_DEBUG=1 NVTE_DEBUG_LEVEL=2 to find out the reasons for"
                    " disabling all backends."
                )

            # run attention
            softmax_offset = (
                self.softmax_offset.reshape(1, -1, 1, 1).to(torch.float32)
                if self.softmax_offset is not None
                else None
            )

            if use_flash_attention:
                if core_attention_bias_type == "alibi":
                    alibi_slopes, _ = dpa_utils.get_alibi(
                        _alibi_cache,
                        query_layer.shape[-2],
                        max_seqlen_q,
                        max_seqlen_kv,
                        alibi_slopes=alibi_slopes,
                    )
                return self.flash_attention(
                    query_layer,
                    key_layer,
                    value_layer,
                    attention_mask=attention_mask,
                    qkv_layout=qkv_layout,
                    cu_seqlens_q=cu_seqlens_q,
                    cu_seqlens_kv=cu_seqlens_kv,
                    attn_mask_type=attn_mask_type,
                    window_size=window_size,
                    alibi_slopes=alibi_slopes,
                    cp_group=self.cp_group,
                    cp_global_ranks=self.cp_global_ranks,
                    cp_stream=self.cp_stream,
                    cp_comm_type=self.cp_comm_type,
                    max_seqlen_q=max_seqlen_q,
                    max_seqlen_kv=max_seqlen_kv,
                    fp8=self.fp8 and self.fp8_meta["recipe"].fp8_dpa,
                    fp8_meta=self.fp8_meta,
                    quantizers=self.quantizers,
                    inference_params=inference_params,
                    flash_attention_backend=flash_attention_backend,
                    fp8_output=fp8_output,
                )

            if use_fused_attention:
                fu_core_attention_bias_type = core_attention_bias_type
                fu_core_attention_bias = core_attention_bias
                if core_attention_bias_type == "alibi" and (
                    alibi_slopes is not None or max_seqlen_q != max_seqlen_kv
                ):
                    fu_core_attention_bias_type = "post_scale_bias"
                    _, fu_core_attention_bias = dpa_utils.get_alibi(
                        _alibi_cache,
                        query_layer.shape[-2],
                        max_seqlen_q,
                        max_seqlen_kv,
                        alibi_slopes=alibi_slopes,
                        bias_dtype=query_layer.dtype,
                        bottom_right_alignment=attn_mask_type not in ["causal", "padding_causal"],
                    )
                if checkpoint_core_attention:
                    return self._checkpointed_attention_forward(
                        self.fused_attention,
                        query_layer,
                        key_layer,
                        value_layer,
                        qkv_layout=qkv_layout,
                        cu_seqlens_q=cu_seqlens_q,
                        cu_seqlens_kv=cu_seqlens_kv,
                        cu_seqlens_q_padded=cu_seqlens_q_padded,
                        cu_seqlens_kv_padded=cu_seqlens_kv_padded,
                        max_seqlen_q=max_seqlen_q,
                        max_seqlen_kv=max_seqlen_kv,
                        attn_mask_type=attn_mask_type,
                        attention_mask=attention_mask,
                        window_size=window_size,
                        fused_attention_backend=fused_attention_backend,
                        core_attention_bias_type=fu_core_attention_bias_type,
                        core_attention_bias=fu_core_attention_bias,
                        fast_zero_fill=fast_zero_fill,
                        cp_group=self.cp_group,
                        cp_global_ranks=self.cp_global_ranks,
                        cp_stream=self.cp_stream,
                        cp_comm_type=self.cp_comm_type,
                        fp8=self.fp8 and self.fp8_meta["recipe"].fp8_dpa,
                        fp8_meta=self.fp8_meta,
                        quantizers=self.quantizers,
                        pad_between_seqs=pad_between_seqs,
                        inference_params=inference_params,
                        softmax_offset=softmax_offset,
                        fp8_output=fp8_output,
                    )
                return self.fused_attention(
                    query_layer,
                    key_layer,
                    value_layer,
                    qkv_layout=qkv_layout,
                    cu_seqlens_q=cu_seqlens_q,
                    cu_seqlens_kv=cu_seqlens_kv,
                    cu_seqlens_q_padded=cu_seqlens_q_padded,
                    cu_seqlens_kv_padded=cu_seqlens_kv_padded,
                    max_seqlen_q=max_seqlen_q,
                    max_seqlen_kv=max_seqlen_kv,
                    attn_mask_type=attn_mask_type,
                    attention_mask=attention_mask,
                    window_size=window_size,
                    fused_attention_backend=fused_attention_backend,
                    core_attention_bias_type=fu_core_attention_bias_type,
                    core_attention_bias=fu_core_attention_bias,
                    fast_zero_fill=fast_zero_fill,
                    cp_group=self.cp_group,
                    cp_global_ranks=self.cp_global_ranks,
                    cp_stream=self.cp_stream,
                    cp_comm_type=self.cp_comm_type,
                    fp8=self.fp8 and self.fp8_meta["recipe"].fp8_dpa,
                    fp8_meta=self.fp8_meta,
                    quantizers=self.quantizers,
                    pad_between_seqs=pad_between_seqs,
                    inference_params=inference_params,
                    softmax_offset=softmax_offset,
                    fp8_output=fp8_output,
                )

            from transformer_engine.pytorch.cpu_offload import CPUOffloadEnabled

            if CPUOffloadEnabled:
                warnings.warn(
                    "Attention activation Offloading is only implemented"
                    "with Flash Attention and Fused Attention!"
                )

            if use_unfused_attention:
                allow_emulation = os.getenv("NVTE_UnfusedDPA_Emulate_FP8", "0") == "1"
                if checkpoint_core_attention:
                    return self._checkpointed_attention_forward(
                        self.unfused_attention,
                        _alibi_cache,
                        query_layer,
                        key_layer,
                        value_layer,
                        qkv_layout=qkv_layout,
                        cu_seqlens_q=cu_seqlens_q,
                        cu_seqlens_kv=cu_seqlens_kv,
                        attn_mask_type=attn_mask_type,
                        attention_mask=attention_mask,
                        window_size=window_size,
                        core_attention_bias_type=core_attention_bias_type,
                        core_attention_bias=core_attention_bias,
                        alibi_slopes=alibi_slopes,
                        inference_params=inference_params,
                        softmax_offset=softmax_offset,
                        fp8=self.fp8 and self.fp8_meta["recipe"].fp8_dpa and allow_emulation,
                        fp8_meta=self.fp8_meta,
                        quantizers=self.quantizers,
                        fp8_output=fp8_output,
                    )
                return self.unfused_attention(
                    _alibi_cache,
                    query_layer,
                    key_layer,
                    value_layer,
                    qkv_layout=qkv_layout,
                    cu_seqlens_q=cu_seqlens_q,
                    cu_seqlens_kv=cu_seqlens_kv,
                    attn_mask_type=attn_mask_type,
                    attention_mask=attention_mask,
                    window_size=window_size,
                    core_attention_bias_type=core_attention_bias_type,
                    core_attention_bias=core_attention_bias,
                    alibi_slopes=alibi_slopes,
                    inference_params=inference_params,
                    softmax_offset=softmax_offset,
                    fp8=self.fp8 and self.fp8_meta["recipe"].fp8_dpa and allow_emulation,
                    fp8_meta=self.fp8_meta,
                    quantizers=self.quantizers,
                    fp8_output=fp8_output,
                )
            return None<|MERGE_RESOLUTION|>--- conflicted
+++ resolved
@@ -244,13 +244,6 @@
     softmax_scale: Optional[float], default = `None`
                 softmax scale for the attention scores. If `None`, defaults to
                 `1.0/math.sqrt(kv_channels if isinstance(kv_channels, int) else kv_channels[0])`.
-<<<<<<< HEAD
-    return_max_score: Optional[bool], default = `False`
-                     If true, returns the maximum attention score, max_score = max(S), where
-                     S = Q*K^T and in shape [b, h, s_q, s_kv]. max_score can be used to rescale
-                     the Q and K projection weights in a MuonClip optimizer (see
-                     `Muon is Scalable for LLM Training <https://arxiv.org/pdf/2502.16982>`_).
-=======
     softmax_type: str = {'vanilla', 'off-by-one', 'learnable'}, default = 'vanilla'
                  softmax type as described in this paper:
                  `Efficient Streaming Language Models with Attention Sinks
@@ -262,7 +255,11 @@
                  where alpha is a learnable parameter in shape [h].
                  'off-by-one' and 'learnable' softmax types are also called sink attention
                  ('zero sink' and 'learnable sink').
->>>>>>> dd9433e7
+    return_max_score: Optional[bool], default = `False`
+                     If true, returns the maximum attention score, max_score = max(S), where
+                     S = Q*K^T and in shape [b, h, s_q, s_kv]. max_score can be used to rescale
+                     the Q and K projection weights in a MuonClip optimizer (see
+                     `Muon is Scalable for LLM Training <https://arxiv.org/pdf/2502.16982>`_).
 
     Parallelism parameters
     ----------------------
@@ -318,11 +315,8 @@
         cp_stream: torch.cuda.Stream = None,
         cp_comm_type: str = "p2p",
         softmax_scale: Optional[float] = None,
-<<<<<<< HEAD
+        softmax_type: str = "vanilla",
         return_max_score: Optional[bool] = False,
-=======
-        softmax_type: str = "vanilla",
->>>>>>> dd9433e7
     ) -> None:
         super().__init__()
 
