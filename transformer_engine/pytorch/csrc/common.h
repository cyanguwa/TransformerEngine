--- conflicted
+++ resolved
@@ -200,13 +200,8 @@
    * The amax is zeroed out. Most TE kernels that output amax expect
    * amax to be initialized to zero.
   */
-<<<<<<< HEAD
   std::pair<TensorWrapper, py::object> create_hp_tensor_with_amax(
       const std::vector<size_t>& shape, DType dtype, std::optional<at::Tensor> data = std::nullopt);
-=======
-  std::pair<TensorWrapper, py::object> create_unquantized_tensor_with_amax(
-      const std::vector<size_t>& shape, DType dtype);
->>>>>>> 3f5b4754
 
   std::pair<TensorWrapper, py::object> convert_and_update_tensor(py::object shape) const override;
 
