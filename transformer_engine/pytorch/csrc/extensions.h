/*************************************************************************
 * Copyright (c) 2022-2024, NVIDIA CORPORATION & AFFILIATES. All rights reserved.
 *
 * See LICENSE for license information.
 ************************************************************************/

#ifndef TRANSFORMER_ENGINE_PYTORCH_CSRC_EXTENSIONS_H_
#define TRANSFORMER_ENGINE_PYTORCH_CSRC_EXTENSIONS_H_

#include "common.h"
#include "common/common.h"

/***************************************************************************************************
 * Attention
 **************************************************************************************************/

NVTE_Fused_Attn_Backend get_fused_attn_backend(const transformer_engine::DType q_dtype,
                                               const transformer_engine::DType kv_dtype,
                                               NVTE_QKV_Layout qkv_layout, NVTE_Bias_Type bias_type,
                                               NVTE_Mask_Type attn_mask_type, float p_dropout,
                                               size_t num_attn_heads, size_t num_gqa_groups,
                                               size_t max_seqlen_q, size_t max_seqlen_kv,
                                               size_t head_dim);

std::vector<at::Tensor> fused_attn_fwd_qkvpacked(
<<<<<<< HEAD
                size_t max_seqlen, bool is_training,
                float attn_scale, float p_dropout, bool set_zero,
                NVTE_QKV_Layout qkv_layout,
                NVTE_Bias_Type bias_type,
                NVTE_Mask_Type attn_mask_type,
                const at::Tensor cu_seqlens,
                const at::Tensor QKV,
                const transformer_engine::DType qkv_type,
                const c10::optional<at::Tensor> cu_seqlens_padded,
                const c10::optional<at::Tensor> descale_QKV,
                const c10::optional<at::Tensor> descale_S,
                const c10::optional<at::Tensor> scale_S,
                const c10::optional<at::Tensor> scale_O,
                c10::optional<at::Tensor> amax_S,
                c10::optional<at::Tensor> amax_O,
                const c10::optional<at::Tensor> Bias,
                const c10::optional<at::Generator> rng_gen,
                size_t rng_elts_per_thread);

std::vector<at::Tensor> fused_attn_bwd_qkvpacked(
                size_t max_seqlen, float attn_scale,
                float p_dropout, bool set_zero,
                NVTE_QKV_Layout qkv_layout,
                NVTE_Bias_Type bias_type,
                NVTE_Mask_Type attn_mask_type,
                const at::Tensor cu_seqlens,
                const at::Tensor QKV,
                const at::Tensor O,
                const at::Tensor dO,
                const transformer_engine::DType qkv_type,
                const transformer_engine::DType dqkv_type,
                const std::vector<at::Tensor> Aux_CTX_Tensors,
                const c10::optional<at::Tensor> cu_seqlens_padded,
                const c10::optional<at::Tensor> descale_QKV,
                const c10::optional<at::Tensor> descale_S,
                const c10::optional<at::Tensor> descale_O,
                const c10::optional<at::Tensor> descale_dO,
                const c10::optional<at::Tensor> descale_dP,
                const c10::optional<at::Tensor> scale_S,
                const c10::optional<at::Tensor> scale_dP,
                const c10::optional<at::Tensor> scale_dQKV,
                c10::optional<at::Tensor> amax_dP,
                c10::optional<at::Tensor> amax_dQKV);

std::vector<at::Tensor> fused_attn_fwd_kvpacked(
                size_t max_seqlen_q, size_t max_seqlen_kv, bool is_training,
                float attn_scale, float p_dropout, bool set_zero,
                NVTE_QKV_Layout qkv_layout,
                NVTE_Bias_Type bias_type,
                NVTE_Mask_Type attn_mask_type,
                const at::Tensor cu_seqlens_q,
                const at::Tensor cu_seqlens_kv,
                const at::Tensor Q,
                const at::Tensor KV,
                const transformer_engine::DType qkv_type,
                const c10::optional<at::Tensor> cu_seqlens_q_padded,
                const c10::optional<at::Tensor> cu_seqlens_kv_padded,
                const c10::optional<at::Tensor> descale_QKV,
                const c10::optional<at::Tensor> descale_S,
                const c10::optional<at::Tensor> scale_S,
                const c10::optional<at::Tensor> scale_O,
                c10::optional<at::Tensor> amax_S,
                c10::optional<at::Tensor> amax_O,
                const c10::optional<at::Tensor> Bias,
                const c10::optional<at::Generator> rng_gen,
                size_t rng_elts_per_thread);

std::vector<at::Tensor> fused_attn_bwd_kvpacked(
                size_t max_seqlen_q, size_t max_seqlen_kv,
                float attn_scale, float p_dropout, bool set_zero,
                NVTE_QKV_Layout qkv_layout,
                NVTE_Bias_Type bias_type,
                NVTE_Mask_Type attn_mask_type,
                const at::Tensor cu_seqlens_q,
                const at::Tensor cu_seqlens_kv,
                const at::Tensor Q,
                const at::Tensor KV,
                const at::Tensor O,
                const at::Tensor dO,
                const transformer_engine::DType qkv_type,
                const transformer_engine::DType dqkv_type,
                const std::vector<at::Tensor> Aux_CTX_Tensors,
                const c10::optional<at::Tensor> cu_seqlens_q_padded,
                const c10::optional<at::Tensor> cu_seqlens_kv_padded,
                const c10::optional<at::Tensor> descale_QKV,
                const c10::optional<at::Tensor> descale_S,
                const c10::optional<at::Tensor> descale_O,
                const c10::optional<at::Tensor> descale_dO,
                const c10::optional<at::Tensor> descale_dP,
                const c10::optional<at::Tensor> scale_S,
                const c10::optional<at::Tensor> scale_dP,
                const c10::optional<at::Tensor> scale_dQKV,
                c10::optional<at::Tensor> amax_dP,
                c10::optional<at::Tensor> amax_dQKV);

std::vector<at::Tensor> fused_attn_fwd(
                size_t max_seqlen_q, size_t max_seqlen_kv, bool is_training,
                float attn_scale, float p_dropout, bool set_zero,
                NVTE_QKV_Layout qkv_layout,
                NVTE_Bias_Type bias_type,
                NVTE_Mask_Type attn_mask_type,
                const at::Tensor cu_seqlens_q,
                const at::Tensor cu_seqlens_kv,
                const at::Tensor Q,
                const at::Tensor K,
                const at::Tensor V,
                const transformer_engine::DType qkv_type,
                const c10::optional<at::Tensor> cu_seqlens_q_padded,
                const c10::optional<at::Tensor> cu_seqlens_kv_padded,
                const c10::optional<at::Tensor> descale_QKV,
                const c10::optional<at::Tensor> descale_S,
                const c10::optional<at::Tensor> scale_S,
                const c10::optional<at::Tensor> scale_O,
                c10::optional<at::Tensor> amax_S,
                c10::optional<at::Tensor> amax_O,
                const c10::optional<at::Tensor> Bias,
                const c10::optional<at::Generator> rng_gen,
                size_t rng_elts_per_thread);

std::vector<at::Tensor> fused_attn_bwd(
                size_t max_seqlen_q, size_t max_seqlen_kv,
                float attn_scale, float p_dropout, bool set_zero,
                NVTE_QKV_Layout qkv_layout,
                NVTE_Bias_Type bias_type,
                NVTE_Mask_Type attn_mask_type,
                const at::Tensor cu_seqlens_q,
                const at::Tensor cu_seqlens_kv,
                const at::Tensor Q,
                const at::Tensor K,
                const at::Tensor V,
                const at::Tensor O,
                const at::Tensor dO,
                const transformer_engine::DType qkv_type,
                const transformer_engine::DType dqkv_type,
                const std::vector<at::Tensor> Aux_CTX_Tensors,
                const c10::optional<at::Tensor> cu_seqlens_q_padded,
                const c10::optional<at::Tensor> cu_seqlens_kv_padded,
                const c10::optional<at::Tensor> descale_QKV,
                const c10::optional<at::Tensor> descale_S,
                const c10::optional<at::Tensor> descale_O,
                const c10::optional<at::Tensor> descale_dO,
                const c10::optional<at::Tensor> descale_dP,
                const c10::optional<at::Tensor> scale_S,
                const c10::optional<at::Tensor> scale_dP,
                const c10::optional<at::Tensor> scale_dQKV,
                c10::optional<at::Tensor> amax_dP,
                c10::optional<at::Tensor> amax_dQKV);
=======
    size_t max_seqlen, bool is_training, float attn_scale, float p_dropout, bool set_zero,
    NVTE_QKV_Layout qkv_layout, NVTE_Bias_Type bias_type, NVTE_Mask_Type attn_mask_type,
    const at::Tensor cu_seqlens, const at::Tensor QKV, const transformer_engine::DType qkv_type,
    const c10::optional<at::Tensor> seq_offsets_q, const c10::optional<at::Tensor> seq_offsets_k,
    const c10::optional<at::Tensor> seq_offsets_v, const c10::optional<at::Tensor> seq_offsets_o,
    const c10::optional<at::Tensor> descale_QKV, const c10::optional<at::Tensor> descale_S,
    const c10::optional<at::Tensor> scale_S, const c10::optional<at::Tensor> scale_O,
    c10::optional<at::Tensor> amax_S, c10::optional<at::Tensor> amax_O,
    const c10::optional<at::Tensor> Bias, const c10::optional<at::Generator> rng_gen,
    size_t rng_elts_per_thread);

std::vector<at::Tensor> fused_attn_bwd_qkvpacked(
    size_t max_seqlen, float attn_scale, float p_dropout, bool set_zero, NVTE_QKV_Layout qkv_layout,
    NVTE_Bias_Type bias_type, NVTE_Mask_Type attn_mask_type, const at::Tensor cu_seqlens,
    const at::Tensor QKV, const at::Tensor O, const at::Tensor dO,
    const transformer_engine::DType qkv_type, const transformer_engine::DType dqkv_type,
    const std::vector<at::Tensor> Aux_CTX_Tensors, const c10::optional<at::Tensor> seq_offsets_q,
    const c10::optional<at::Tensor> seq_offsets_k, const c10::optional<at::Tensor> seq_offsets_v,
    const c10::optional<at::Tensor> seq_offsets_o, const c10::optional<at::Tensor> descale_QKV,
    const c10::optional<at::Tensor> descale_S, const c10::optional<at::Tensor> descale_O,
    const c10::optional<at::Tensor> descale_dO, const c10::optional<at::Tensor> descale_dP,
    const c10::optional<at::Tensor> scale_S, const c10::optional<at::Tensor> scale_dP,
    const c10::optional<at::Tensor> scale_dQKV, c10::optional<at::Tensor> amax_dP,
    c10::optional<at::Tensor> amax_dQKV);

std::vector<at::Tensor> fused_attn_fwd_kvpacked(
    size_t max_seqlen_q, size_t max_seqlen_kv, bool is_training, float attn_scale, float p_dropout,
    bool set_zero, NVTE_QKV_Layout qkv_layout, NVTE_Bias_Type bias_type,
    NVTE_Mask_Type attn_mask_type, const at::Tensor cu_seqlens_q, const at::Tensor cu_seqlens_kv,
    const at::Tensor Q, const at::Tensor KV, const transformer_engine::DType qkv_type,
    const c10::optional<at::Tensor> seq_offsets_q, const c10::optional<at::Tensor> seq_offsets_k,
    const c10::optional<at::Tensor> seq_offsets_v, const c10::optional<at::Tensor> seq_offsets_o,
    const c10::optional<at::Tensor> descale_QKV, const c10::optional<at::Tensor> descale_S,
    const c10::optional<at::Tensor> scale_S, const c10::optional<at::Tensor> scale_O,
    c10::optional<at::Tensor> amax_S, c10::optional<at::Tensor> amax_O,
    const c10::optional<at::Tensor> Bias, const c10::optional<at::Generator> rng_gen,
    size_t rng_elts_per_thread);

std::vector<at::Tensor> fused_attn_bwd_kvpacked(
    size_t max_seqlen_q, size_t max_seqlen_kv, float attn_scale, float p_dropout, bool set_zero,
    NVTE_QKV_Layout qkv_layout, NVTE_Bias_Type bias_type, NVTE_Mask_Type attn_mask_type,
    const at::Tensor cu_seqlens_q, const at::Tensor cu_seqlens_kv, const at::Tensor Q,
    const at::Tensor KV, const at::Tensor O, const at::Tensor dO,
    const transformer_engine::DType qkv_type, const transformer_engine::DType dqkv_type,
    const std::vector<at::Tensor> Aux_CTX_Tensors, const c10::optional<at::Tensor> seq_offsets_q,
    const c10::optional<at::Tensor> seq_offsets_k, const c10::optional<at::Tensor> seq_offsets_v,
    const c10::optional<at::Tensor> seq_offsets_o, const c10::optional<at::Tensor> descale_QKV,
    const c10::optional<at::Tensor> descale_S, const c10::optional<at::Tensor> descale_O,
    const c10::optional<at::Tensor> descale_dO, const c10::optional<at::Tensor> descale_dP,
    const c10::optional<at::Tensor> scale_S, const c10::optional<at::Tensor> scale_dP,
    const c10::optional<at::Tensor> scale_dQKV, c10::optional<at::Tensor> amax_dP,
    c10::optional<at::Tensor> amax_dQKV);

std::vector<at::Tensor> fused_attn_fwd(
    size_t max_seqlen_q, size_t max_seqlen_kv, bool is_training, float attn_scale, float p_dropout,
    bool set_zero, NVTE_QKV_Layout qkv_layout, NVTE_Bias_Type bias_type,
    NVTE_Mask_Type attn_mask_type, const at::Tensor cu_seqlens_q, const at::Tensor cu_seqlens_kv,
    const at::Tensor Q, const at::Tensor K, const at::Tensor V,
    const transformer_engine::DType qkv_type, const c10::optional<at::Tensor> seq_offsets_q,
    const c10::optional<at::Tensor> seq_offsets_k, const c10::optional<at::Tensor> seq_offsets_v,
    const c10::optional<at::Tensor> seq_offsets_o, const c10::optional<at::Tensor> descale_QKV,
    const c10::optional<at::Tensor> descale_S, const c10::optional<at::Tensor> scale_S,
    const c10::optional<at::Tensor> scale_O, c10::optional<at::Tensor> amax_S,
    c10::optional<at::Tensor> amax_O, const c10::optional<at::Tensor> Bias,
    const c10::optional<at::Generator> rng_gen, size_t rng_elts_per_thread);

std::vector<at::Tensor> fused_attn_bwd(
    size_t max_seqlen_q, size_t max_seqlen_kv, float attn_scale, float p_dropout, bool set_zero,
    NVTE_QKV_Layout qkv_layout, NVTE_Bias_Type bias_type, NVTE_Mask_Type attn_mask_type,
    const at::Tensor cu_seqlens_q, const at::Tensor cu_seqlens_kv, const at::Tensor Q,
    const at::Tensor K, const at::Tensor V, const at::Tensor O, const at::Tensor dO,
    const transformer_engine::DType qkv_type, const transformer_engine::DType dqkv_type,
    const std::vector<at::Tensor> Aux_CTX_Tensors, const c10::optional<at::Tensor> seq_offsets_q,
    const c10::optional<at::Tensor> seq_offsets_k, const c10::optional<at::Tensor> seq_offsets_v,
    const c10::optional<at::Tensor> seq_offsets_o, const c10::optional<at::Tensor> descale_QKV,
    const c10::optional<at::Tensor> descale_S, const c10::optional<at::Tensor> descale_O,
    const c10::optional<at::Tensor> descale_dO, const c10::optional<at::Tensor> descale_dP,
    const c10::optional<at::Tensor> scale_S, const c10::optional<at::Tensor> scale_dP,
    const c10::optional<at::Tensor> scale_dQKV, c10::optional<at::Tensor> amax_dP,
    c10::optional<at::Tensor> amax_dQKV);
>>>>>>> d71fc946

at::Tensor fa_prepare_fwd(at::Tensor qkvi);
at::Tensor fa_prepare_bwd(at::Tensor q, at::Tensor k, at::Tensor v);

/***************************************************************************************************
 * GEMM
 **************************************************************************************************/

void te_gemm(at::Tensor A, at::Tensor A_scale_inverse, transformer_engine::DType A_type,
             bool transa, at::Tensor B, at::Tensor B_scale_inverse,
             transformer_engine::DType B_type, bool transb, at::Tensor D, at::Tensor D_scale,
             transformer_engine::DType D_type, at::Tensor D_amax, at::Tensor bias,
             transformer_engine::DType bias_type, at::Tensor pre_gelu_out, bool grad,
             at::Tensor workspace, size_t workspaceSize, bool accumulate,
             bool use_split_accumulator, int math_sm_count);

void te_atomic_gemm(at::Tensor A, at::Tensor A_scale_inverse, transformer_engine::DType A_type,
                    bool transa, at::Tensor B, at::Tensor B_scale_inverse,
                    transformer_engine::DType B_type, bool transb, at::Tensor D, at::Tensor D_scale,
                    transformer_engine::DType D_type, at::Tensor D_amax, at::Tensor bias,
                    transformer_engine::DType bias_type, at::Tensor pre_gelu_out, bool grad,
                    at::Tensor workspace, size_t workspaceSize, bool accumulate,
                    bool use_split_accumulator, int math_sm_count, int m_split, int n_split,
                    bool gemm_producer, at::Tensor counter);

/***************************************************************************************************
 * Transpose
 **************************************************************************************************/

void fused_cast_transpose(at::Tensor input, at::Tensor scale, at::Tensor amax, at::Tensor scale_inv,
                          at::Tensor input_cast, at::Tensor input_transpose,
                          transformer_engine::DType otype);

void fused_cast_transpose_noop(at::Tensor input, at::Tensor noop, at::Tensor scale, at::Tensor amax,
                               at::Tensor scale_inv, at::Tensor input_cast,
                               at::Tensor input_transpose, transformer_engine::DType otype,
                               int scale_offset = 0, int amax_offset = 0, int scale_inv_offset = 0);

std::vector<at::Tensor> fused_cast_transpose_bgrad(at::Tensor grad_output, at::Tensor scale,
                                                   at::Tensor amax, at::Tensor scale_inv,
                                                   transformer_engine::DType otype,
                                                   int scale_offset = 0, int amax_offset = 0,
                                                   int scale_inv_offset = 0);

std::vector<at::Tensor> fused_fp8_transpose_bgrad(at::Tensor grad_output, at::Tensor scale,
                                                  at::Tensor amax, at::Tensor scale_inv,
                                                  transformer_engine::DType otype,
                                                  transformer_engine::DType grad_bias_type,
                                                  int scale_offset = 0, int amax_offset = 0,
                                                  int scale_inv_offset = 0);

std::vector<at::Tensor> fused_cast_transpose_bgrad_dgelu(at::Tensor grad_output,
                                                         at::Tensor gelu_input, at::Tensor scale,
                                                         at::Tensor amax, at::Tensor scale_inv,
                                                         transformer_engine::DType otype,
                                                         int scale_offset = 0, int amax_offset = 0,
                                                         int scale_inv_offset = 0);

void fused_multi_cast_transpose(std::vector<at::Tensor> input_list,
                                std::vector<at::Tensor> scale_list,
                                std::vector<at::Tensor> cast_output_list,
                                std::vector<at::Tensor> transposed_output_list,
                                std::vector<at::Tensor> amax_output_list,
                                std::vector<at::Tensor> scale_inv_output_list,
                                transformer_engine::DType otype);

at::Tensor fp8_transpose(at::Tensor input, transformer_engine::DType otype);

void fp8_transpose_noalloc(at::Tensor input, at::Tensor output, transformer_engine::DType otype);

void fp8_transpose_noalloc_noop(at::Tensor input, at::Tensor output, at::Tensor noop,
                                transformer_engine::DType otype);

/***************************************************************************************************
 * Activations
 **************************************************************************************************/

at::Tensor gelu(at::Tensor input, at::Tensor scale, at::Tensor amax, at::Tensor scale_inv,
                transformer_engine::DType otype);

at::Tensor relu(at::Tensor input, at::Tensor scale, at::Tensor amax, at::Tensor scale_inv,
                transformer_engine::DType otype);

at::Tensor geglu(at::Tensor input, at::Tensor scale, at::Tensor amax, at::Tensor scale_inv,
                 transformer_engine::DType otype);

at::Tensor reglu(at::Tensor input, at::Tensor scale, at::Tensor amax, at::Tensor scale_inv,
                 transformer_engine::DType otype);

at::Tensor swiglu(at::Tensor input, at::Tensor scale, at::Tensor amax, at::Tensor scale_inv,
                  transformer_engine::DType otype);

at::Tensor qgelu(at::Tensor input, at::Tensor scale, at::Tensor amax, at::Tensor scale_inv,
                 transformer_engine::DType otype);

at::Tensor srelu(at::Tensor input, at::Tensor scale, at::Tensor amax, at::Tensor scale_inv,
                 transformer_engine::DType otype);

at::Tensor dgelu(at::Tensor grad, at::Tensor input, transformer_engine::DType otype);

at::Tensor drelu(at::Tensor grad, at::Tensor input, transformer_engine::DType otype);

at::Tensor dgeglu(at::Tensor grad, at::Tensor input, transformer_engine::DType otype);

at::Tensor dreglu(at::Tensor grad, at::Tensor input, transformer_engine::DType otype);

at::Tensor dswiglu(at::Tensor grad, at::Tensor input, transformer_engine::DType otype);

at::Tensor dqgelu(at::Tensor grad, at::Tensor input, transformer_engine::DType otype);

at::Tensor dsrelu(at::Tensor grad, at::Tensor input, transformer_engine::DType otype);

/***************************************************************************************************
 * LayerNorm
 **************************************************************************************************/

std::vector<at::Tensor> layernorm_bwd(const at::Tensor &dz, const at::Tensor &x,
                                      const at::Tensor &mu, const at::Tensor &rsigma,
                                      const at::Tensor &gamma, const int sm_margin,
                                      const bool zero_centered_gamma);

std::vector<at::Tensor> layernorm_fwd_fp8(const at::Tensor &input, const at::Tensor &weight,
                                          const at::Tensor &bias, float eps, at::Tensor scale,
                                          at::Tensor amax, at::Tensor scale_inv,
                                          transformer_engine::DType otype, const int sm_margin,
                                          const bool zero_centered_gamma,
                                          const int scale_offset = 0, const int amax_offset = 0,
                                          const int scale_inv_offset = 0);

std::vector<at::Tensor> layernorm_fwd_fp8_noalloc(
    const at::Tensor &input, const at::Tensor &weight, const at::Tensor &bias, float eps,
    at::Tensor scale, at::Tensor ln_out, at::Tensor amax, at::Tensor scale_inv,
    transformer_engine::DType otype, const int sm_margin, const bool zero_centered_gamma,
    const int scale_offset = 0, const int amax_offset = 0, const int scale_inv_offset = 0);

at::Tensor layernorm_fwd_fp8_inf(const at::Tensor &input, const at::Tensor &weight,
                                 const at::Tensor &bias, float eps, at::Tensor scale,
                                 at::Tensor amax, at::Tensor scale_inv,
                                 transformer_engine::DType otype, const int sm_margin,
                                 const bool zero_centered_gamma, const int scale_offset = 0,
                                 const int amax_offset = 0, const int scale_inv_offset = 0);

std::vector<at::Tensor> layernorm_fwd(const at::Tensor &input, const at::Tensor &weight,
                                      const at::Tensor &bias, float eps, const int sm_margin,
                                      const bool zero_centered_gamma);

std::vector<at::Tensor> layernorm_fwd_noalloc(const at::Tensor &input, const at::Tensor &weight,
                                              const at::Tensor &bias, at::Tensor ln_out, float eps,
                                              const int sm_margin, const bool zero_centered_gamma);

at::Tensor layernorm_fwd_inf(const at::Tensor &input, const at::Tensor &weight,
                             const at::Tensor &bias, float eps, const int sm_margin,
                             const bool zero_centered_gamma);

/***************************************************************************************************
 * RMSNorm
 **************************************************************************************************/

std::vector<at::Tensor> rmsnorm_bwd(const at::Tensor &dz, const at::Tensor &x,
                                    const at::Tensor &rsigma, const at::Tensor &gamma,
                                    const int sm_margin, const bool zero_centered_gamma);

std::vector<at::Tensor> rmsnorm_fwd_fp8(const at::Tensor &input, const at::Tensor &weight,
                                        float eps, at::Tensor scale, at::Tensor amax,
                                        at::Tensor scale_inv, transformer_engine::DType otype,
                                        const int sm_margin, const bool zero_centered_gamma,
                                        const int scale_offset = 0, const int amax_offset = 0,
                                        const int scale_inv_offset = 0);

std::vector<at::Tensor> rmsnorm_fwd_fp8_noalloc(
    const at::Tensor &input, const at::Tensor &weight, float eps, at::Tensor scale,
    at::Tensor ln_out, at::Tensor amax, at::Tensor scale_inv, transformer_engine::DType otype,
    const int sm_margin, const bool zero_centered_gamma, const int scale_offset = 0,
    const int amax_offset = 0, const int scale_inv_offset = 0);

at::Tensor rmsnorm_fwd_fp8_inf(const at::Tensor &input, const at::Tensor &weight, float eps,
                               at::Tensor scale, at::Tensor amax, at::Tensor scale_inv,
                               transformer_engine::DType otype, const int sm_margin,
                               const bool zero_centered_gamma, const int scale_offset = 0,
                               const int amax_offset = 0, const int scale_inv_offset = 0);

std::vector<at::Tensor> rmsnorm_fwd(const at::Tensor &input, const at::Tensor &weight, float eps,
                                    const int sm_margin, const bool zero_centered_gamma);

std::vector<at::Tensor> rmsnorm_fwd_noalloc(const at::Tensor &input, const at::Tensor &weight,
                                            at::Tensor ln_out, float eps, const int sm_margin,
                                            const bool zero_centered_gamma);

at::Tensor rmsnorm_fwd_inf(const at::Tensor &input, const at::Tensor &weight, float eps,
                           const int sm_margin, const bool zero_centered_gamma);

/***************************************************************************************************
 * Cast
 **************************************************************************************************/

at::Tensor cast_to_fp8(const at::Tensor &input, const at::Tensor &scale, at::Tensor amax,
                       at::Tensor scale_inv, transformer_engine::DType otype);

void cast_to_fp8_noalloc(const at::Tensor &input, const at::Tensor &scale, at::Tensor output,
                         at::Tensor amax, at::Tensor scale_inv, transformer_engine::DType otype);

at::Tensor cast_from_fp8(const at::Tensor &input, const at::Tensor &scale_inv,
                         transformer_engine::DType itype, transformer_engine::DType otype);

/***************************************************************************************************
 * Softmax
 **************************************************************************************************/

at::Tensor scaled_softmax_forward(at::Tensor input, float scale_factor);

at::Tensor scaled_softmax_backward(at::Tensor output_grad_, at::Tensor softmax_results_,
                                   float scale_factor);

at::Tensor scaled_masked_softmax_forward(at::Tensor input, at::Tensor mask, float scale_factor);

at::Tensor scaled_masked_softmax_backward(at::Tensor output_grad_, at::Tensor softmax_results_,
                                          float scale_factor);

at::Tensor scaled_upper_triang_masked_softmax_forward(at::Tensor input, float scale_factor);

at::Tensor scaled_upper_triang_masked_softmax_backward(at::Tensor output_grads_,
                                                       at::Tensor softmax_results_,
                                                       float scale_factor);

at::Tensor scaled_aligned_causal_masked_softmax_forward(at::Tensor input, float scale_factor);

at::Tensor scaled_aligned_causal_masked_softmax_backward(at::Tensor output_grads_,
                                                         at::Tensor softmax_results_,
                                                         float scale_factor);

/***************************************************************************************************
 * FP8 recipe
 **************************************************************************************************/

void fused_amax_and_scale_update_after_reduction(const at::Tensor &amax_reduction_buffer,
                                                 std::vector<at::Tensor> amax_histories,
                                                 std::vector<at::Tensor> scales,
                                                 std::vector<at::Tensor> scale_invs,
                                                 const std::string &amax_compute_algo,
                                                 transformer_engine::DType fp8_dtype, float margin);

/***************************************************************************************************
 * Rotary positional embedding
 **************************************************************************************************/

at::Tensor fused_rope_forward(const at::Tensor &input, const at::Tensor &freqs,
                              const bool transpose_output_memory);

at::Tensor fused_rope_backward(const at::Tensor &output_grads, const at::Tensor &freqs,
                               const bool transpose_output_memory);

at::Tensor fused_rope_thd_forward(const at::Tensor &input, const at::Tensor &cu_seqlens,
                                  const at::Tensor &freqs);

at::Tensor fused_rope_thd_backward(const at::Tensor &output_grads, const at::Tensor &cu_seqlens,
                                   const at::Tensor &freqs);

/***************************************************************************************************
 * Miscellaneous
 **************************************************************************************************/

size_t get_cublasLt_version();

size_t get_cudnn_version();

void placeholder();

/***************************************************************************************************
 * Support THD format for Context Parallel
 **************************************************************************************************/

at::Tensor thd_read_half_tensor(const at::Tensor &tensor, const at::Tensor &cu_seqlens,
                                int half_idx);

void thd_second_half_lse_correction(at::Tensor lse, const at::Tensor &lse_per_step,
                                    const at::Tensor &cu_seqlens, int total_tokens);

at::Tensor thd_read_second_half_lse(const at::Tensor &lse, const at::Tensor &cu_seqlens,
                                    int total_tokens);

void thd_out_correction(at::Tensor out, const at::Tensor &out_per_step, const at::Tensor &lse,
                        const at::Tensor &lse_per_step, const at::Tensor &cu_seqlens,
                        bool only_second_half);

void thd_grad_correction(at::Tensor grad, const at::Tensor &grad_per_step,
                         const at::Tensor &cu_seqlens, const std::string &first_half,
                         const std::string &second_half);

at::Tensor thd_get_partitioned_indices(const at::Tensor &cu_seqlens, int total_tokens,
                                       int world_size, int rank);

/***************************************************************************************************
 * multi_tensor_* kernels
 **************************************************************************************************/

void multi_tensor_scale_cuda(int chunk_size, at::Tensor noop_flag,
                             std::vector<std::vector<at::Tensor>> tensor_lists, float scale);

std::tuple<at::Tensor, at::Tensor> multi_tensor_l2norm_cuda(
    int chunk_size, at::Tensor noop_flag, std::vector<std::vector<at::Tensor>> tensor_lists,
    at::optional<bool> per_tensor_python);

std::tuple<at::Tensor, at::Tensor> multi_tensor_unscale_l2norm_cuda(
    int chunk_size, at::Tensor noop_flag, std::vector<std::vector<at::Tensor>> tensor_lists,
    at::Tensor inv_scale, at::optional<bool> per_tensor_python);

void multi_tensor_adam_cuda(int chunk_size, at::Tensor noop_flag,
                            std::vector<std::vector<at::Tensor>> tensor_lists, const float lr,
                            const float beta1, const float beta2, const float epsilon,
                            const int step, const int mode, const int bias_correction,
                            const float weight_decay);

void multi_tensor_adam_capturable_cuda(int chunk_size, at::Tensor noop_flag,
                                       std::vector<std::vector<at::Tensor>> tensor_lists,
                                       at::Tensor lr, const float beta1, const float beta2,
                                       const float epsilon, at::Tensor step, const int mode,
                                       const int bias_correction, const float weight_decay,
                                       at::Tensor inv_scale);

void multi_tensor_adam_capturable_master_cuda(int chunk_size, at::Tensor noop_flag,
                                              std::vector<std::vector<at::Tensor>> tensor_lists,
                                              at::Tensor lr, const float beta1, const float beta2,
                                              const float epsilon, at::Tensor step, const int mode,
                                              const int bias_correction, const float weight_decay,
                                              at::Tensor inv_scale);

void multi_tensor_sgd_cuda(int chunk_size, at::Tensor noop_flag,
                           std::vector<std::vector<at::Tensor>> tensor_lists, float wd,
                           float momentum, float dampening, float lr, bool nesterov, bool first_run,
                           bool wd_after_momentum, float scale);

#endif  // TRANSFORMER_ENGINE_PYTORCH_CSRC_EXTENSIONS_H_<|MERGE_RESOLUTION|>--- conflicted
+++ resolved
@@ -23,7 +23,6 @@
                                                size_t head_dim);
 
 std::vector<at::Tensor> fused_attn_fwd_qkvpacked(
-<<<<<<< HEAD
                 size_t max_seqlen, bool is_training,
                 float attn_scale, float p_dropout, bool set_zero,
                 NVTE_QKV_Layout qkv_layout,
@@ -171,88 +170,6 @@
                 const c10::optional<at::Tensor> scale_dQKV,
                 c10::optional<at::Tensor> amax_dP,
                 c10::optional<at::Tensor> amax_dQKV);
-=======
-    size_t max_seqlen, bool is_training, float attn_scale, float p_dropout, bool set_zero,
-    NVTE_QKV_Layout qkv_layout, NVTE_Bias_Type bias_type, NVTE_Mask_Type attn_mask_type,
-    const at::Tensor cu_seqlens, const at::Tensor QKV, const transformer_engine::DType qkv_type,
-    const c10::optional<at::Tensor> seq_offsets_q, const c10::optional<at::Tensor> seq_offsets_k,
-    const c10::optional<at::Tensor> seq_offsets_v, const c10::optional<at::Tensor> seq_offsets_o,
-    const c10::optional<at::Tensor> descale_QKV, const c10::optional<at::Tensor> descale_S,
-    const c10::optional<at::Tensor> scale_S, const c10::optional<at::Tensor> scale_O,
-    c10::optional<at::Tensor> amax_S, c10::optional<at::Tensor> amax_O,
-    const c10::optional<at::Tensor> Bias, const c10::optional<at::Generator> rng_gen,
-    size_t rng_elts_per_thread);
-
-std::vector<at::Tensor> fused_attn_bwd_qkvpacked(
-    size_t max_seqlen, float attn_scale, float p_dropout, bool set_zero, NVTE_QKV_Layout qkv_layout,
-    NVTE_Bias_Type bias_type, NVTE_Mask_Type attn_mask_type, const at::Tensor cu_seqlens,
-    const at::Tensor QKV, const at::Tensor O, const at::Tensor dO,
-    const transformer_engine::DType qkv_type, const transformer_engine::DType dqkv_type,
-    const std::vector<at::Tensor> Aux_CTX_Tensors, const c10::optional<at::Tensor> seq_offsets_q,
-    const c10::optional<at::Tensor> seq_offsets_k, const c10::optional<at::Tensor> seq_offsets_v,
-    const c10::optional<at::Tensor> seq_offsets_o, const c10::optional<at::Tensor> descale_QKV,
-    const c10::optional<at::Tensor> descale_S, const c10::optional<at::Tensor> descale_O,
-    const c10::optional<at::Tensor> descale_dO, const c10::optional<at::Tensor> descale_dP,
-    const c10::optional<at::Tensor> scale_S, const c10::optional<at::Tensor> scale_dP,
-    const c10::optional<at::Tensor> scale_dQKV, c10::optional<at::Tensor> amax_dP,
-    c10::optional<at::Tensor> amax_dQKV);
-
-std::vector<at::Tensor> fused_attn_fwd_kvpacked(
-    size_t max_seqlen_q, size_t max_seqlen_kv, bool is_training, float attn_scale, float p_dropout,
-    bool set_zero, NVTE_QKV_Layout qkv_layout, NVTE_Bias_Type bias_type,
-    NVTE_Mask_Type attn_mask_type, const at::Tensor cu_seqlens_q, const at::Tensor cu_seqlens_kv,
-    const at::Tensor Q, const at::Tensor KV, const transformer_engine::DType qkv_type,
-    const c10::optional<at::Tensor> seq_offsets_q, const c10::optional<at::Tensor> seq_offsets_k,
-    const c10::optional<at::Tensor> seq_offsets_v, const c10::optional<at::Tensor> seq_offsets_o,
-    const c10::optional<at::Tensor> descale_QKV, const c10::optional<at::Tensor> descale_S,
-    const c10::optional<at::Tensor> scale_S, const c10::optional<at::Tensor> scale_O,
-    c10::optional<at::Tensor> amax_S, c10::optional<at::Tensor> amax_O,
-    const c10::optional<at::Tensor> Bias, const c10::optional<at::Generator> rng_gen,
-    size_t rng_elts_per_thread);
-
-std::vector<at::Tensor> fused_attn_bwd_kvpacked(
-    size_t max_seqlen_q, size_t max_seqlen_kv, float attn_scale, float p_dropout, bool set_zero,
-    NVTE_QKV_Layout qkv_layout, NVTE_Bias_Type bias_type, NVTE_Mask_Type attn_mask_type,
-    const at::Tensor cu_seqlens_q, const at::Tensor cu_seqlens_kv, const at::Tensor Q,
-    const at::Tensor KV, const at::Tensor O, const at::Tensor dO,
-    const transformer_engine::DType qkv_type, const transformer_engine::DType dqkv_type,
-    const std::vector<at::Tensor> Aux_CTX_Tensors, const c10::optional<at::Tensor> seq_offsets_q,
-    const c10::optional<at::Tensor> seq_offsets_k, const c10::optional<at::Tensor> seq_offsets_v,
-    const c10::optional<at::Tensor> seq_offsets_o, const c10::optional<at::Tensor> descale_QKV,
-    const c10::optional<at::Tensor> descale_S, const c10::optional<at::Tensor> descale_O,
-    const c10::optional<at::Tensor> descale_dO, const c10::optional<at::Tensor> descale_dP,
-    const c10::optional<at::Tensor> scale_S, const c10::optional<at::Tensor> scale_dP,
-    const c10::optional<at::Tensor> scale_dQKV, c10::optional<at::Tensor> amax_dP,
-    c10::optional<at::Tensor> amax_dQKV);
-
-std::vector<at::Tensor> fused_attn_fwd(
-    size_t max_seqlen_q, size_t max_seqlen_kv, bool is_training, float attn_scale, float p_dropout,
-    bool set_zero, NVTE_QKV_Layout qkv_layout, NVTE_Bias_Type bias_type,
-    NVTE_Mask_Type attn_mask_type, const at::Tensor cu_seqlens_q, const at::Tensor cu_seqlens_kv,
-    const at::Tensor Q, const at::Tensor K, const at::Tensor V,
-    const transformer_engine::DType qkv_type, const c10::optional<at::Tensor> seq_offsets_q,
-    const c10::optional<at::Tensor> seq_offsets_k, const c10::optional<at::Tensor> seq_offsets_v,
-    const c10::optional<at::Tensor> seq_offsets_o, const c10::optional<at::Tensor> descale_QKV,
-    const c10::optional<at::Tensor> descale_S, const c10::optional<at::Tensor> scale_S,
-    const c10::optional<at::Tensor> scale_O, c10::optional<at::Tensor> amax_S,
-    c10::optional<at::Tensor> amax_O, const c10::optional<at::Tensor> Bias,
-    const c10::optional<at::Generator> rng_gen, size_t rng_elts_per_thread);
-
-std::vector<at::Tensor> fused_attn_bwd(
-    size_t max_seqlen_q, size_t max_seqlen_kv, float attn_scale, float p_dropout, bool set_zero,
-    NVTE_QKV_Layout qkv_layout, NVTE_Bias_Type bias_type, NVTE_Mask_Type attn_mask_type,
-    const at::Tensor cu_seqlens_q, const at::Tensor cu_seqlens_kv, const at::Tensor Q,
-    const at::Tensor K, const at::Tensor V, const at::Tensor O, const at::Tensor dO,
-    const transformer_engine::DType qkv_type, const transformer_engine::DType dqkv_type,
-    const std::vector<at::Tensor> Aux_CTX_Tensors, const c10::optional<at::Tensor> seq_offsets_q,
-    const c10::optional<at::Tensor> seq_offsets_k, const c10::optional<at::Tensor> seq_offsets_v,
-    const c10::optional<at::Tensor> seq_offsets_o, const c10::optional<at::Tensor> descale_QKV,
-    const c10::optional<at::Tensor> descale_S, const c10::optional<at::Tensor> descale_O,
-    const c10::optional<at::Tensor> descale_dO, const c10::optional<at::Tensor> descale_dP,
-    const c10::optional<at::Tensor> scale_S, const c10::optional<at::Tensor> scale_dP,
-    const c10::optional<at::Tensor> scale_dQKV, c10::optional<at::Tensor> amax_dP,
-    c10::optional<at::Tensor> amax_dQKV);
->>>>>>> d71fc946
 
 at::Tensor fa_prepare_fwd(at::Tensor qkvi);
 at::Tensor fa_prepare_bwd(at::Tensor q, at::Tensor k, at::Tensor v);
