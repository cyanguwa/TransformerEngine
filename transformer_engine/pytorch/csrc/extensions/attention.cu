/*************************************************************************
 * Copyright (c) 2022-2025, NVIDIA CORPORATION & AFFILIATES. All rights reserved.
 *
 * See LICENSE for license information.
 ************************************************************************/

#include "common/common.h"
#include "common/fused_attn/thd_utils.h"
#include "extensions.h"

using namespace transformer_engine::fused_attn;

constexpr int block_size = 512;
constexpr int ctas_per_sm = 4;

// get the fused attention backend
NVTE_Fused_Attn_Backend get_fused_attn_backend(
    const transformer_engine::DType q_dtype, const transformer_engine::DType kv_dtype,
    NVTE_QKV_Layout qkv_layout, NVTE_Bias_Type bias_type, NVTE_Mask_Type attn_mask_type,
    float p_dropout, size_t num_attn_heads, size_t num_gqa_groups, size_t max_seqlen_q,
    size_t max_seqlen_kv, size_t head_dim_qk, size_t head_dim_v, int64_t window_size_left,
    int64_t window_size_right) {
  NVTE_Fused_Attn_Backend fused_attention_backend = nvte_get_fused_attn_backend(
      static_cast<NVTEDType>(q_dtype), static_cast<NVTEDType>(kv_dtype), qkv_layout, bias_type,
      attn_mask_type, p_dropout, num_attn_heads, num_gqa_groups, max_seqlen_q, max_seqlen_kv,
      head_dim_qk, head_dim_v, window_size_left, window_size_right);
  return fused_attention_backend;
}

// fast zero-fills of tensors
template <typename scalar_t>
__global__ void __launch_bounds__(block_size)
    mha_fill_kernel(scalar_t *out_tensor, const int32_t *const start_row, const size_t num_rows) {
  size_t row_stride = gridDim.y * blockDim.x;
  size_t row_index = blockIdx.x + static_cast<size_t>(start_row[0]);
  size_t col_index = blockIdx.y * blockDim.x + threadIdx.x;
  while (row_index < num_rows) {
    out_tensor[row_index * row_stride + col_index] = 0;
    row_index += gridDim.x;
  }
}

// fast zero-fills of tensors
void mha_fill(const transformer_engine::TensorWrapper &self, const at::Tensor &start_index) {
  std::vector<size_t> shape = transformer_engine::pytorch::convertShape(self.shape());

  auto max_tokens = shape[0];
  auto fcd_size = 1;
  for (int i = 1; i <= shape.size(); i++) {
    fcd_size *= shape[i];
  }
  TORCH_CHECK(fcd_size % block_size == 0, "input size not aligned to block size");
  const int num_mp = at::cuda::getCurrentDeviceProperties()->multiProcessorCount;
  uint64_t num_blk_y = (uint64_t)(fcd_size / block_size);
  uint64_t num_blk_x = (uint64_t)((num_mp * ctas_per_sm + num_blk_y - 1) / num_blk_y);
  dim3 dim_grid(num_blk_x, num_blk_y);
  dim3 dim_block(block_size);
  // trzeba jakos przekonwertowac DType na scalar_type
  at::ScalarType scalar_type = transformer_engine::pytorch::GetATenDType(self.dtype());
  AT_DISPATCH_ALL_TYPES_AND_COMPLEX_AND2(
      at::ScalarType::Half, at::ScalarType::BFloat16, scalar_type, "mha_fill", [&]() {
        mha_fill_kernel<<<dim_grid, dim_block, 0, at::cuda::getCurrentCUDAStream()>>>(
            static_cast<scalar_t *>(self.get_rowwise_data().data_ptr),
            static_cast<int32_t *>(start_index.data_ptr()), max_tokens);
        C10_CUDA_KERNEL_LAUNCH_CHECK();
      });
}

// extract seed and offset from PhiloxCudaState
__global__ void unpack(at::PhiloxCudaState arg, int64_t *rng_state_ptr) {
  if (arg.captured_) {
    rng_state_ptr[0] = static_cast<int64_t>(*arg.seed_.ptr);
    rng_state_ptr[1] =
        static_cast<int64_t>(*(arg.offset_.ptr) + static_cast<int64_t>(arg.offset_intragraph_));
  } else {
    rng_state_ptr[0] = static_cast<int64_t>(arg.seed_.val);
    rng_state_ptr[1] = static_cast<int64_t>(arg.offset_.val);
  }
}

// extract PhiloxCudaState from CUDA random number generator
at::PhiloxCudaState init_philox_state(at::CUDAGeneratorImpl *gen, size_t elts_per_thread) {
  at::PhiloxCudaState philox_args;
  std::lock_guard<std::mutex> lock(gen->mutex_);
  philox_args = gen->philox_cuda_state(elts_per_thread);
  return philox_args;
}

// fused attention FWD with separate Q, K and V tensors
std::vector<py::object> fused_attn_fwd(
    size_t max_seqlen_q, size_t max_seqlen_kv, bool is_training, float attn_scale, float p_dropout,
    bool set_zero, NVTE_QKV_Layout qkv_layout, NVTE_Bias_Type bias_type,
    NVTE_Mask_Type attn_mask_type, const std::vector<int64_t> window_size,
    const at::Tensor cu_seqlens_q, const at::Tensor cu_seqlens_kv, const py::handle Q,
    const py::handle K, const py::handle V, const at::ScalarType fake_dtype,
    const c10::optional<at::Tensor> cu_seqlens_q_padded,
    const c10::optional<at::Tensor> cu_seqlens_kv_padded, py::handle s_quantizer,
    py::handle o_quantizer, const c10::optional<at::Tensor> Bias,
    const c10::optional<at::Generator> rng_gen, size_t rng_elts_per_thread) {
  using namespace transformer_engine;
  using namespace transformer_engine::pytorch;
  TensorWrapper te_Q, te_K, te_V, te_O, te_S;

  auto none = py::none();
  std::unique_ptr<Quantizer> S_quantizer = convert_quantizer(s_quantizer);
  std::unique_ptr<Quantizer> O_quantizer = convert_quantizer(o_quantizer);

  te_Q = makeTransformerEngineTensor(Q, none);
  te_K = makeTransformerEngineTensor(K, none);
  te_V = makeTransformerEngineTensor(V, none);

  // If qkv has FP8 dtype, fake_dtype_te is equal to the fake dtype of q, k, v - needed since torch do not have fp8 types.
  const transformer_engine::DType qkv_type = te_Q.dtype();
  const transformer_engine::DType fake_dtype_te = GetTransformerEngineDType(fake_dtype);

<<<<<<< HEAD
  // create dBias the same shape as Bias
  at::Tensor dBias;
  TensorWrapper te_dBias;
  if ((bias_type != NVTE_NO_BIAS) && (bias_type != NVTE_ALIBI)) {
    if (nvte_aux_tensor_pack.size >= 2) {
      std::vector<int64_t> bias_shape(Aux_CTX_Tensors[nvte_aux_tensor_pack.size - 1].sizes().vec());
      dBias = torch::empty(bias_shape, options);
      te_dBias = makeTransformerEngineTensor(dBias);
    } else {
      dBias = torch::empty({1, static_cast<int64_t>(h_q), static_cast<int64_t>(max_seqlen_q),
                            static_cast<int64_t>(max_seqlen_kv)},
                           options);
      te_dBias = makeTransformerEngineTensor(dBias);
    }
    if (nvte_get_qkv_format(qkv_layout) == NVTE_QKV_Format::NVTE_THD) {
      dBias.fill_(0);
    }
  }

  // create workspace
  TensorWrapper workspace;

  // populate tensors with appropriate shapes and dtypes
  nvte_fused_attn_bwd_kvpacked(te_Q.data(), te_KV.data(), te_O.data(), te_dO.data(), te_S.data(),
                               te_dP.data(), &nvte_aux_tensor_pack, te_dQ.data(), te_dKV.data(),
                               te_dBias.data(), te_cu_seqlens_q.data(), te_cu_seqlens_kv.data(),
                               te_cu_seqlens_q_padded.data(), te_cu_seqlens_kv_padded.data(),
                               max_seqlen_q, max_seqlen_kv, attn_scale, p_dropout, qkv_layout,
                               bias_type, attn_mask_type, window_size[0], window_size[1],
                               deterministic, workspace.data(), at::cuda::getCurrentCUDAStream());

  // allocate memory for workspace
  auto workspace_data = allocateSpace(workspace.shape(), workspace.dtype());
  workspace =
      makeTransformerEngineTensor(workspace_data.data_ptr(), workspace.shape(), workspace.dtype());

  // execute kernel
  nvte_fused_attn_bwd_kvpacked(te_Q.data(), te_KV.data(), te_O.data(), te_dO.data(), te_S.data(),
                               te_dP.data(), &nvte_aux_tensor_pack, te_dQ.data(), te_dKV.data(),
                               te_dBias.data(), te_cu_seqlens_q.data(), te_cu_seqlens_kv.data(),
                               te_cu_seqlens_q_padded.data(), te_cu_seqlens_kv_padded.data(),
                               max_seqlen_q, max_seqlen_kv, attn_scale, p_dropout, qkv_layout,
                               bias_type, attn_mask_type, window_size[0], window_size[1],
                               deterministic, workspace.data(), at::cuda::getCurrentCUDAStream());

  // destroy tensor wrappers
  nvte_tensor_pack_destroy(&nvte_aux_tensor_pack);

  return {dQ, dKV, dBias};
}

// fused attention FWD with separate Q, K and V tensors
std::vector<at::Tensor> fused_attn_fwd(
    size_t max_seqlen_q, size_t max_seqlen_kv, bool is_training, float attn_scale, float p_dropout,
    bool set_zero, NVTE_QKV_Layout qkv_layout, NVTE_Bias_Type bias_type,
    NVTE_Mask_Type attn_mask_type, const std::vector<int64_t> window_size,
    const at::Tensor cu_seqlens_q, const at::Tensor cu_seqlens_kv, const at::Tensor Q,
    const at::Tensor K, const at::Tensor V, const transformer_engine::DType qkv_type,
    const c10::optional<at::Tensor> cu_seqlens_q_padded,
    const c10::optional<at::Tensor> cu_seqlens_kv_padded,
    const c10::optional<at::Tensor> page_table_k, const c10::optional<at::Tensor> page_table_v,
    const c10::optional<at::Tensor> descale_QKV, const int descale_QKV_offset,
    const c10::optional<at::Tensor> descale_S, const int descale_S_offset,
    const c10::optional<at::Tensor> scale_S, const int scale_S_offset,
    const c10::optional<at::Tensor> scale_O, const int scale_O_offset,
    c10::optional<at::Tensor> amax_S, const int amax_S_offset, c10::optional<at::Tensor> amax_O,
    const int amax_O_offset, const c10::optional<at::Tensor> Bias,
    const c10::optional<at::Generator> rng_gen, size_t rng_elts_per_thread) {
  using namespace transformer_engine;

  auto q_sizes = Q.sizes().vec();
  std::vector<size_t> q_shape{q_sizes.begin(), q_sizes.end()};
  auto k_sizes = K.sizes().vec();
  std::vector<size_t> k_shape{k_sizes.begin(), k_sizes.end()};
  auto v_sizes = V.sizes().vec();
  std::vector<size_t> v_shape{v_sizes.begin(), v_sizes.end()};

  // create output tensor O
=======
  std::vector<size_t> q_shape = convertShape(te_Q.shape());
  std::vector<size_t> k_shape = convertShape(te_K.shape());
  std::vector<size_t> v_shape = convertShape(te_V.shape());
>>>>>>> 544dd14b
  auto options = torch::TensorOptions().dtype(GetATenDType(qkv_type)).device(torch::kCUDA);
  // create output tensor O

  auto o_shape = std::vector<size_t>{q_shape.begin(), q_shape.end()};
  o_shape[o_shape.size() - 1] = v_shape[v_shape.size() - 1];
  py::object o_python, s_python;
  std::tie(te_O, o_python) = O_quantizer->create_tensor(o_shape, fake_dtype_te);
  std::tie(te_S, s_python) = S_quantizer->create_tensor({0}, DType::kFloat32);
  auto o_shape_int64 = std::vector<int64_t>{o_shape.begin(), o_shape.end()};

  // construct NVTE tensors
  TensorWrapper te_Bias;
  TensorWrapper te_cu_seqlens_q, te_cu_seqlens_kv;
  TensorWrapper te_cu_seqlens_q_padded, te_cu_seqlens_kv_padded;
  TensorWrapper te_page_table_k, te_page_table_v;
  if (qkv_type == DType::kFloat8E4M3 || qkv_type == DType::kFloat8E5M2) {
    // FP8
    auto h = q_shape[q_shape.size() - 2];
    auto d = q_shape[q_shape.size() - 1];
    if (set_zero && ((h * d) % block_size == 0) &&
        (nvte_get_qkv_format(qkv_layout) == NVTE_QKV_Format::NVTE_THD)) {
      mha_fill(te_O, cu_seqlens_q.index({torch::indexing::Slice(-1, torch::indexing::None)}));
    } else {
      te_O.zero_(at::cuda::getCurrentCUDAStream());
    }
  } else if (qkv_type == DType::kBFloat16 || qkv_type == DType::kFloat16) {
    if (nvte_get_qkv_format(qkv_layout) == NVTE_QKV_Format::NVTE_THD) {
      te_O.zero_(at::cuda::getCurrentCUDAStream());
    }
  } else {
    NVTE_ERROR("Fused attention only supports FP8 and BF16/FP16 data types. \n");
  }
  if ((bias_type != NVTE_NO_BIAS) && (bias_type != NVTE_ALIBI) && (Bias.has_value())) {
    auto bias_sizes = Bias.value().sizes().vec();
    std::vector<size_t> bias_shape{bias_sizes.begin(), bias_sizes.end()};
    te_Bias = makeTransformerEngineTensor(Bias.value().data_ptr(), bias_shape, DType::kFloat32);
  }
  auto cu_seqlens_q_sizes = cu_seqlens_q.sizes().vec();
  std::vector<size_t> cu_seqlens_q_shape{cu_seqlens_q_sizes.begin(), cu_seqlens_q_sizes.end()};
  auto cu_seqlens_kv_sizes = cu_seqlens_kv.sizes().vec();
  std::vector<size_t> cu_seqlens_kv_shape{cu_seqlens_kv_sizes.begin(), cu_seqlens_kv_sizes.end()};
  te_cu_seqlens_q =
      makeTransformerEngineTensor(cu_seqlens_q.data_ptr(), cu_seqlens_q_shape, DType::kInt32);
  te_cu_seqlens_kv =
      makeTransformerEngineTensor(cu_seqlens_kv.data_ptr(), cu_seqlens_kv_shape, DType::kInt32);

  if ((cu_seqlens_q_padded.has_value()) && (cu_seqlens_kv_padded.has_value())) {
    auto cu_seqlens_q_padded_sizes = cu_seqlens_q_padded.value().sizes().vec();
    std::vector<size_t> cu_seqlens_q_padded_shape{cu_seqlens_q_padded_sizes.begin(),
                                                  cu_seqlens_q_padded_sizes.end()};
    auto cu_seqlens_kv_padded_sizes = cu_seqlens_kv_padded.value().sizes().vec();
    std::vector<size_t> cu_seqlens_kv_padded_shape{cu_seqlens_kv_padded_sizes.begin(),
                                                   cu_seqlens_kv_padded_sizes.end()};
    te_cu_seqlens_q_padded = makeTransformerEngineTensor(cu_seqlens_q_padded.value().data_ptr(),
                                                         cu_seqlens_q_padded_shape, DType::kInt32);
    te_cu_seqlens_kv_padded = makeTransformerEngineTensor(
        cu_seqlens_kv_padded.value().data_ptr(), cu_seqlens_kv_padded_shape, DType::kInt32);
  }

  if ((page_table_k.has_value()) && (page_table_v.has_value())) {
    auto page_table_k_sizes = page_table_k.value().sizes().vec();
    std::vector<size_t> page_table_k_shape{page_table_k_sizes.begin(), page_table_k_sizes.end()};
    auto page_table_v_sizes = page_table_v.value().sizes().vec();
    std::vector<size_t> page_table_v_shape{page_table_v_sizes.begin(), page_table_v_sizes.end()};
    te_page_table_k =
        makeTransformerEngineTensor(page_table_k.value().data_ptr(), page_table_k_shape,
                                    DType::kInt32, nullptr, nullptr, nullptr);
    te_page_table_v =
        makeTransformerEngineTensor(page_table_v.value().data_ptr(), page_table_v_shape,
                                    DType::kInt32, nullptr, nullptr, nullptr);
  }

  // extract rng seed and offset
  auto gen = at::get_generator_or_default<at::CUDAGeneratorImpl>(
      rng_gen, at::cuda::detail::getDefaultCUDAGenerator());
  at::PhiloxCudaState philox_args = init_philox_state(gen, rng_elts_per_thread);
  auto rng_state = torch::empty({2}, options.dtype(torch::kInt64));
  unpack<<<1, 1, 0, at::cuda::getCurrentCUDAStream()>>>(
      philox_args, static_cast<int64_t *>(rng_state.data_ptr()));
  auto te_rng_state = makeTransformerEngineTensor(rng_state);

  // create auxiliary output tensors
  NVTETensorPack nvte_aux_tensor_pack;
  nvte_tensor_pack_create(&nvte_aux_tensor_pack);

  // create workspace
  TensorWrapper workspace;

  // populate tensors with appropriate shapes and dtypes
  nvte_fused_attn_fwd(
      te_Q.data(), te_K.data(), te_V.data(), te_Bias.data(), te_S.data(), te_O.data(),
      &nvte_aux_tensor_pack, te_cu_seqlens_q.data(), te_cu_seqlens_kv.data(),
      te_cu_seqlens_q_padded.data(), te_cu_seqlens_kv_padded.data(), te_page_table_k.data(),
      te_page_table_v.data(), te_rng_state.data(), max_seqlen_q, max_seqlen_kv, is_training,
      attn_scale, p_dropout, qkv_layout, bias_type, attn_mask_type, window_size[0], window_size[1],
      workspace.data(), at::cuda::getCurrentCUDAStream());

  // allocate memory for workspace and auxiliary output tensors
  auto workspace_data = allocateSpace(workspace.shape(), workspace.dtype());
  workspace =
      makeTransformerEngineTensor(workspace_data.data_ptr(), workspace.shape(), workspace.dtype());

  // output_tensors = [O, nvte_aux_tensor_pack.tensors]
  std::vector<py::object> output_tensors;
  output_tensors.push_back(o_python);
  for (size_t i = 0; i < nvte_aux_tensor_pack.size; ++i) {
    auto tensor = reinterpret_cast<transformer_engine::Tensor *>(nvte_aux_tensor_pack.tensors[i]);
    // allocate memory for nvte_aux_tensor_pack.tensors
    at::Tensor output_tensor;
    if (nvte_aux_tensor_pack.size >= 2) {
      if ((bias_type != NVTE_NO_BIAS) && (bias_type != NVTE_ALIBI) && (Bias.has_value())) {
        if (i < nvte_aux_tensor_pack.size - 2) {
          output_tensor = allocateSpace(tensor->data.shape, tensor->data.dtype, false);
        } else if (i == nvte_aux_tensor_pack.size - 2) {
          output_tensor = rng_state;
        } else if (i == nvte_aux_tensor_pack.size - 1) {
          output_tensor = Bias.value();
        }
      } else {
        output_tensor = (i < nvte_aux_tensor_pack.size - 1)
                            ? allocateSpace(tensor->data.shape, tensor->data.dtype, false)
                            : rng_state;
      }
    } else {
      output_tensor = allocateSpace(tensor->data.shape, tensor->data.dtype, false);
    }
    output_tensors.push_back(py::cast(output_tensor));
    tensor->data.dptr = output_tensor.data_ptr();
  }

  // execute the kernel
  nvte_fused_attn_fwd(
      te_Q.data(), te_K.data(), te_V.data(), te_Bias.data(), te_S.data(), te_O.data(),
      &nvte_aux_tensor_pack, te_cu_seqlens_q.data(), te_cu_seqlens_kv.data(),
      te_cu_seqlens_q_padded.data(), te_cu_seqlens_kv_padded.data(), te_page_table_k.data(),
      te_page_table_v.data(), te_rng_state.data(), max_seqlen_q, max_seqlen_kv, is_training,
      attn_scale, p_dropout, qkv_layout, bias_type, attn_mask_type, window_size[0], window_size[1],
      workspace.data(), at::cuda::getCurrentCUDAStream());

  // destroy tensor wrappers, but not allocated memory
  nvte_tensor_pack_destroy(&nvte_aux_tensor_pack);

  // if training, [O, softmax-related tensors, rng_state]; if inference, [O]
  return output_tensors;
}

// fused attention BWD with separate Q, K and V
std::vector<py::object> fused_attn_bwd(
    size_t max_seqlen_q, size_t max_seqlen_kv, float attn_scale, float p_dropout, bool set_zero,
    NVTE_QKV_Layout qkv_layout, NVTE_Bias_Type bias_type, NVTE_Mask_Type attn_mask_type,
    const std::vector<int64_t> window_size, bool deterministic, const at::Tensor cu_seqlens_q,
    const at::Tensor cu_seqlens_kv, const py::handle Q, const py::handle K, const py::handle V,
    const py::handle O, const py::handle dO, const at::ScalarType fake_dtype,
    const transformer_engine::DType dqkv_type, const std::vector<at::Tensor> Aux_CTX_Tensors,
    const c10::optional<at::Tensor> cu_seqlens_q_padded,
    const c10::optional<at::Tensor> cu_seqlens_kv_padded, py::handle s_quantizer,
    py::handle dp_quantizer, py::handle dqkv_quantizer) {
  using namespace transformer_engine;
  using namespace transformer_engine::pytorch;
  auto none = py::none();
  TensorWrapper te_Q, te_K, te_V, te_O, te_dO, te_S, te_dP, te_dQ, te_dK, te_dV;
  te_Q = makeTransformerEngineTensor(Q, none);
  te_K = makeTransformerEngineTensor(K, none);
  te_V = makeTransformerEngineTensor(V, none);
  te_O = makeTransformerEngineTensor(O, none);
  te_dO = makeTransformerEngineTensor(dO, none);
  // qkv type from the te_Q
  std::unique_ptr<Quantizer> dQKV_quantizer = convert_quantizer(dqkv_quantizer);
  const transformer_engine::DType qkv_type = te_Q.dtype();
  const transformer_engine::DType fake_dtype_te = GetTransformerEngineDType(fake_dtype);

  py::object s_python, dp_python;
  std::unique_ptr<Quantizer> S_quantizer = convert_quantizer(s_quantizer);
  std::unique_ptr<Quantizer> dP_quantizer = convert_quantizer(dp_quantizer);
  std::tie(te_S, s_python) = S_quantizer->create_tensor({0}, DType::kFloat32);
  std::tie(te_dP, dp_python) = dP_quantizer->create_tensor({0}, DType::kFloat32);

  std::vector<size_t> q_shape = convertShape(te_Q.shape());
  std::vector<size_t> k_shape = convertShape(te_K.shape());
  std::vector<size_t> v_shape = convertShape(te_V.shape());
  auto h_q = q_shape[q_shape.size() - 2];
  auto h_kv = k_shape[k_shape.size() - 2];
  auto d_qk = q_shape[q_shape.size() - 1];
  auto d_v = v_shape[v_shape.size() - 1];
  auto options = torch::TensorOptions().dtype(GetATenDType(dqkv_type)).device(torch::kCUDA);
  std::vector<size_t> o_shape{q_shape.begin(), q_shape.end()};
  o_shape[o_shape.size() - 1] = d_v;

  at::Tensor dQ, dK, dV, dQKV, dKV;
  py::object py_dQ, py_dK, py_dV;
  NVTE_QKV_Layout_Group layout_group = nvte_get_qkv_layout_group(qkv_layout);
  std::vector<int64_t> tmp_shape;

  switch (layout_group) {
    case NVTE_QKV_Layout_Group::NVTE_3HD:
      tmp_shape = std::vector<int64_t>{q_shape.begin(), q_shape.end()};
      tmp_shape.insert(tmp_shape.begin() + tmp_shape.size() - 2, int64_t(3));
      dQKV = torch::empty(c10::IntArrayRef(tmp_shape), options);
      dQ = dQKV.index({"...", torch::indexing::Slice(0, 1, 1),
                       torch::indexing::Slice(0, torch::indexing::None, 1),
                       torch::indexing::Slice(0, torch::indexing::None, 1)})
               .squeeze(tmp_shape.size() - 3);
      dK = dQKV.index({"...", torch::indexing::Slice(1, 2, 1),
                       torch::indexing::Slice(0, torch::indexing::None, 1),
                       torch::indexing::Slice(0, torch::indexing::None, 1)})
               .squeeze(tmp_shape.size() - 3);
      dV = dQKV.index({"...", torch::indexing::Slice(2, torch::indexing::None, 1),
                       torch::indexing::Slice(0, torch::indexing::None, 1),
                       torch::indexing::Slice(0, torch::indexing::None, 1)})
               .squeeze(tmp_shape.size() - 3);
      break;
    case NVTE_QKV_Layout_Group::NVTE_H3D:
      tmp_shape = std::vector<int64_t>{q_shape.begin(), q_shape.end()};
      tmp_shape.insert(tmp_shape.begin() + tmp_shape.size() - 1, int64_t(3));
      dQKV = torch::empty(c10::IntArrayRef(tmp_shape), options);
      dQ = dQKV.index({"...", torch::indexing::Slice(0, 1, 1),
                       torch::indexing::Slice(0, torch::indexing::None, 1)})
               .squeeze(tmp_shape.size() - 2);
      dK = dQKV.index({"...", torch::indexing::Slice(1, 2, 1),
                       torch::indexing::Slice(0, torch::indexing::None, 1)})
               .squeeze(tmp_shape.size() - 2);
      dV = dQKV.index({"...", torch::indexing::Slice(2, torch::indexing::None, 1),
                       torch::indexing::Slice(0, torch::indexing::None, 1)})
               .squeeze(tmp_shape.size() - 2);
      break;
    case NVTE_QKV_Layout_Group::NVTE_HD_2HD:
      tmp_shape = std::vector<int64_t>(q_shape.begin(), q_shape.end());
      dQ = torch::empty(tmp_shape, options);
      tmp_shape = std::vector<int64_t>{k_shape.begin(), k_shape.end()};
      tmp_shape.insert(tmp_shape.begin() + tmp_shape.size() - 2, int64_t(2));
      dKV = torch::empty(c10::IntArrayRef(tmp_shape), options);
      dK = dKV.index({"...", torch::indexing::Slice(0, 1, 1),
                      torch::indexing::Slice(0, torch::indexing::None, 1),
                      torch::indexing::Slice(0, torch::indexing::None, 1)})
               .squeeze(tmp_shape.size() - 3);
      dV = dKV.index({"...", torch::indexing::Slice(1, torch::indexing::None, 1),
                      torch::indexing::Slice(0, torch::indexing::None, 1),
                      torch::indexing::Slice(0, torch::indexing::None, 1)})
               .squeeze(tmp_shape.size() - 3);
      break;
    case NVTE_QKV_Layout_Group::NVTE_HD_H2D:
      tmp_shape = std::vector<int64_t>(q_shape.begin(), q_shape.end());
      dQ = torch::empty(tmp_shape, options);
      tmp_shape = std::vector<int64_t>{k_shape.begin(), k_shape.end()};
      tmp_shape.insert(tmp_shape.begin() + tmp_shape.size() - 1, int64_t(2));
      dKV = torch::empty(c10::IntArrayRef(tmp_shape), options);
      dK = dKV.index({"...", torch::indexing::Slice(0, 1, 1),
                      torch::indexing::Slice(0, torch::indexing::None, 1)})
               .squeeze(tmp_shape.size() - 2);
      dV = dKV.index({"...", torch::indexing::Slice(1, torch::indexing::None, 1),
                      torch::indexing::Slice(0, torch::indexing::None, 1)})
               .squeeze(tmp_shape.size() - 2);
      break;
    case NVTE_QKV_Layout_Group::NVTE_HD_HD_HD:
      tmp_shape = std::vector<int64_t>(q_shape.begin(), q_shape.end());
      dQ = torch::empty(tmp_shape, options);
      tmp_shape = std::vector<int64_t>(k_shape.begin(), k_shape.end());
      dK = torch::empty(tmp_shape, options);
      tmp_shape = std::vector<int64_t>(v_shape.begin(), v_shape.end());
      dV = torch::empty(tmp_shape, options);
      break;
    default:
      NVTE_ERROR("QKV layout not supported!");
  }
  std::tie(te_dQ, py_dQ) = dQKV_quantizer->create_tensor(q_shape, fake_dtype_te, dQ);
  std::tie(te_dK, py_dK) = dQKV_quantizer->create_tensor(k_shape, fake_dtype_te, dK);
  std::tie(te_dV, py_dV) = dQKV_quantizer->create_tensor(v_shape, fake_dtype_te, dV);

  // construct NVTE tensors
  if (qkv_type == DType::kFloat8E4M3 || qkv_type == DType::kFloat8E5M2) {
    // FP8
    if (set_zero && ((h_q * d_qk) % block_size == 0) && ((h_kv * d_qk) % block_size == 0) &&
        dQ.is_contiguous() && dK.is_contiguous() && dV.is_contiguous() &&
        (nvte_get_qkv_format(qkv_layout) == NVTE_QKV_Format::NVTE_THD)) {
      mha_fill(te_dQ, cu_seqlens_q.index({torch::indexing::Slice(-1, torch::indexing::None)}));
      mha_fill(te_dK, cu_seqlens_kv.index({torch::indexing::Slice(-1, torch::indexing::None)}));
      mha_fill(te_dV, cu_seqlens_kv.index({torch::indexing::Slice(-1, torch::indexing::None)}));
    } else {
      dQ.fill_(0);
      dK.fill_(0);
      dV.fill_(0);
    }

  } else if (qkv_type == DType::kBFloat16 || qkv_type == DType::kFloat16) {
    if (nvte_get_qkv_format(qkv_layout) == NVTE_QKV_Format::NVTE_THD) {
      dQ.fill_(0);
      dK.fill_(0);
      dV.fill_(0);
    }
  } else {
    NVTE_ERROR("Fused attention only supports FP8 and BF16/FP16 data types. \n");
  }

  // create cu_seqlens tensorwrappers
  auto cu_seqlens_q_sizes = cu_seqlens_q.sizes().vec();
  std::vector<size_t> cu_seqlens_q_shape{cu_seqlens_q_sizes.begin(), cu_seqlens_q_sizes.end()};
  auto cu_seqlens_kv_sizes = cu_seqlens_kv.sizes().vec();
  std::vector<size_t> cu_seqlens_kv_shape{cu_seqlens_kv_sizes.begin(), cu_seqlens_kv_sizes.end()};
  TensorWrapper te_cu_seqlens_q, te_cu_seqlens_kv;
  te_cu_seqlens_q = makeTransformerEngineTensor(cu_seqlens_q.data_ptr(), cu_seqlens_q_shape,
                                                DType::kInt32, nullptr, nullptr, nullptr);
  te_cu_seqlens_kv = makeTransformerEngineTensor(cu_seqlens_kv.data_ptr(), cu_seqlens_kv_shape,
                                                 DType::kInt32, nullptr, nullptr, nullptr);

  TensorWrapper te_cu_seqlens_q_padded, te_cu_seqlens_kv_padded;
  if ((cu_seqlens_q_padded.has_value()) && (cu_seqlens_kv_padded.has_value())) {
    auto cu_seqlens_q_padded_sizes = cu_seqlens_q_padded.value().sizes().vec();
    std::vector<size_t> cu_seqlens_q_padded_shape{cu_seqlens_q_padded_sizes.begin(),
                                                  cu_seqlens_q_padded_sizes.end()};
    auto cu_seqlens_kv_padded_sizes = cu_seqlens_kv_padded.value().sizes().vec();
    std::vector<size_t> cu_seqlens_kv_padded_shape{cu_seqlens_kv_padded_sizes.begin(),
                                                   cu_seqlens_kv_padded_sizes.end()};
    te_cu_seqlens_q_padded = makeTransformerEngineTensor(cu_seqlens_q_padded.value().data_ptr(),
                                                         cu_seqlens_q_padded_shape, DType::kInt32);
    te_cu_seqlens_kv_padded = makeTransformerEngineTensor(
        cu_seqlens_kv_padded.value().data_ptr(), cu_seqlens_kv_padded_shape, DType::kInt32);
  }

  // convert auxiliary tensors from forward to NVTETensors
  NVTETensorPack nvte_aux_tensor_pack;
  nvte_tensor_pack_create(&nvte_aux_tensor_pack);
  nvte_aux_tensor_pack.size = Aux_CTX_Tensors.size();
  for (size_t i = 0; i < nvte_aux_tensor_pack.size; ++i) {
    auto tensor = reinterpret_cast<transformer_engine::Tensor *>(nvte_aux_tensor_pack.tensors[i]);
    tensor->data.dptr = Aux_CTX_Tensors[i].data_ptr();
    std::vector<int64_t> tmp(Aux_CTX_Tensors[i].sizes().vec());
    tensor->data.shape = std::vector<size_t>(tmp.begin(), tmp.end());
    tensor->data.dtype = GetTransformerEngineDType(Aux_CTX_Tensors[i].scalar_type());
  }

  // create dBias the same shape as Bias
  at::Tensor dBias;
  TensorWrapper te_dBias;
  if ((bias_type != NVTE_NO_BIAS) && (bias_type != NVTE_ALIBI)) {
    if (nvte_aux_tensor_pack.size >= 2) {
      std::vector<int64_t> bias_shape(Aux_CTX_Tensors[nvte_aux_tensor_pack.size - 1].sizes().vec());
      dBias = torch::empty(bias_shape, options);
      te_dBias = makeTransformerEngineTensor(dBias);
    } else {
      dBias = torch::empty({1, static_cast<int64_t>(h_q), static_cast<int64_t>(max_seqlen_q),
                            static_cast<int64_t>(max_seqlen_kv)},
                           options);
      te_dBias = makeTransformerEngineTensor(dBias);
    }
    if (nvte_get_qkv_format(qkv_layout) == NVTE_QKV_Format::NVTE_THD) {
      dBias.fill_(0);
    }
  }

  // create workspace
  TensorWrapper workspace;

  // populate tensors with appropriate shapes and dtypes
  nvte_fused_attn_bwd(te_Q.data(), te_K.data(), te_V.data(), te_O.data(), te_dO.data(), te_S.data(),
                      te_dP.data(), &nvte_aux_tensor_pack, te_dQ.data(), te_dK.data(), te_dV.data(),
                      te_dBias.data(), te_cu_seqlens_q.data(), te_cu_seqlens_kv.data(),
                      te_cu_seqlens_q_padded.data(), te_cu_seqlens_kv_padded.data(), max_seqlen_q,
                      max_seqlen_kv, attn_scale, p_dropout, qkv_layout, bias_type, attn_mask_type,
                      window_size[0], window_size[1], deterministic, workspace.data(),
                      at::cuda::getCurrentCUDAStream());

  // allocate memory for workspace
  auto workspace_data = allocateSpace(workspace.shape(), workspace.dtype());
  workspace =
      makeTransformerEngineTensor(workspace_data.data_ptr(), workspace.shape(), workspace.dtype());

  // execute kernel
  nvte_fused_attn_bwd(te_Q.data(), te_K.data(), te_V.data(), te_O.data(), te_dO.data(), te_S.data(),
                      te_dP.data(), &nvte_aux_tensor_pack, te_dQ.data(), te_dK.data(), te_dV.data(),
                      te_dBias.data(), te_cu_seqlens_q.data(), te_cu_seqlens_kv.data(),
                      te_cu_seqlens_q_padded.data(), te_cu_seqlens_kv_padded.data(), max_seqlen_q,
                      max_seqlen_kv, attn_scale, p_dropout, qkv_layout, bias_type, attn_mask_type,
                      window_size[0], window_size[1], deterministic, workspace.data(),
                      at::cuda::getCurrentCUDAStream());

  // destroy tensor wrappers
  nvte_tensor_pack_destroy(&nvte_aux_tensor_pack);

  return {py_dQ, py_dK, py_dV, py::cast(dBias)};
}

namespace flash_attention {

constexpr int warp_size = 32;
constexpr int type_size = 2;  // FP16 or BF16
constexpr int nvec = sizeof(uint64_t) / type_size;
constexpr int load_size = warp_size * nvec;
constexpr int block_size = 512;

template <typename T>
__launch_bounds__(block_size) __global__
    void prepare_kernel_fwd(const T *qkvi, T *qkv, const size_t B, const size_t S, const size_t Z,
                            const size_t W) {
  const int warpid = (blockDim.x * blockIdx.x + threadIdx.x) / warp_size;
  const int id_in_warp = threadIdx.x % warp_size;
  const size_t offset_input = blockIdx.y * W + warpid * 3 * W * Z + id_in_warp * nvec;
  const T *my_input = qkvi + offset_input;

  const size_t s = warpid / B;
  if (s >= S) return;

  const size_t b = warpid % B;

  const size_t offset_output = blockIdx.y * B * S * Z * W + (s + b * S) * W * Z + id_in_warp * nvec;

  T *my_output = qkv + offset_output;

  for (int i = 0; i < Z; ++i) {
    uint64_t *out = reinterpret_cast<uint64_t *>(my_output + i * load_size);
    *out = *reinterpret_cast<const uint64_t *>(my_input + i * load_size * 3);
  }
}

template <typename T>
__launch_bounds__(block_size) __global__
    void prepare_kernel_bwd(const T *q, const T *k, const T *v, T *qkv, const size_t B,
                            const size_t S, const size_t Z, const size_t W) {
  const T *input = blockIdx.y == 0 ? q : (blockIdx.y == 1 ? k : v);

  const int warpid = (blockDim.x * blockIdx.x + threadIdx.x) / warp_size;
  const int id_in_warp = threadIdx.x % warp_size;
  const size_t offset_input = warpid * W * Z + id_in_warp * nvec;
  const T *my_input = input + offset_input;

  const size_t b = warpid / S;
  if (b >= B) return;

  const size_t s = warpid % S;

  const size_t offset_output = (b + s * B) * 3 * W * Z + id_in_warp * nvec + blockIdx.y * W;

  T *my_output = qkv + offset_output;

  for (int i = 0; i < Z; ++i) {
    uint64_t *out = reinterpret_cast<uint64_t *>(my_output + i * load_size * 3);
    *out = *reinterpret_cast<const uint64_t *>(my_input + i * load_size);
  }
}

}  // namespace flash_attention

at::Tensor fa_prepare_fwd(at::Tensor qkvi) {
  NVTE_CHECK(qkvi.dim() == 4, "Expected 4-dim tensor.");
  NVTE_CHECK(qkvi.scalar_type() == at::ScalarType::Half ||
             qkvi.scalar_type() == at::ScalarType::BFloat16);
  NVTE_CHECK(qkvi.size(3) % flash_attention::load_size == 0);
  NVTE_CHECK(qkvi.size(3) == flash_attention::load_size);
  NVTE_CHECK(qkvi.stride(3) == 1, "Wrong stride.");
  NVTE_CHECK(qkvi.stride(2) == 3 * qkvi.size(3), "Wrong stride.");
  NVTE_CHECK(qkvi.stride(1) == 3 * qkvi.size(3) * qkvi.size(2), "Wrong stride.");
  NVTE_CHECK(qkvi.stride(0) == 3 * qkvi.size(3) * qkvi.size(2) * qkvi.size(1), "Wrong stride.");

  // [s, b, n, h * 3] -> [3, b, s, n, h]
  std::vector<int64_t> shape = {3, qkvi.size(1), qkvi.size(0), qkvi.size(2), qkvi.size(3)};
  at::Tensor qkv = at::empty(shape, at::CUDA(qkvi.scalar_type()));

  size_t warps = qkvi.size(0) * qkvi.size(1);
  size_t warps_per_block = flash_attention::block_size / flash_attention::warp_size;
  size_t blocks = (warps + warps_per_block - 1) / warps_per_block;
  dim3 grid(blocks, 3);
  int threads = flash_attention::block_size;
  if (qkvi.scalar_type() == at::ScalarType::Half) {
    using dtype = at::Half;
    flash_attention::prepare_kernel_fwd<dtype>
        <<<grid, threads, 0, at::cuda::getCurrentCUDAStream()>>>(
            qkvi.data_ptr<dtype>(), qkv.data_ptr<dtype>(), shape[1], shape[2], shape[3], shape[4]);
  } else {
    using dtype = at::BFloat16;
    flash_attention::prepare_kernel_fwd<dtype>
        <<<grid, threads, 0, at::cuda::getCurrentCUDAStream()>>>(
            qkvi.data_ptr<dtype>(), qkv.data_ptr<dtype>(), shape[1], shape[2], shape[3], shape[4]);
  }

  return qkv;
}

at::Tensor fa_prepare_bwd(at::Tensor q, at::Tensor k, at::Tensor v) {
  NVTE_CHECK(q.is_contiguous());
  NVTE_CHECK(k.is_contiguous());
  NVTE_CHECK(v.is_contiguous());
  NVTE_CHECK(q.dim() == 4, "Expected 4-dim tensor.");
  NVTE_CHECK(k.dim() == 4, "Expected 4-dim tensor.");
  NVTE_CHECK(v.dim() == 4, "Expected 4-dim tensor.");
  NVTE_CHECK(q.scalar_type() == at::ScalarType::Half ||
             q.scalar_type() == at::ScalarType::BFloat16);
  NVTE_CHECK(k.scalar_type() == q.scalar_type());
  NVTE_CHECK(v.scalar_type() == q.scalar_type());
  NVTE_CHECK(q.size(3) % flash_attention::load_size == 0);
  NVTE_CHECK(q.size(3) == flash_attention::load_size);
  NVTE_CHECK(k.size(3) % flash_attention::load_size == 0);
  NVTE_CHECK(k.size(3) == flash_attention::load_size);
  NVTE_CHECK(v.size(3) % flash_attention::load_size == 0);
  NVTE_CHECK(v.size(3) == flash_attention::load_size);

  // 3 x [s, b, n, h] -> [b, s, n, 3 * h]

  std::vector<int64_t> shape = {q.size(1), q.size(0), q.size(2), 3 * q.size(3)};
  at::Tensor qkv = at::empty(shape, at::CUDA(q.scalar_type()));

  size_t warps = q.size(0) * q.size(1);
  size_t warps_per_block = flash_attention::block_size / flash_attention::warp_size;
  size_t blocks = (warps + warps_per_block - 1) / warps_per_block;
  dim3 grid(blocks, 3);
  int threads = flash_attention::block_size;
  if (q.scalar_type() == at::ScalarType::Half) {
    using dtype = at::Half;
    flash_attention::prepare_kernel_bwd<dtype>
        <<<grid, threads, 0, at::cuda::getCurrentCUDAStream()>>>(
            q.data_ptr<dtype>(), k.data_ptr<dtype>(), v.data_ptr<dtype>(), qkv.data_ptr<dtype>(),
            q.size(0), q.size(1), q.size(2), q.size(3));
  } else {
    using dtype = at::BFloat16;
    flash_attention::prepare_kernel_bwd<dtype>
        <<<grid, threads, 0, at::cuda::getCurrentCUDAStream()>>>(
            q.data_ptr<dtype>(), k.data_ptr<dtype>(), v.data_ptr<dtype>(), qkv.data_ptr<dtype>(),
            q.size(0), q.size(1), q.size(2), q.size(3));
  }

  return qkv;
}

/***************************************************************************************************
 * Support THD format for Context Parallel: Read the half of a THD tensor
 **************************************************************************************************/

at::Tensor thd_read_half_tensor(const at::Tensor &tensor, const at::Tensor &cu_seqlens,
                                int half_idx) {
  NVTE_CHECK(tensor.dim() == 3 || tensor.dim() == 4);
  NVTE_CHECK(cu_seqlens.scalar_type() == at::ScalarType::Int);
  NVTE_CHECK(cu_seqlens.dim() == 1);
  NVTE_CHECK(cu_seqlens.size(0) >= 2);

  // Shapes of q and dq are [t, h, d], so the dimension of "t" is 0
  // Shapes of kv and dkv are [2, t, h, d], so the dimension of "t" is 1
  int seq_dim = tensor.dim() == 3 ? 0 : 1;

  int batch = cu_seqlens.size(0) - 1;
  int num_heads = tensor.size(seq_dim + 1);
  int dim_per_head = tensor.size(seq_dim + 2);
  int hidden_size_in_bytes = num_heads * dim_per_head * c10::elementSize(tensor.scalar_type());

  // For 128-bits load/store
  NVTE_CHECK(hidden_size_in_bytes % 16 == 0);

  // Generate output
  std::vector<int64_t> shape(tensor.dim());
  for (size_t i = 0; i < shape.size(); i++) {
    shape[i] = tensor.size(i);
  }
  shape[seq_dim] /= 2;
  at::Tensor half = at::empty(shape, at::CUDA(tensor.scalar_type()));

  // Launch Kernel
  constexpr unsigned int block = 256;
  unsigned int grid_x = (tensor.size(seq_dim) / 2 * 32 + block - 1) / block;
  unsigned int grid_y = 1;
  for (int i = 0; i < seq_dim; i++) {
    grid_y *= tensor.size(i);
  }
  dim3 grid = {grid_x, grid_y};
  thd_read_half_tensor_kernel<<<grid, block, sizeof(int) * (batch + 1),
                                at::cuda::getCurrentCUDAStream()>>>(
      half.data_ptr(), tensor.data_ptr(), cu_seqlens.data_ptr<int>(), batch, hidden_size_in_bytes,
      half_idx, tensor.size(seq_dim));

  return half;
}

/***************************************************************************************************
 * Support THD format for Context Parallel: softmax_lse related operations
 **************************************************************************************************/

void thd_second_half_lse_correction(at::Tensor lse, const at::Tensor &lse_per_step,
                                    const at::Tensor &cu_seqlens, bool lse_packed) {
  NVTE_CHECK(lse.scalar_type() == at::ScalarType::Double);
  NVTE_CHECK(lse_per_step.scalar_type() == at::ScalarType::Float);
  NVTE_CHECK(cu_seqlens.scalar_type() == at::ScalarType::Int);
  NVTE_CHECK(cu_seqlens.dim() == 1);

  int batch, num_heads, lse_seqlen, second_half_lse_seqlen;

  if (lse_packed) {
    NVTE_CHECK(lse.dim() == 2);
    NVTE_CHECK(lse_per_step.dim() == 2);

    batch = cu_seqlens.size(0) - 1;
    num_heads = lse.size(0);
    lse_seqlen = lse.size(1);
    second_half_lse_seqlen = lse_per_step.size(1);

    NVTE_CHECK(lse_per_step.size(0) == num_heads);
    NVTE_CHECK(second_half_lse_seqlen >= lse_seqlen / 2);
  } else {
    NVTE_CHECK(lse.dim() == 3);
    NVTE_CHECK(lse_per_step.dim() == 3);

    batch = lse.size(0);
    num_heads = lse.size(1);
    lse_seqlen = lse.size(2);
    second_half_lse_seqlen = lse_per_step.size(2);

    NVTE_CHECK(lse_per_step.size(0) == batch);
    NVTE_CHECK(lse_per_step.size(1) == num_heads);
    NVTE_CHECK(second_half_lse_seqlen == lse_seqlen / 2);
    NVTE_CHECK(cu_seqlens.size(0) == batch + 1);
  }

  constexpr unsigned int block = 256;
  unsigned int grid_x = (lse_seqlen / 2 + block - 1) / block;
  unsigned int grid_y = num_heads;
  dim3 grid = {grid_x, grid_y};
  if (lse_packed) {
    thd_lse_kernel<double, true, LseCorrectionFunctor>
        <<<grid, block, sizeof(int) * (batch + 1), at::cuda::getCurrentCUDAStream()>>>(
            lse.data_ptr<double>(), lse_per_step.data_ptr<float>(), cu_seqlens.data_ptr<int>(),
            batch, num_heads, lse_seqlen, second_half_lse_seqlen);
  } else {
    thd_lse_kernel<double, false, LseCorrectionFunctor>
        <<<grid, block, sizeof(int) * (batch + 1), at::cuda::getCurrentCUDAStream()>>>(
            lse.data_ptr<double>(), lse_per_step.data_ptr<float>(), cu_seqlens.data_ptr<int>(),
            batch, num_heads, lse_seqlen, second_half_lse_seqlen);
  }
}

at::Tensor thd_read_second_half_lse(const at::Tensor &lse, const at::Tensor &cu_seqlens,
                                    bool lse_packed, int second_half_lse_seqlen) {
  NVTE_CHECK(lse.scalar_type() == at::ScalarType::Float);
  NVTE_CHECK(cu_seqlens.scalar_type() == at::ScalarType::Int);
  NVTE_CHECK(cu_seqlens.dim() == 1);

  int batch, num_heads, lse_seqlen;
  std::vector<int64_t> shape;

  if (lse_packed) {
    NVTE_CHECK(lse.dim() == 2);

    batch = cu_seqlens.size(0) - 1;
    num_heads = lse.size(0);
    lse_seqlen = lse.size(1);

    NVTE_CHECK(second_half_lse_seqlen >= lse_seqlen / 2);

    shape = {num_heads, second_half_lse_seqlen};
  } else {
    NVTE_CHECK(lse.dim() == 3);

    batch = lse.size(0);
    num_heads = lse.size(1);
    lse_seqlen = lse.size(2);

    NVTE_CHECK(cu_seqlens.size(0) == batch + 1);
    NVTE_CHECK(second_half_lse_seqlen == lse_seqlen / 2);

    shape = {batch, num_heads, second_half_lse_seqlen};
  }

  at::Tensor half_lse = at::zeros(shape, at::CUDA(lse.scalar_type()));

  constexpr unsigned int block = 256;
  unsigned int grid_x = (lse_seqlen / 2 + block - 1) / block;
  unsigned int grid_y = num_heads;
  dim3 grid = {grid_x, grid_y};
  if (lse_packed) {
    thd_lse_kernel<float, true, ReadLseFunctor>
        <<<grid, block, sizeof(int) * (batch + 1), at::cuda::getCurrentCUDAStream()>>>(
            lse.data_ptr<float>(), half_lse.data_ptr<float>(), cu_seqlens.data_ptr<int>(), batch,
            num_heads, lse_seqlen, second_half_lse_seqlen);
  } else {
    thd_lse_kernel<float, false, ReadLseFunctor>
        <<<grid, block, sizeof(int) * (batch + 1), at::cuda::getCurrentCUDAStream()>>>(
            lse.data_ptr<float>(), half_lse.data_ptr<float>(), cu_seqlens.data_ptr<int>(), batch,
            num_heads, lse_seqlen, second_half_lse_seqlen);
  }

  return half_lse;
}

/***************************************************************************************************
 * Support THD format for Context Parallel: Out correction in forward
 **************************************************************************************************/

template <typename dtype, int only_second_half>
static void thd_out_correction_helper(at::Tensor out, const at::Tensor &out_per_step,
                                      const at::Tensor &lse, const at::Tensor &lse_per_step,
                                      const at::Tensor &cu_seqlens, bool lse_packed) {
  NVTE_CHECK(out.scalar_type() == out_per_step.scalar_type());
  NVTE_CHECK(lse.scalar_type() == at::ScalarType::Float);
  NVTE_CHECK(lse_per_step.scalar_type() == at::ScalarType::Float);
  NVTE_CHECK(cu_seqlens.scalar_type() == at::ScalarType::Int);

  int total_tokens = out.size(0);
  int num_heads = out.size(1);
  int dim_per_head = out.size(2);

  NVTE_CHECK(out_per_step.size(0) == total_tokens / (only_second_half + 1));
  NVTE_CHECK(out_per_step.size(1) == num_heads);
  NVTE_CHECK(out_per_step.size(2) == dim_per_head);

  int batch, lse_seqlen, lse_per_step_seqlen;
  if (lse_packed) {
    batch = cu_seqlens.size(0) - 1;
    lse_seqlen = lse.size(1);
    lse_per_step_seqlen = lse_per_step.size(1);

    NVTE_CHECK(lse.size(0) == num_heads);
    NVTE_CHECK(lse_seqlen >= total_tokens);
    NVTE_CHECK(lse_per_step.size(0) == num_heads);
    NVTE_CHECK(lse_per_step_seqlen >= lse_seqlen / (only_second_half + 1));
  } else {
    batch = lse.size(0);
    lse_seqlen = lse.size(2);
    lse_per_step_seqlen = lse_per_step.size(2);

    NVTE_CHECK(lse.size(1) == num_heads);
    NVTE_CHECK(lse_per_step.size(0) == batch);
    NVTE_CHECK(lse_per_step.size(1) == num_heads);
    NVTE_CHECK(lse_per_step_seqlen == lse_seqlen / (only_second_half + 1));
    NVTE_CHECK(cu_seqlens.size(0) == batch + 1);
  }

  constexpr int tile = 16;
  constexpr int block = 512;
  unsigned int grid_x =
      (static_cast<size_t>(total_tokens) / (only_second_half + 1) * tile + block - 1) / block;
  dim3 grid = {grid_x, (unsigned int)num_heads};

  if (lse_packed) {
    thd_out_correction_kernel<dtype, only_second_half, tile, true>
        <<<grid, block, sizeof(int) * (batch + 1), at::cuda::getCurrentCUDAStream()>>>(
            out.data_ptr<dtype>(), out_per_step.data_ptr<dtype>(), lse.data_ptr<float>(),
            lse_per_step.data_ptr<float>(), cu_seqlens.data_ptr<int>(), batch, num_heads,
            dim_per_head, lse_seqlen, lse_per_step_seqlen);
  } else {
    thd_out_correction_kernel<dtype, only_second_half, tile, false>
        <<<grid, block, sizeof(int) * (batch + 1), at::cuda::getCurrentCUDAStream()>>>(
            out.data_ptr<dtype>(), out_per_step.data_ptr<dtype>(), lse.data_ptr<float>(),
            lse_per_step.data_ptr<float>(), cu_seqlens.data_ptr<int>(), batch, num_heads,
            dim_per_head, lse_seqlen, lse_per_step_seqlen);
  }
}

void thd_out_correction(at::Tensor out, const at::Tensor &out_per_step, const at::Tensor &lse,
                        const at::Tensor &lse_per_step, const at::Tensor &cu_seqlens,
                        bool only_second_half, bool lse_packed) {
  if (only_second_half) {
    if (out.scalar_type() == at::ScalarType::Half) {
      using dtype = at::Half;
      thd_out_correction_helper<dtype, 1>(out, out_per_step, lse, lse_per_step, cu_seqlens,
                                          lse_packed);
    } else if (out.scalar_type() == at::ScalarType::BFloat16) {
      using dtype = at::BFloat16;
      thd_out_correction_helper<dtype, 1>(out, out_per_step, lse, lse_per_step, cu_seqlens,
                                          lse_packed);
    } else if (out.scalar_type() == at::ScalarType::Float) {
      using dtype = float;
      thd_out_correction_helper<dtype, 1>(out, out_per_step, lse, lse_per_step, cu_seqlens,
                                          lse_packed);
    } else {
      NVTE_ERROR("Unsupported dtype of out\n");
    }
  } else {
    if (out.scalar_type() == at::ScalarType::Half) {
      using dtype = at::Half;
      thd_out_correction_helper<dtype, 0>(out, out_per_step, lse, lse_per_step, cu_seqlens,
                                          lse_packed);
    } else if (out.scalar_type() == at::ScalarType::BFloat16) {
      using dtype = at::BFloat16;
      thd_out_correction_helper<dtype, 0>(out, out_per_step, lse, lse_per_step, cu_seqlens,
                                          lse_packed);
    } else if (out.scalar_type() == at::ScalarType::Float) {
      using dtype = float;
      thd_out_correction_helper<dtype, 0>(out, out_per_step, lse, lse_per_step, cu_seqlens,
                                          lse_packed);
    } else {
      NVTE_ERROR("Unsupported dtype of out\n");
    }
  }
}

/***************************************************************************************************
 * Support THD format for Context Parallel: Gradients correction in backward
 **************************************************************************************************/

template <typename dtype, typename Functor_0, typename Functor_1, int functor_idx>
static void thd_grad_correction_helper(at::Tensor grad, const at::Tensor &grad_per_step,
                                       const at::Tensor &cu_seqlens) {
  NVTE_CHECK(grad.dim() == 3 || grad.dim() == 4);
  NVTE_CHECK(cu_seqlens.scalar_type() == at::ScalarType::Int);
  NVTE_CHECK(cu_seqlens.dim() == 1);

  // Shape of dq is [t, h, d], so the dimension of "t" is 0
  // Shape of dkv is [2, t, h, d], so the dimension of "t" is 1
  int seq_dim = grad.dim() == 3 ? 0 : 1;

  int total_tokens = grad.size(seq_dim);
  int num_heads = grad.size(seq_dim + 1);
  int dim_per_head = grad.size(seq_dim + 2);
  int batch = cu_seqlens.size(0) - 1;

  if constexpr (functor_idx < 2) {
    NVTE_CHECK(grad_per_step.size(seq_dim) == total_tokens / 2);
  } else {
    NVTE_CHECK(grad_per_step.size(seq_dim) == total_tokens);
  }
  NVTE_CHECK(grad_per_step.size(seq_dim + 1) == num_heads);
  NVTE_CHECK(grad_per_step.size(seq_dim + 2) == dim_per_head);

  size_t hidden_size = num_heads * dim_per_head;
  NVTE_CHECK((hidden_size * c10::elementSize(grad.scalar_type())) % 16 == 0);

  constexpr unsigned int block = 256;
  unsigned int grid_x;
  if constexpr (functor_idx < 2) {
    grid_x = (total_tokens / 2 * 32 + block - 1) / block;
  } else {
    grid_x = (total_tokens * 32 + block - 1) / block;
  }
  unsigned int grid_y = 1;
  for (int i = 0; i < seq_dim; i++) {
    grid_y *= grad.size(i);
  }
  dim3 grid = {grid_x, grid_y};

  thd_grad_correction_kernel<dtype, Functor_0, Functor_1, functor_idx, 32>
      <<<grid, block, sizeof(int) * (batch + 1), at::cuda::getCurrentCUDAStream()>>>(
          grad.data_ptr<dtype>(), grad_per_step.data_ptr<dtype>(), cu_seqlens.data_ptr<int>(),
          batch, hidden_size, total_tokens);
}

template <typename dtype>
static void thd_grad_dispatcher(at::Tensor grad, const at::Tensor &grad_per_step,
                                const at::Tensor &cu_seqlens, const std::string &first_half,
                                const std::string &second_half) {
  if (first_half == "add" && second_half == "none") {
    thd_grad_correction_helper<dtype, AddFunctor<dtype>, EmptyFunctor, 0>(grad, grad_per_step,
                                                                          cu_seqlens);
  } else if (first_half == "copy" && second_half == "none") {
    thd_grad_correction_helper<dtype, CopyFunctor, EmptyFunctor, 0>(grad, grad_per_step,
                                                                    cu_seqlens);
  } else if (first_half == "none" && second_half == "add") {
    thd_grad_correction_helper<dtype, EmptyFunctor, AddFunctor<dtype>, 1>(grad, grad_per_step,
                                                                          cu_seqlens);
  } else if (first_half == "none" && second_half == "copy") {
    thd_grad_correction_helper<dtype, EmptyFunctor, CopyFunctor, 1>(grad, grad_per_step,
                                                                    cu_seqlens);
  } else if (first_half == "add" && second_half == "copy") {
    thd_grad_correction_helper<dtype, AddFunctor<dtype>, CopyFunctor, 2>(grad, grad_per_step,
                                                                         cu_seqlens);
  } else if (first_half == "copy" && second_half == "add") {
    thd_grad_correction_helper<dtype, CopyFunctor, AddFunctor<dtype>, 2>(grad, grad_per_step,
                                                                         cu_seqlens);
  } else {
    NVTE_ERROR("Unsupported Functor of first half and second_half\n");
  }
}

void thd_grad_correction(at::Tensor grad, const at::Tensor &grad_per_step,
                         const at::Tensor &cu_seqlens, const std::string &first_half,
                         const std::string &second_half) {
  if (grad.scalar_type() == at::ScalarType::Half) {
    thd_grad_dispatcher<at::Half>(grad, grad_per_step, cu_seqlens, first_half, second_half);
  } else if (grad.scalar_type() == at::ScalarType::BFloat16) {
    thd_grad_dispatcher<at::BFloat16>(grad, grad_per_step, cu_seqlens, first_half, second_half);
  } else if (grad.scalar_type() == at::ScalarType::Float) {
    thd_grad_dispatcher<float>(grad, grad_per_step, cu_seqlens, first_half, second_half);
  } else {
    NVTE_ERROR("Unsupported dtype of grad\n");
  }
}

/***************************************************************************************************
 * Support THD format for Context Parallel: Generate partitioned indices for input tokens
 **************************************************************************************************/

at::Tensor thd_get_partitioned_indices(const at::Tensor &cu_seqlens, int total_tokens,
                                       int world_size, int rank) {
  NVTE_CHECK(cu_seqlens.scalar_type() == at::ScalarType::Int);
  NVTE_CHECK(cu_seqlens.dim() == 1);
  NVTE_CHECK(cu_seqlens.size(0) >= 2);
  NVTE_CHECK(rank >= 0 && rank < world_size);
  NVTE_CHECK(world_size > 0);
  NVTE_CHECK(total_tokens > 0 && total_tokens % (world_size * 2) == 0);

  int batch = cu_seqlens.size(0) - 1;

  std::vector<int64_t> shape = {total_tokens / world_size};
  at::Tensor output = at::empty(shape, at::CUDA(at::ScalarType::Int));

  constexpr unsigned int block = 256;
  unsigned int grid = (output.size(0) + block - 1) / block;
  thd_partition_indices_kernel<<<grid, block, sizeof(int) * (batch + 1),
                                 at::cuda::getCurrentCUDAStream()>>>(
      output.data_ptr<int>(), cu_seqlens.data_ptr<int>(), batch, total_tokens, world_size, rank);

  return output;
}<|MERGE_RESOLUTION|>--- conflicted
+++ resolved
@@ -94,7 +94,9 @@
     const at::Tensor cu_seqlens_q, const at::Tensor cu_seqlens_kv, const py::handle Q,
     const py::handle K, const py::handle V, const at::ScalarType fake_dtype,
     const c10::optional<at::Tensor> cu_seqlens_q_padded,
-    const c10::optional<at::Tensor> cu_seqlens_kv_padded, py::handle s_quantizer,
+    const c10::optional<at::Tensor> cu_seqlens_kv_padded,
+    const c10::optional<at::Tensor> page_table_k, const c10::optional<at::Tensor> page_table_v,
+    py::handle s_quantizer,
     py::handle o_quantizer, const c10::optional<at::Tensor> Bias,
     const c10::optional<at::Generator> rng_gen, size_t rng_elts_per_thread) {
   using namespace transformer_engine;
@@ -113,90 +115,9 @@
   const transformer_engine::DType qkv_type = te_Q.dtype();
   const transformer_engine::DType fake_dtype_te = GetTransformerEngineDType(fake_dtype);
 
-<<<<<<< HEAD
-  // create dBias the same shape as Bias
-  at::Tensor dBias;
-  TensorWrapper te_dBias;
-  if ((bias_type != NVTE_NO_BIAS) && (bias_type != NVTE_ALIBI)) {
-    if (nvte_aux_tensor_pack.size >= 2) {
-      std::vector<int64_t> bias_shape(Aux_CTX_Tensors[nvte_aux_tensor_pack.size - 1].sizes().vec());
-      dBias = torch::empty(bias_shape, options);
-      te_dBias = makeTransformerEngineTensor(dBias);
-    } else {
-      dBias = torch::empty({1, static_cast<int64_t>(h_q), static_cast<int64_t>(max_seqlen_q),
-                            static_cast<int64_t>(max_seqlen_kv)},
-                           options);
-      te_dBias = makeTransformerEngineTensor(dBias);
-    }
-    if (nvte_get_qkv_format(qkv_layout) == NVTE_QKV_Format::NVTE_THD) {
-      dBias.fill_(0);
-    }
-  }
-
-  // create workspace
-  TensorWrapper workspace;
-
-  // populate tensors with appropriate shapes and dtypes
-  nvte_fused_attn_bwd_kvpacked(te_Q.data(), te_KV.data(), te_O.data(), te_dO.data(), te_S.data(),
-                               te_dP.data(), &nvte_aux_tensor_pack, te_dQ.data(), te_dKV.data(),
-                               te_dBias.data(), te_cu_seqlens_q.data(), te_cu_seqlens_kv.data(),
-                               te_cu_seqlens_q_padded.data(), te_cu_seqlens_kv_padded.data(),
-                               max_seqlen_q, max_seqlen_kv, attn_scale, p_dropout, qkv_layout,
-                               bias_type, attn_mask_type, window_size[0], window_size[1],
-                               deterministic, workspace.data(), at::cuda::getCurrentCUDAStream());
-
-  // allocate memory for workspace
-  auto workspace_data = allocateSpace(workspace.shape(), workspace.dtype());
-  workspace =
-      makeTransformerEngineTensor(workspace_data.data_ptr(), workspace.shape(), workspace.dtype());
-
-  // execute kernel
-  nvte_fused_attn_bwd_kvpacked(te_Q.data(), te_KV.data(), te_O.data(), te_dO.data(), te_S.data(),
-                               te_dP.data(), &nvte_aux_tensor_pack, te_dQ.data(), te_dKV.data(),
-                               te_dBias.data(), te_cu_seqlens_q.data(), te_cu_seqlens_kv.data(),
-                               te_cu_seqlens_q_padded.data(), te_cu_seqlens_kv_padded.data(),
-                               max_seqlen_q, max_seqlen_kv, attn_scale, p_dropout, qkv_layout,
-                               bias_type, attn_mask_type, window_size[0], window_size[1],
-                               deterministic, workspace.data(), at::cuda::getCurrentCUDAStream());
-
-  // destroy tensor wrappers
-  nvte_tensor_pack_destroy(&nvte_aux_tensor_pack);
-
-  return {dQ, dKV, dBias};
-}
-
-// fused attention FWD with separate Q, K and V tensors
-std::vector<at::Tensor> fused_attn_fwd(
-    size_t max_seqlen_q, size_t max_seqlen_kv, bool is_training, float attn_scale, float p_dropout,
-    bool set_zero, NVTE_QKV_Layout qkv_layout, NVTE_Bias_Type bias_type,
-    NVTE_Mask_Type attn_mask_type, const std::vector<int64_t> window_size,
-    const at::Tensor cu_seqlens_q, const at::Tensor cu_seqlens_kv, const at::Tensor Q,
-    const at::Tensor K, const at::Tensor V, const transformer_engine::DType qkv_type,
-    const c10::optional<at::Tensor> cu_seqlens_q_padded,
-    const c10::optional<at::Tensor> cu_seqlens_kv_padded,
-    const c10::optional<at::Tensor> page_table_k, const c10::optional<at::Tensor> page_table_v,
-    const c10::optional<at::Tensor> descale_QKV, const int descale_QKV_offset,
-    const c10::optional<at::Tensor> descale_S, const int descale_S_offset,
-    const c10::optional<at::Tensor> scale_S, const int scale_S_offset,
-    const c10::optional<at::Tensor> scale_O, const int scale_O_offset,
-    c10::optional<at::Tensor> amax_S, const int amax_S_offset, c10::optional<at::Tensor> amax_O,
-    const int amax_O_offset, const c10::optional<at::Tensor> Bias,
-    const c10::optional<at::Generator> rng_gen, size_t rng_elts_per_thread) {
-  using namespace transformer_engine;
-
-  auto q_sizes = Q.sizes().vec();
-  std::vector<size_t> q_shape{q_sizes.begin(), q_sizes.end()};
-  auto k_sizes = K.sizes().vec();
-  std::vector<size_t> k_shape{k_sizes.begin(), k_sizes.end()};
-  auto v_sizes = V.sizes().vec();
-  std::vector<size_t> v_shape{v_sizes.begin(), v_sizes.end()};
-
-  // create output tensor O
-=======
   std::vector<size_t> q_shape = convertShape(te_Q.shape());
   std::vector<size_t> k_shape = convertShape(te_K.shape());
   std::vector<size_t> v_shape = convertShape(te_V.shape());
->>>>>>> 544dd14b
   auto options = torch::TensorOptions().dtype(GetATenDType(qkv_type)).device(torch::kCUDA);
   // create output tensor O
 
