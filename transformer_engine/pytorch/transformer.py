# Copyright (c) 2022-2023, NVIDIA CORPORATION & AFFILIATES. All rights reserved.
#
# See LICENSE for license information.

"""Transformer."""
import os
import warnings
from contextlib import nullcontext
from typing import Any, Callable, Optional, Tuple, Union

import torch

import transformer_engine_extensions as tex
from transformer_engine.pytorch.module import LayerNormMLP, LayerNorm, RMSNorm
from transformer_engine.pytorch.attention import MultiheadAttention
from transformer_engine.pytorch.jit import (
    set_jit_fusion_options,
    warmup_jit_bias_dropout_add_all_dtypes,
    get_bias_dropout_add,
    bias_dropout_add_fused_train,
    bias_dropout_add_fused_inference,
)
from transformer_engine.pytorch.utils import (
    cast_if_needed,
    get_default_init_method,
)
from transformer_engine.pytorch.constants import (
    AttnMaskTypes,
    LayerTypes,
    dist_group_type,
)
from transformer_engine.pytorch.distributed import get_distributed_world_size


warnings.filterwarnings("module", category=DeprecationWarning, module="transformer")


__all__ = ["TransformerLayer"]


class DropPath(torch.nn.Module):
    """Drop paths (Stochastic Depth) per sample
    (when applied in main path of residual blocks).
    """

    def __init__(self, drop_prob: float = 0.0) -> None:
        super().__init__()
        self.drop_prob = drop_prob

    def forward(self, hidden_state: torch.Tensor) -> torch.Tensor:
        """DropPath FWD"""

        if self.drop_prob == 0.0 or not self.training:
            return hidden_state
        keep_prob = 1 - self.drop_prob
        # work with diff dim tensors, not just 2D ConvNets
        shape = (hidden_state.shape[0],) + (1,) * (hidden_state.ndim - 1)
        random_tensor = keep_prob + torch.rand(
            shape, dtype=hidden_state.dtype, device=hidden_state.device
        )
        random_tensor.floor_()  # binarize
        output = hidden_state.div(keep_prob) * random_tensor
        return output


class TransformerLayer(torch.nn.Module):
    r"""
    TransformerLayer is made up of an attention block and a feedforward network (MLP).
    This standard layer is based on the paper "Attention Is All You Need".

    .. warning::

        Arguments :attr:`attention_softmax_in_fp32` and :attr:`apply_query_key_layer_scaling`
        are deprecated and will be fully removed in future releases.

    .. note::
<<<<<<< HEAD

=======
>>>>>>> db589510
        Argument :attr:`attention_mask` will be ignored in the `forward` call when
        :attr:`self_attn_mask_type` is set to `"causal"`.

    Parameters
    ----------
    hidden_size : int
                 size of each input sample.
    ffn_hidden_size : int
                     intermediate size to which input samples are projected.
    num_attention_heads : int
                         number of attention heads in the transformer layer.
    num_gqa_groups : int, default = `None`
                         number of GQA groups in the transformer layer.
                         Grouped Query Attention is described in
                         `this paper <https://arxiv.org/pdf/2305.13245.pdf>`_.
                         This only affects the keys and values, not the querys.
                         GQA-1 is equivalent to Multi-Query Attention
                         (`MQA <https://arxiv.org/pdf/1911.02150.pdf>`_), while GQA-H
                         is equivalent to MHA, i.e. `num_gqa_groups = num_attention_heads`.
    layernorm_epsilon : float, default = 1e-5
                       a value added to the denominator of layer normalization
                       for numerical stability.
    hidden_dropout: float, default = 0.1
                   dropout probability for the dropout op after FC2 layer.
    attention_dropout: float, default = 0.1
                      dropout probability for the dropout op during multi-head attention.
    init_method : Callable, default = `None`
                 used for initializing weights of QKV and FC1 weights in the following way:
                 `init_method(weight)`. When set to `None`, defaults to
                 `torch.nn.init.normal_(mean=0.0, std=0.023)`.
    output_layer_init_method : Callable, default = `None`
                              used for initializing weights of PROJ and FC2 in the following way:
                              `output_layer_init_method(weight)`. When set to `None`, defaults to
                              `torch.nn.init.normal_(mean=0.0, std=0.023)`.
    apply_residual_connection_post_layernorm : bool, default = `False`
                                              if set to `True`, residual connections are taken
                                              from the output of layer norm (default is taken
                                              from input of layer norm)
    layer_number: int, default = `None`
                 layer number of the current `TransformerLayer` when multiple such modules are
                 concatenated to form a transformer block.
    output_layernorm: bool, default = `False`
                     if set to `True`, layer normalization is applied on the output side,
                     after the final dropout-add. default behavior is to apply layer
                     normalization on the input side, before the QKV transformation.
    layer_type: {'encoder', 'decoder'}, default = `encoder`
               if set to `decoder`, an additional cross-attn block is added after self-attn.
               This can be used for structures like `T5` Transformer in conjunction with the
               `encoder` option.
    kv_channels: int, default = `None`
                number of key-value channels. defaults to
                :attr:`hidden_size` / :attr:`num_attention_heads` if `None`.
<<<<<<< HEAD
    self_attn_mask_type: {'causal', 'padding'}, default = `causal`
                        type of attention mask passed into softmax operation.
=======
    self_attn_mask_type: {'causal', 'padding', 'no_mask'}, default = `causal`
                        type of attention mask passed into softmax operation. Overridden by
                        :attr:`self_attn_mask_type` in the `forward` method. The forward
                        arg is useful for dynamically changing mask types, e.g. a different
                        mask for training and inference. The init arg is useful for cases
                        involving compilation/tracing, e.g. ONNX export.
>>>>>>> db589510
    zero_centered_gamma : bool, default = 'False'
                         if set to 'True', gamma parameter in LayerNorm is initialized to 0 and
                         the LayerNorm formula changes to

                         .. math::
                            y = \frac{x - \mathrm{E}[x]}{ \sqrt{\mathrm{Var}[x] + \varepsilon}} *
                            (1 + \gamma) + \beta
    normalization : { 'LayerNorm', 'RMSNorm' }, default = 'LayerNorm'
                   type of normalization applied.
    qkv_weight_interleaved : bool, default = `True`
                            if set to `False`, the QKV weight is interpreted as a concatenation of
                            query, key, and value weights along the `0th` dimension. The default
                            interpretation is that the individual `q`, `k`, and `v` weights for each
                            attention head are interleaved. This parameter is set to `False` when
                            using :attr:`fuse_qkv_params=False`.
    bias : bool, default = `True`
          if set to `False`, the transformer layer will not learn any additive biases.
    activation : str, default = 'gelu'
          Type of activation used in MLP block.
          Options are: 'gelu', 'relu', 'reglu', 'geglu' and 'swiglu'.
    device : Union[torch.device, str], default = "cuda"
          The device on which the parameters of the model will allocated. It is the user's
          responsibility to ensure all parameters are moved to the GPU before running the
          forward pass.

    Parallelism parameters
    ----------------------
    set_parallel_mode : bool, default = `False`
                      if set to `True`, QKV and FC1 layers are used as Column Parallel
                      whereas PROJ and FC2 is used as Row Parallel as described
                      `here <https://arxiv.org/pdf/1909.08053.pdf>`_.
    sequence_parallel : bool, default = `False`
                       if set to `True`, uses sequence parallelism.
    tp_group : ProcessGroup, default = `None`
              tensor parallel process group.
    tp_size : int, default = 1
             used as TP (tensor parallel) world size when TP groups are not formed during
             initialization. In this case, users must call the
             `set_tensor_parallel_group(tp_group)` method on the initialized module before the
             forward pass to supply the tensor parallel group needed for tensor and sequence
             parallel collectives.

    Optimization parameters
    -----------------------
    fuse_wgrad_accumulation : bool, default = 'False'
                             if set to `True`, enables fusing of creation and accumulation of
                             the weight gradient. When enabled, it is assumed that the weights
                             have an additional `main_grad` attribute (used instead of the
                             regular `grad`) which is a pre-allocated buffer of the correct
                             size to accumulate gradients in.
    params_dtype : torch.dtype, default = `torch.get_default_dtype()`
                  it controls the type used to allocate the initial parameters. Useful when
                  the model is trained with lower precision and the original FP32 parameters
                  would not fit in GPU memory.
    seq_length: int
               sequence length of input samples. Needed for JIT Warmup, a technique where jit
               fused functions are warmed up before training to ensure same kernels are used for
               forward propogation and activation recompute phase.
    micro_batch_size: int
                     batch size per training step. Needed for JIT Warmup, a technique where jit
                     fused functions are warmed up before training to ensure same kernels are
                     used for forward propogation and activation recompute phase.
    drop_path_rate: float, default = 0.0
                   when > 0.0, applies stochastic depth per sample in
                   the main path of the residual block.
    fuse_qkv_params: bool, default = 'False'
                    if set to `True`, `TransformerLayer` module exposes a single fused
                    parameter for query-key-value. This enables optimizations such as QKV
                    fusion without concatentations/splits and also enables the argument
                    `fuse_wgrad_accumulation`.
    """

    def __init__(
        self,
        hidden_size: int,
        ffn_hidden_size: int,
        num_attention_heads: int,
        num_gqa_groups: Optional[int] = None,
        layernorm_epsilon: float = 1e-5,
        hidden_dropout: float = 0.1,
        attention_dropout: float = 0.1,
        init_method: Optional[Callable] = None,
        output_layer_init_method: Optional[Callable] = None,
        layer_number: Optional[int] = None,
        kv_channels: Optional[int] = None,
        self_attn_mask_type: str = "causal",
        tp_group: Optional[dist_group_type] = None,
        tp_size: int = 1,
        params_dtype: Optional[torch.dtype] = None,
        get_rng_state_tracker: Optional[Callable] = None,
        fuse_wgrad_accumulation: bool = False,
        apply_query_key_layer_scaling: bool = False, # pylint: disable=unused-argument
        attention_softmax_in_fp32: bool = True, # pylint: disable=unused-argument
        seq_length: Optional[int] = None,
        micro_batch_size: Optional[int] = None,
        sequence_parallel: bool = False,
        apply_residual_connection_post_layernorm: bool = False,
        output_layernorm: bool = False,
        layer_type: str = "encoder",
        drop_path_rate: float = 0.0,
        set_parallel_mode: bool = False,
        fuse_qkv_params: bool = False,
        zero_centered_gamma: bool = False,
        qkv_weight_interleaved: bool = True,
        ub_tp_comm_overlap: bool = False,
        bias: bool = True,
        activation: str = 'gelu',
        normalization: str = "LayerNorm",
        device: Union[torch.device, str] = "cuda",
    ) -> None:
        super().__init__()

        warnings.warn(
            "Arguments `attention_softmax_in_fp32` and `apply_query_key_layer_scaling`"
            "are deprecated and will be fully removed in future releases.",
            category=DeprecationWarning,
        )

        if ub_tp_comm_overlap:
            assert (
                tex.userbuf_comm_available()
            ), "Userbuffer communication backend not available."

        self.self_attn_mask_type = self_attn_mask_type
        params_dtype = torch.get_default_dtype() if params_dtype is None else params_dtype
        ub_tp_comm_overlap = ub_tp_comm_overlap and bool(int(os.getenv("NVTE_UB_OVERLAP", "1")))
        ub_bulk_wgrad = ub_tp_comm_overlap and bool(int(os.getenv("NVTE_UB_BULK_WGRAD", "1")))
        ub_bulk_dgrad = ub_tp_comm_overlap and bool(int(os.getenv("NVTE_UB_BULK_DGRAD", "1")))
        ub_split_ag = ub_tp_comm_overlap and bool(int(os.getenv("NVTE_UB_SPLIT_AG", "1")))
        ub_split_rs = ub_tp_comm_overlap and bool(int(os.getenv("NVTE_UB_SPLIT_RS", "1")))
        bias_dropout_fusion = bool(int(os.getenv("NVTE_BIAS_DROPOUT_FUSION", "1")))
        self.layer_number = layer_number
        self.output_layernorm = output_layernorm
        self.layer_type = layer_type
        self.apply_residual_connection_post_layernorm = (
            apply_residual_connection_post_layernorm
        )

        assert layer_type in LayerTypes, f"layer_type {layer_type} not supported"

        if not fuse_qkv_params:
            assert (
                not fuse_wgrad_accumulation
            ), "Gradient accumulation fusion requires single QKV parameter."

        if not fuse_qkv_params:
            qkv_weight_interleaved = False

        self.kv_channels = (
            kv_channels if kv_channels else (hidden_size // num_attention_heads)
        )

        if init_method is None:
            init_method = get_default_init_method()
        if output_layer_init_method is None:
            output_layer_init_method = get_default_init_method()

        self.tp_size = tp_size if tp_group is None else get_distributed_world_size(tp_group)
        self.sequence_parallel = (self.tp_size > 1) and sequence_parallel
        self.seq_length = seq_length

        self.get_rng_state_tracker = get_rng_state_tracker

        attention_args = (
            hidden_size,
            num_attention_heads,
            self.kv_channels,
            attention_dropout,
            layernorm_epsilon,
            init_method,
            output_layer_init_method,
        )
        common_attention_kwargs = {
            "layer_number": layer_number,
            "tp_group": tp_group,
            "tp_size": self.tp_size,
            "num_gqa_groups": num_gqa_groups,
            "fuse_wgrad_accumulation": fuse_wgrad_accumulation,
            "get_rng_state_tracker": get_rng_state_tracker,
            "sequence_parallel": self.sequence_parallel,
            "params_dtype": params_dtype,
            "return_layernorm_output": apply_residual_connection_post_layernorm,
            "set_parallel_mode": set_parallel_mode,
            "fuse_qkv_params": fuse_qkv_params,
            "zero_centered_gamma": zero_centered_gamma,
            "qkv_weight_interleaved" : qkv_weight_interleaved,
            "ub_bulk_wgrad" : ub_bulk_wgrad,
            "ub_bulk_dgrad" : ub_bulk_dgrad,
            "ub_split_ag" : ub_split_ag,
            "ub_split_rs" : ub_split_rs,
        }

        self.self_attention = MultiheadAttention(
            *attention_args,
            **common_attention_kwargs,
            input_layernorm=not output_layernorm,
            attention_type="self",
            bias=bias,
            return_bias=True,
            normalization=normalization,
            device=device,
        )

        if layer_type == "decoder":
            self.inter_attention = MultiheadAttention(
                *attention_args,
                **common_attention_kwargs,
                attn_mask_type="padding",
                input_layernorm=True,
                attention_type="cross",
                bias=bias,
                return_bias=True,
                normalization=normalization,
                device=device,
            )

        # LayerNorm -> activation(Linear + Bias) -> Linear
        # parallel_mode not supported for LayerNormMLP,
        # FC1 is CPL and FC2 is RPL
        # In the case of GLU activation, FC1 handles both
        # Linear layers before the activation
        self.layernorm_mlp = LayerNormMLP(
            hidden_size,
            ffn_hidden_size,
            eps=layernorm_epsilon,
            fuse_wgrad_accumulation=fuse_wgrad_accumulation,
            tp_group=tp_group,
            tp_size=self.tp_size,
            get_rng_state_tracker=get_rng_state_tracker,
            init_method=init_method,
            output_layer_init_method=output_layer_init_method,
            bias=bias,
            return_bias=True,
            sequence_parallel=self.sequence_parallel,
            params_dtype=params_dtype,
            return_layernorm_output=apply_residual_connection_post_layernorm,
            seq_length=seq_length,
            micro_batch_size=micro_batch_size,
            set_parallel_mode=set_parallel_mode,
            zero_centered_gamma=zero_centered_gamma,
            ub_bulk_wgrad=ub_bulk_wgrad,
            ub_bulk_dgrad=ub_bulk_dgrad,
            ub_split_rs=ub_split_rs,
            ub_split_ag=ub_split_ag,
            activation=activation,
            normalization=normalization,
            device=device,
        )

        self.hidden_dropout = hidden_dropout
        self.bias_dropout_fusion = bias_dropout_fusion
        self.drop_path = DropPath(drop_path_rate) if drop_path_rate > 0.0 else None

        # Set bias+dropout+add fusion grad_enable execution handler.
        TORCH_MAJOR = int(torch.__version__.split(".")[0])
        TORCH_MINOR = int(torch.__version__.split(".")[1])
        use_nvfuser = TORCH_MAJOR > 1 or (TORCH_MAJOR == 1 and TORCH_MINOR >= 10)
        self.bias_dropout_add_exec_handler = (
            nullcontext if use_nvfuser else torch.enable_grad
        )

        if self.bias_dropout_fusion:
            set_jit_fusion_options()
            if seq_length and micro_batch_size:
                if self.sequence_parallel:
                    seq_length = seq_length // self.tp_size
                warmup_jit_bias_dropout_add_all_dtypes(
                    hidden_size, seq_length, micro_batch_size
                )

        norm_module = {
                "LayerNorm": LayerNorm,
                "RMSNorm": RMSNorm,
        }
        if self.output_layernorm:
            self.layernorm = norm_module[normalization](
                hidden_size,
                eps=layernorm_epsilon,
                sequence_parallel=self.sequence_parallel,
                params_dtype=params_dtype,
                zero_centered_gamma=zero_centered_gamma,
                device=device,
            )

    def set_tensor_parallel_group(self, tp_group: Union[dist_group_type, None]) -> None:
        """Set TP group"""
        # Deep iterate but skip self to avoid infinite recursion.
        for index, child in enumerate(self.modules()):
            if index == 0:
                continue
            if hasattr(child, "set_tensor_parallel_group"):
                child.set_tensor_parallel_group(tp_group)

    def set_context_parallel_running(
        self,
        cp_group: Union[dist_group_type, None],
        cp_global_ranks: Union[int],
        cp_stream: torch.cuda.Stream,
    ) -> None:
        """Set CP group and CP dual-stream running"""
        # Deep iterate but skip self to avoid infinite recursion.
        for index, child in enumerate(self.modules()):
            if index == 0:
                continue
            if hasattr(child, "set_context_parallel_running"):
                child.set_context_parallel_running(cp_group, cp_global_ranks, cp_stream)

    def forward(
        self,
        hidden_states: torch.Tensor,
        attention_mask: Optional[torch.Tensor] = None,
        self_attn_mask_type: Optional[str] = None,
        encoder_output: Optional[torch.Tensor] = None,
        enc_dec_attn_mask: Optional[torch.Tensor] = None,
        is_first_microbatch: Optional[bool] = None,
        checkpoint_core_attention: bool = False,
        inference_params: Optional[Any] = None,
        rotary_pos_emb: Optional[Union[torch.Tensor, Tuple[torch.Tensor, torch.Tensor]]] = None,
        core_attention_bias_type: str = "no_bias",
        core_attention_bias: Optional[torch.Tensor] = None,
        fast_zero_fill: bool = True,
    ) -> torch.Tensor:
        """
        Transformer Layer: attention block and a feedforward network (MLP)

        .. note::

            Argument :attr:`attention_mask` will be ignored when :attr:`self_attn_mask_type`
            is set to `"causal"`.

        Parameters
        ----------
        hidden_states : torch.Tensor
             Input tensor.
        attention_mask : Optional[torch.Tensor], default = `None`
             Boolean tensor used to mask out self-attention softmax input.
<<<<<<< HEAD
        self_attn_mask_type: {'causal', 'padding'}, default = `None`
                            If provided, overrides :attr:`self_attn_mask_type` from initialization.
=======
        self_attn_mask_type: {'causal', 'padding', 'no_mask'}, default = `causal`
                            type of attention mask passed into softmax operation.
>>>>>>> db589510
        encoder_output : Optional[torch.Tensor], default = `None`
             Output of the encoder block to be fed into the decoder block if using
             `layer_type="decoder"`.
        enc_dec_attn_mask : Optional[torch.Tensor], default = `None`
             Boolean tensor used to mask out inter-attention softmax input if using
             `layer_type="decoder"`.
        is_first_microbatch : {True, False, None}, default = None
                             During training using either gradient accumulation or
                             pipeline parallelism a minibatch of data is further split
                             into microbatches. Between the microbatches of the same minibatch
                             the model weights are not updated. Setting this parameter indicates
                             whether the current microbatch is the first in a minibatch or not.
                             When set, this parameter enables additional optimizations:

                             * during FP8 training, it allows caching of the FP8 versions of
                               the weights
                             * it also allows skipping gradient accumulation during the
                               first microbatch (since it is the first gradient being
                               produced)
        checkpoint_core_attention: bool, default = `False`
                                  If true, forward activations for core attention are recomputed
                                  during the backward pass in order to save memory that would
                                  otherwise be occupied to store the forward activations until
                                  backprop.
        rotary_pos_emb: Union[torch.Tensor, Tuple[torch.Tensor, torch.Tensor]], default = `None`
                       Embeddings for query and key tensors for applying rotary position
                       embedding. By default no input embedding is applied.
        core_attention_bias_type: str, default = `no_bias`
                    Bias type, {`no_bias`, `pre_scale_bias`, 'post_scale_bias`}
        core_attention_bias: Optional[torch.Tensor], default = `None`
                    Bias tensor for Q * K.T
        fast_zero_fill: bool, default = `True`
                    Whether to set output tensors to 0 or not before use.
        """

        if self_attn_mask_type is None:
            self_attn_mask_type = self.self_attn_mask_type

        assert (
            self_attn_mask_type in AttnMaskTypes
        ), f"self_attn_mask_type {self_attn_mask_type} not supported"

        hidden_states = hidden_states.contiguous()

        if self.sequence_parallel and self.seq_length is not None:
            assert (
                hidden_states.shape[0] == self.seq_length // self.tp_size
            ), "Sequence dimension must be split across TP group when using sequence parallel."

        if self_attn_mask_type != "causal" and attention_mask is not None:
            assert (
                attention_mask.dtype == torch.bool
            ), "Attention mask must be a boolean tensor"

        # For AMP
        if torch.is_autocast_enabled():
            hidden_states = cast_if_needed(
                hidden_states, torch.get_autocast_gpu_dtype()
            )

        # Self attention.
        self_attention_outputs = self.self_attention(
            hidden_states,
            attention_mask=attention_mask,
            attn_mask_type=self_attn_mask_type,
            inference_params=inference_params,
            is_first_microbatch=is_first_microbatch,
            checkpoint_core_attention=checkpoint_core_attention,
            rotary_pos_emb=rotary_pos_emb,
            core_attention_bias_type=core_attention_bias_type,
            core_attention_bias=core_attention_bias,
            fast_zero_fill=fast_zero_fill,
        )

        if self.apply_residual_connection_post_layernorm and not self.output_layernorm:
            attention_output, attention_bias, residual = self_attention_outputs
        else:
            attention_output, attention_bias = self_attention_outputs
            residual = hidden_states

        # Set BDA func.
        if self.bias_dropout_fusion:
            if self.training:
                bias_dropout_add_func = bias_dropout_add_fused_train
            else:
                bias_dropout_add_func = bias_dropout_add_fused_inference
        else:
            bias_dropout_add_func = get_bias_dropout_add(self.training)

        # Bias dropoout add.
        if self.drop_path is None and attention_bias.numel() != 0:
            with self.bias_dropout_add_exec_handler():
                bda_output = bias_dropout_add_func(
                    attention_output, attention_bias, residual, self.hidden_dropout
                )
        else:
            if attention_bias.numel() != 0:
                attention_output = attention_output + attention_bias
            out = torch.nn.functional.dropout(
                attention_output,
                p=self.hidden_dropout,
                training=self.training,
            )
            if self.drop_path is not None:
                out = self.drop_path(out)
            bda_output = residual + out

        # Cross attention.
        if self.layer_type == "decoder":
            inter_attention_outputs = self.inter_attention(
                bda_output,
                attention_mask=enc_dec_attn_mask,
                attn_mask_type=self_attn_mask_type,
                encoder_output=encoder_output,
                is_first_microbatch=is_first_microbatch,
                checkpoint_core_attention=checkpoint_core_attention,
                core_attention_bias_type=core_attention_bias_type,
                core_attention_bias=core_attention_bias,
                fast_zero_fill=fast_zero_fill,
            )
            if self.apply_residual_connection_post_layernorm:
                attention_output, attention_bias, residual = inter_attention_outputs
            else:
                attention_output, attention_bias = inter_attention_outputs
                residual = bda_output

            if attention_bias.numel() != 0:
                with self.bias_dropout_add_exec_handler():
                    bda_output = bias_dropout_add_func(
                        attention_output, attention_bias, residual, self.hidden_dropout
                    )
            else:
                out = torch.nn.functional.dropout(
                    attention_output,
                    p=self.hidden_dropout,
                    training=self.training,
                )
                bda_output = residual + out
        # MLP.
        mlp_outputs = self.layernorm_mlp(
            bda_output, is_first_microbatch=is_first_microbatch
        )
        if self.apply_residual_connection_post_layernorm:
            mlp_output, mlp_bias, residual = mlp_outputs
        else:
            mlp_output, mlp_bias = mlp_outputs
            residual = bda_output

        # Bias dropoout add.
        if self.drop_path is None and mlp_bias.numel() != 0:
            with self.bias_dropout_add_exec_handler():
                output = bias_dropout_add_func(
                    mlp_output, mlp_bias, residual, self.hidden_dropout
                )
        else:
            if mlp_bias.numel() != 0:
                mlp_output = mlp_output + mlp_bias
            out = torch.nn.functional.dropout(
                mlp_output, p=self.hidden_dropout, training=self.training
            )
            if self.drop_path is not None:
                out = self.drop_path(out)
            output = residual + out

        # For BERT like architectures.
        if self.output_layernorm:
            output = self.layernorm(output)

        # output: [s, b, h]
        return output<|MERGE_RESOLUTION|>--- conflicted
+++ resolved
@@ -74,10 +74,7 @@
         are deprecated and will be fully removed in future releases.
 
     .. note::
-<<<<<<< HEAD
-
-=======
->>>>>>> db589510
+
         Argument :attr:`attention_mask` will be ignored in the `forward` call when
         :attr:`self_attn_mask_type` is set to `"causal"`.
 
@@ -130,17 +127,12 @@
     kv_channels: int, default = `None`
                 number of key-value channels. defaults to
                 :attr:`hidden_size` / :attr:`num_attention_heads` if `None`.
-<<<<<<< HEAD
-    self_attn_mask_type: {'causal', 'padding'}, default = `causal`
-                        type of attention mask passed into softmax operation.
-=======
     self_attn_mask_type: {'causal', 'padding', 'no_mask'}, default = `causal`
                         type of attention mask passed into softmax operation. Overridden by
                         :attr:`self_attn_mask_type` in the `forward` method. The forward
                         arg is useful for dynamically changing mask types, e.g. a different
                         mask for training and inference. The init arg is useful for cases
                         involving compilation/tracing, e.g. ONNX export.
->>>>>>> db589510
     zero_centered_gamma : bool, default = 'False'
                          if set to 'True', gamma parameter in LayerNorm is initialized to 0 and
                          the LayerNorm formula changes to
@@ -477,13 +469,8 @@
              Input tensor.
         attention_mask : Optional[torch.Tensor], default = `None`
              Boolean tensor used to mask out self-attention softmax input.
-<<<<<<< HEAD
-        self_attn_mask_type: {'causal', 'padding'}, default = `None`
-                            If provided, overrides :attr:`self_attn_mask_type` from initialization.
-=======
         self_attn_mask_type: {'causal', 'padding', 'no_mask'}, default = `causal`
                             type of attention mask passed into softmax operation.
->>>>>>> db589510
         encoder_output : Optional[torch.Tensor], default = `None`
              Output of the encoder block to be fed into the decoder block if using
              `layer_type="decoder"`.
